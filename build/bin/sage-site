--- conflicted
+++ resolved
@@ -128,11 +128,7 @@
 fi
 
 if [ "$1" = '-p' ]; then
-<<<<<<< HEAD
-    # If there are no further arguments, display usage help (via an option handled by sage-site)
-=======
     # If there are no further arguments, display usage help
->>>>>>> 9ed0d606
     if [ $# -eq 1 ]; then
         set -- --info
     else
