--- conflicted
+++ resolved
@@ -1,5 +1 @@
-<<<<<<< HEAD
-SageMath version 8.3.beta8, Release Date: 2018-06-30
-=======
-SageMath version 8.3.rc0, Release Date: 2018-07-08
->>>>>>> 4ea72a10
+SageMath version 8.3.rc0, Release Date: 2018-07-08