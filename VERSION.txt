<<<<<<< HEAD
Sage version 6.6.rc1, released 2015-03-27
=======
Sage version 6.7.beta0, released 2015-04-15
>>>>>>> 6775212c
<|MERGE_RESOLUTION|>--- conflicted
+++ resolved
@@ -1,5 +1 @@
-<<<<<<< HEAD
-Sage version 6.6.rc1, released 2015-03-27
-=======
-Sage version 6.7.beta0, released 2015-04-15
->>>>>>> 6775212c
+Sage version 6.7.beta0, released 2015-04-15