--- conflicted
+++ resolved
@@ -778,11 +778,7 @@
     if m.language == 'c++':
         outfile += 'pp'
 
-<<<<<<< HEAD
-    if need_to_pyrex(f, outfile):
-=======
     if need_to_cython(f, outfile):
->>>>>>> 387209d0
         cmd = "cython --embed-positions -I%s %s"%(os.getcwd(), f)
         print cmd
         ret = os.system(cmd)
