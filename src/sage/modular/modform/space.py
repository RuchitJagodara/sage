--- conflicted
+++ resolved
@@ -403,7 +403,6 @@
     def integral_basis(self):
         """
         Return an integral basis for this space of modular forms.
-<<<<<<< HEAD
 
         EXAMPLES:
         In this example the integral and echelon bases are different.
@@ -439,43 +438,6 @@
             q^5 + O(q^6)
             ]
 
-=======
-
-        EXAMPLES:
-        In this example the integral and echelon bases are different.
-            sage: m = ModularForms(97,2,prec=10)
-            sage: s = m.cuspidal_subspace()
-            sage: s.integral_basis()
-            [
-            q + 2*q^7 + 4*q^8 - 2*q^9 + O(q^10),
-            q^2 + q^4 + q^7 + 3*q^8 - 3*q^9 + O(q^10),
-            q^3 + q^4 - 3*q^8 + q^9 + O(q^10),
-            2*q^4 - 2*q^8 + O(q^10),
-            q^5 - 2*q^8 + 2*q^9 + O(q^10),
-            q^6 + 2*q^7 + 5*q^8 - 5*q^9 + O(q^10),
-            3*q^7 + 6*q^8 - 4*q^9 + O(q^10)
-            ]
-            sage: s.echelon_basis()
-            [
-            q + 2/3*q^9 + O(q^10),
-            q^2 + 2*q^8 - 5/3*q^9 + O(q^10),
-            q^3 - 2*q^8 + q^9 + O(q^10),
-            q^4 - q^8 + O(q^10),
-            q^5 - 2*q^8 + 2*q^9 + O(q^10),
-            q^6 + q^8 - 7/3*q^9 + O(q^10),
-            q^7 + 2*q^8 - 4/3*q^9 + O(q^10)
-            ]
-
-        Here's another example where there is a big gap in the valuations:
-            sage: m = CuspForms(64,2)
-            sage: m.integral_basis()
-            [
-            q + O(q^6),
-            q^2 + O(q^6),
-            q^5 + O(q^6)
-            ]
-
->>>>>>> ddf89e26
         TESTS:
             sage: m = CuspForms(11*2^4,2, prec=13); m
             Cuspidal subspace of dimension 19 of Modular Forms space of dimension 30 for Congruence Subgroup Gamma0(176) of weight 2 over Rational Field
@@ -1113,13 +1075,6 @@
     def modular_symbols(self, sign=0):
         raise NotImplementedError
 
-<<<<<<< HEAD
-    def find_in_space(self, f, forms=None):
-        """
-        INPUT:
-            f -- a modular form or power series
-            forms -- a specific list of elements of this space
-=======
     def find_in_space(self, f, forms=None, prec=None, indep=True):
         """
         INPUT:
@@ -1130,25 +1085,10 @@
                      the given precision
             indep -- (default: True) whether the given list of
                      forms are assumed to form a basis.
->>>>>>> ddf89e26
 
         OUTPUT:
             A list of numbers that give f as a linear
             combination of the basis for this space or
-<<<<<<< HEAD
-            of the given forms.
-        """
-        B = self._q_expansion_module()
-        V = B.ambient_module()
-        n = B.degree()
-        if rings.is_PowerSeries(f) and f.prec() < n:
-            raise ValueError, "you need at least %s terms of precision"%n
-        if not forms is None:
-            if not isinstance(forms, (list, tuple)):
-                raise TypeError, "forms must be a list or tuple"
-            w = [V(g.padded_list(n)) for g in forms]
-            B = V.span_of_basis(w)
-=======
             of the given forms if independent=True.
 
         NOTE: If the list of forms is given, they do *not*
@@ -1173,7 +1113,6 @@
                 B = V.span(w)
         if rings.is_PowerSeries(f) and f.prec() < n:
             raise ValueError, "you need at least %s terms of precision"%n
->>>>>>> ddf89e26
         x = V(f.padded_list(n))
         return B.coordinates(x)
 
