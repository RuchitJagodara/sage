--- conflicted
+++ resolved
@@ -20,7 +20,6 @@
 from sage.misc.misc import verbose
 from sage.modular.dirichlet import DirichletGroup
 from sage.misc.superseded import deprecated_function_alias
-
 
 
 def is_ModularFormElement(x):
@@ -525,11 +524,7 @@
         """
         raise NotImplementedError
 
-<<<<<<< HEAD
-    # The methods period() and cuspform_lseries() below currently live
-=======
     # The methods period() and lseries() below currently live
->>>>>>> f16112c7
     # in ModularForm_abstract so they are inherited by Newform (which
     # does *not* derive from ModularFormElement).
 
@@ -691,11 +686,7 @@
                      + mu_dN ** n * (mu_d ** (n * b) - eps * mu_d ** (n * c)))
                    for n in range(1, numterms + 1))
 
-<<<<<<< HEAD
-    def cuspform_lseries(self, conjugate=0, prec=53,
-=======
     def lseries(self, conjugate=0, prec=53,
->>>>>>> f16112c7
                          max_imaginary_part=0,
                          max_asymp_coeffs=40):
         r"""
@@ -731,15 +722,6 @@
         For non-rational newforms we can specify a conjugate::
 
            sage: f = Newforms(43, names='a')[1]
-<<<<<<< HEAD
-           sage: L = f.cuspform_lseries(conjugate=0)
-           sage: L(1)
-           0.620539857407845
-           sage: L = f.cuspform_lseries(conjugate=1)
-           sage: L(1)
-           0.921328017272472
-
-=======
            sage: L = f.lseries(conjugate=0)
            sage: L(1)
            0.620539857407845
@@ -757,7 +739,6 @@
            sage: L(1)
            -0.0304484570583933
 
->>>>>>> f16112c7
         Consistency check with delta_lseries (which computes coefficients in pari)::
 
            sage: delta = CuspForms(1,12).0
@@ -782,15 +763,6 @@
         We can change the precision (in bits)
 
             sage: f = Newforms(389, names='a')[0]
-<<<<<<< HEAD
-            sage: L = f.cuspform_lseries(prec=30)
-            sage: abs(L(1)) < 2^-30
-            True
-            sage: L = f.cuspform_lseries(prec=53)
-            sage: abs(L(1)) < 2^-53
-            True
-            sage: L = f.cuspform_lseries(prec=100)
-=======
             sage: L = f.lseries(prec=30)
             sage: abs(L(1)) < 2^-30
             True
@@ -798,24 +770,14 @@
             sage: abs(L(1)) < 2^-53
             True
             sage: L = f.lseries(prec=100)
->>>>>>> f16112c7
             sage: abs(L(1)) < 2^-100
             True
 
             sage: f = Newforms(27, names='a')[0]
-<<<<<<< HEAD
-            sage: L = f.cuspform_lseries()
-            sage: L(1)
-            0.588879583428483
-        """
-        if self.q_expansion().list()[0] != 0:
-            raise TypeError("f = %s is not a cusp form" % self)
-=======
             sage: L = f.lseries()
             sage: L(1)
             0.588879583428483
         """
->>>>>>> f16112c7
         from sage.lfunctions.all import Dokchitser
         # key = (prec, max_imaginary_part, max_asymp_coeffs)
         l = self.weight()
@@ -824,15 +786,12 @@
         if w is None:
             raise ValueError("Form is not an eigenform for Atkin-Lehner")
         e = (-1) ** (l // 2) * w
-<<<<<<< HEAD
-=======
 
         if self.q_expansion()[0] == 0:
             poles = []  # cuspidal
         else:
             poles = [l] # non-cuspidal
 
->>>>>>> f16112c7
         L = Dokchitser(conductor = N,
                        gammaV = [0, 1],
                        weight = l,
@@ -843,8 +802,6 @@
         # in order to compute to the required precision
         num_coeffs = L.num_coeffs()
         coeffs = self.q_expansion(num_coeffs+1).padded_list()
-<<<<<<< HEAD
-=======
 
         # renormalize so that coefficient of q is 1
         b = coeffs[1]
@@ -852,7 +809,6 @@
             invb = 1/b
             coeffs = (invb*c for c in coeffs)
 
->>>>>>> f16112c7
         # compute the requested embedding
         emb = self.base_ring().embeddings(rings.ComplexField(prec))[conjugate]
         s = 'coeff = %s;'% map(emb, coeffs)
@@ -1327,66 +1283,8 @@
 
         return newparent.base_extend(newqexp.base_ring())(newqexp)
 
-<<<<<<< HEAD
-    def modform_lseries(self, prec=53,
-                        max_imaginary_part=0,
-                        max_asymp_coeffs=40):
-        r"""
-        Return the L-series of the weight `k` modular form
-        `f` on `\mathrm{SL}_2(\ZZ)`.
-
-        This actually returns an interface to Tim Dokchitser's program
-        for computing with the L-series of the modular form.
-
-        INPUT:
-
-        - ``prec`` - integer (bits precision)
-
-        - ``max_imaginary_part`` - real number
-
-        - ``max_asymp_coeffs`` - integer
-
-        OUTPUT:
-
-        The L-series of the modular form.
-
-        EXAMPLES:
-
-        We compute with the L-series of the Eisenstein series `E_4`::
-
-           sage: f = ModularForms(1,4).0
-           sage: L = f.modform_lseries()
-           sage: L(1)
-           -0.0304484570583933
-        """
-        a = self.q_expansion(prec).list()
-        if a[0] == 0:
-            raise TypeError("f = %s is a cusp form; please use f.cuspform_lseries() instead!"%self)
-        if self.level() != 1:
-            raise TypeError("f = %s is not a modular form for SL_2(Z)" % self)
-        from sage.lfunctions.all import Dokchitser
-        # key = (prec, max_imaginary_part, max_asymp_coeffs)
-        l = self.weight()
-        L = Dokchitser(conductor = 1,
-                       gammaV = [0, 1],
-                       weight = l,
-                       eps = (-1) ** l,
-                       poles = [l],
-                       prec = prec)
-        b = a[1]
-        for i in range(len(a)):   #to renormalize so that coefficient of q is 1
-            a[i] = (1 / b) * a[i]
-        s = 'coeff = %s;' % a
-        L.init_coeffs('coeff[k+1]',pari_precode = s,
-                      max_imaginary_part=max_imaginary_part,
-                      max_asymp_coeffs=max_asymp_coeffs)
-        L.check_functional_equation()
-        L.rename('L-series associated to the weight %s modular form on SL_2(Z)'%l)
-        return L
-=======
     modform_lseries = deprecated_function_alias(16917,
             ModularForm_abstract.lseries)
->>>>>>> f16112c7
 
     def atkin_lehner_eigenvalue(self, d=None):
         r"""
