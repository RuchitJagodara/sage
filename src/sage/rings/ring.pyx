--- conflicted
+++ resolved
@@ -790,10 +790,7 @@
             True
             sage: CC.is_subring(CC)
             True
-<<<<<<< HEAD
             sage: x = polygen(ZZ, 'x')
-=======
->>>>>>> 3202f651
             sage: K.<a> = NumberField(x^3 - x + 1/10)                                   # optional - sage.rings.number_field
             sage: K.is_subring(K)                                                       # optional - sage.rings.number_field
             True
@@ -1805,10 +1802,7 @@
 
             sage: ZZ.krull_dimension()
             1
-<<<<<<< HEAD
             sage: x = polygen(ZZ, 'x')
-=======
->>>>>>> 3202f651
             sage: K = NumberField(x^2 + 1, 's')                                         # optional - sage.rings.number_field
             sage: OK = K.ring_of_integers()                                             # optional - sage.rings.number_field
             sage: OK.krull_dimension()                                                  # optional - sage.rings.number_field
@@ -1853,10 +1847,7 @@
 
             sage: ZZ.is_integrally_closed()
             True
-<<<<<<< HEAD
             sage: x = polygen(ZZ, 'x')
-=======
->>>>>>> 3202f651
             sage: K = NumberField(x^2 + 1, 's')                                         # optional - sage.rings.number_field
             sage: OK = K.ring_of_integers()                                             # optional - sage.rings.number_field
             sage: OK.is_integrally_closed()                                             # optional - sage.rings.number_field
@@ -1881,10 +1872,7 @@
 
         EXAMPLES::
 
-<<<<<<< HEAD
             sage: x = polygen(ZZ, 'x')
-=======
->>>>>>> 3202f651
             sage: K = NumberField(x^2 + 1, 's')                                         # optional - sage.rings.number_field
             sage: OK = K.ring_of_integers()                                             # optional - sage.rings.number_field
             sage: OK.integral_closure()                                                 # optional - sage.rings.number_field
@@ -1909,10 +1897,7 @@
 
             sage: ZZ.is_noetherian()
             True
-<<<<<<< HEAD
             sage: x = polygen(ZZ, 'x')
-=======
->>>>>>> 3202f651
             sage: K = NumberField(x^2 + 1, 's')                                         # optional - sage.rings.number_field
             sage: OK = K.ring_of_integers()                                             # optional - sage.rings.number_field
             sage: OK.is_noetherian()                                                    # optional - sage.rings.number_field
@@ -2151,10 +2136,7 @@
             sage: CC.fraction_field()
             Complex Field with 53 bits of precision
 
-<<<<<<< HEAD
             sage: x = polygen(ZZ, 'x')
-=======
->>>>>>> 3202f651
             sage: F = NumberField(x^2 + 1, 'i')                                         # optional - sage.rings.number_field
             sage: F.fraction_field()                                                    # optional - sage.rings.number_field
             Number Field in i with defining polynomial x^2 + 1
