r"""
Relative Number Fields

AUTHORS:

- William Stein (2004, 2005): initial version
- Steven Sivek (2006-05-12): added support for relative extensions
- William Stein (2007-09-04): major rewrite and documentation
- Robert Bradshaw (2008-10): specified embeddings into ambient fields
- Nick Alexander (2009-01): modernize coercion implementation
- Robert Harron (2012-08): added is_CM_extension
- Julian Rueth (2014-04-03): absolute number fields are unique parents

This example follows one in the Magma reference manual::

    sage: K.<y> = NumberField(x^4 - 420*x^2 + 40000)
    sage: z = y^5/11; z
    420/11*y^3 - 40000/11*y
    sage: R.<y> = PolynomialRing(K)
    sage: f = y^2 + y + 1
    sage: L.<a> = K.extension(f); L
    Number Field in a with defining polynomial y^2 + y + 1 over its base field
    sage: KL.<b> = NumberField([x^4 - 420*x^2 + 40000, x^2 + x + 1]); KL
    Number Field in b0 with defining polynomial x^4 - 420*x^2 + 40000 over its base field

We do some arithmetic in a tower of relative number fields::

    sage: K.<cuberoot2> = NumberField(x^3 - 2)
    sage: L.<cuberoot3> = K.extension(x^3 - 3)
    sage: S.<sqrt2> = L.extension(x^2 - 2)
    sage: S
    Number Field in sqrt2 with defining polynomial x^2 - 2 over its base field
    sage: sqrt2 * cuberoot3
    cuberoot3*sqrt2
    sage: (sqrt2 + cuberoot3)^5
    (20*cuberoot3^2 + 15*cuberoot3 + 4)*sqrt2 + 3*cuberoot3^2 + 20*cuberoot3 + 60
    sage: cuberoot2 + cuberoot3
    cuberoot3 + cuberoot2
    sage: cuberoot2 + cuberoot3 + sqrt2
    sqrt2 + cuberoot3 + cuberoot2
    sage: (cuberoot2 + cuberoot3 + sqrt2)^2
    (2*cuberoot3 + 2*cuberoot2)*sqrt2 + cuberoot3^2 + 2*cuberoot2*cuberoot3 + cuberoot2^2 + 2
    sage: cuberoot2 + sqrt2
    sqrt2 + cuberoot2
    sage: a = S(cuberoot2); a
    cuberoot2
    sage: a.parent()
    Number Field in sqrt2 with defining polynomial x^2 - 2 over its base field

WARNING: Doing arithmetic in towers of relative fields that depends on
canonical coercions is currently VERY SLOW.  It is much better to
explicitly coerce all elements into a common field, then do arithmetic
with them there (which is quite fast).

TESTS::

    sage: y = polygen(QQ,'y'); K.<beta> = NumberField([y^3 - 3, y^2 - 2])
    sage: K(y^10)
    27*beta0
    sage: beta^10
    27*beta0
"""

#*****************************************************************************
#       Copyright (C) 2004-2009 William Stein <wstein@gmail.com>
#                     2014 Julian Rueth <julian.rueth@fsfe.org>
#
#  Distributed under the terms of the GNU General Public License (GPL)
#
#    This code is distributed in the hope that it will be useful,
#    but WITHOUT ANY WARRANTY; without even the implied warranty of
#    MERCHANTABILITY or FITNESS FOR A PARTICULAR PURPOSE.  See the GNU
#    General Public License for more details.
#
#  The full text of the GPL is available at:
#
#                  http://www.gnu.org/licenses/
#*****************************************************************************

from sage.structure.parent_gens import localvars

import sage.libs.ntl.all as ntl
import sage.rings.arith

from sage.categories.map import is_Map
from sage.structure.sequence import Sequence

import sage.structure.parent_gens

import maps
import structure

from sage.misc.latex import latex
from sage.misc.cachefunc import cached_method
from warnings import warn

import sage.rings.rational as rational
import sage.rings.integer as integer
import sage.rings.polynomial.polynomial_element as polynomial_element
from sage.rings.polynomial.polynomial_ring_constructor import PolynomialRing

import number_field_element
import sage.rings.number_field.number_field_ideal_rel
from number_field_ideal import is_NumberFieldIdeal
from sage.rings.number_field.number_field import NumberField, NumberField_generic, put_natural_embedding_first, proof_flag
from sage.rings.number_field.number_field_base import is_NumberField
from sage.rings.number_field.order import RelativeOrder
from sage.rings.number_field.morphism import RelativeNumberFieldHomomorphism_from_abs
from sage.libs.pari.all import pari_gen

from sage.rings.rational_field import QQ
from sage.rings.integer_ring import ZZ
from sage.rings.real_mpfi import RIF
import sage.rings.complex_interval_field
CIF = sage.rings.complex_interval_field.ComplexIntervalField()

# from sage.rings.number_field.number_field import is_AbsoluteNumberField
# from sage.rings.number_field.number_field import is_QuadraticField
# from sage.rings.number_field.number_field import is_CyclotomicField

def is_RelativeNumberField(x):
    r"""
    Return True if `x` is a relative number field.

    EXAMPLES::

        sage: from sage.rings.number_field.number_field_rel import is_RelativeNumberField
        sage: is_RelativeNumberField(NumberField(x^2+1,'a'))
        False
        sage: k.<a> = NumberField(x^3 - 2)
        sage: l.<b> = k.extension(x^3 - 3); l
        Number Field in b with defining polynomial x^3 - 3 over its base field
        sage: is_RelativeNumberField(l)
        True
        sage: is_RelativeNumberField(QQ)
        False
    """
    return isinstance(x, NumberField_relative)

class NumberField_relative(NumberField_generic):
    """
    INPUT:

    - ``base`` -- the base field

    - ``polynomial`` -- a polynomial which must be defined in the ring `K[x]`,
      where `K` is the base field.

    - ``name`` -- a string, the variable name

    - ``latex_name`` -- a string or ``None`` (default: ``None``), variable name
      for latex printing

    - ``check`` -- a boolean (default: ``True``), whether to check
      irreducibility of ``polynomial``

    - ``embedding`` -- currently not supported, must be ``None``

    - ``structure`` -- an instance of :class:`structure.NumberFieldStructure`
      or ``None`` (default: ``None``), provides additional information about
      this number field, e.g., the absolute number field from which it was
      created

    EXAMPLES::

        sage: K.<a> = NumberField(x^3 - 2)
        sage: t = polygen(K)
        sage: L.<b> = K.extension(t^2+t+a); L
        Number Field in b with defining polynomial x^2 + x + a over its base field
    """
    def __init__(self, base, polynomial, name,
                 latex_name=None, names=None, check=True, embedding=None, structure=None):
        r"""
        Initialization.

        EXAMPLES::

            sage: K.<x> = CyclotomicField(5)[]
            sage: W.<a> = NumberField(x^2 + 1)
            sage: W
            Number Field in a with defining polynomial x^2 + 1 over its base field
            sage: type(W)
            <class 'sage.rings.number_field.number_field_rel.NumberField_relative_with_category'>

        Test that check=False really skips the test::

            sage: W.<a> = NumberField(K.cyclotomic_polynomial(5), check=False)
            sage: W
            Number Field in a with defining polynomial x^4 + x^3 + x^2 + x + 1 over its base field

        A relative extension of a relative extension::

            sage: x = polygen(ZZ)
            sage: k.<a0,a1> = NumberField([x^2 + 2, x^2 + 1])
            sage: l.<b> = k.extension(x^2 + 3)
            sage: l
            Number Field in b with defining polynomial x^2 + 3 over its base field
            sage: l.base_field()
            Number Field in a0 with defining polynomial x^2 + 2 over its base field
            sage: l.base_field().base_field()
            Number Field in a1 with defining polynomial x^2 + 1

        Non-monic and non-integral polynomials are supported (:trac:`252`)::

            sage: l.<b> = k.extension(5*x^2 + 3); l
            Number Field in b with defining polynomial 5*x^2 + 3 over its base field
            sage: l.pari_rnf()
            [x^2 + (-1/2*y^2 + y - 3/2)*x + (-1/4*y^3 + 1/4*y^2 - 3/4*y - 13/4), ..., y^4 + 6*y^2 + 1, x^2 + (-1/2*y^2 + y - 3/2)*x + (-1/4*y^3 + 1/4*y^2 - 3/4*y - 13/4)], [0]]
            sage: b
            b

            sage: l.<b> = k.extension(x^2 + 3/5); l
            Number Field in b with defining polynomial x^2 + 3/5 over its base field
            sage: l.pari_rnf()
            [x^2 + (-1/2*y^2 + y - 3/2)*x + (-1/4*y^3 + 1/4*y^2 - 3/4*y - 13/4), ..., y^4 + 6*y^2 + 1, x^2 + (-1/2*y^2 + y - 3/2)*x + (-1/4*y^3 + 1/4*y^2 - 3/4*y - 13/4)], [0]]
            sage: b
            b

            sage: l.<b> = k.extension(x - 1/a0); l
            Number Field in b with defining polynomial x + 1/2*a0 over its base field
            sage: l.pari_rnf()
            [x, [[4, -x^3 - x^2 - 7*x - 3, -x^3 + x^2 - 7*x + 3, 2*x^3 + 10*x], 1/4], ..., [x^4 + 6*x^2 + 1, -x, -1, y^4 + 6*y^2 + 1, x], [0]]
            sage: b
            -1/2*a0

        TESTS:

        Test that irreducibility testing is working::

            sage: x = polygen(ZZ)
            sage: K.<a, b> = NumberField([x^2 + 2, x^2 + 3])
            sage: K.<a> = NumberField(x^2 + 2)
            sage: x = polygen(K)
            sage: L.<b> = K.extension(x^3 + 3*a)

            sage: (x^3 + 2*a).factor()
            (x - a) * (x^2 + a*x - 2)
            sage: L.<b> = K.extension(x^3 + 2*a)
            Traceback (most recent call last):
            ...
            ValueError: defining polynomial (x^3 + 2*a) must be irreducible
            sage: (x^2 + 2).factor()
            (x - a) * (x + a)
            sage: L.<b> = K.extension(x^2 + 2)
            Traceback (most recent call last):
            ...
            ValueError: defining polynomial (x^2 + 2) must be irreducible
            sage: L.<b> = K.extension(x^2 + 2)
            Traceback (most recent call last):
            ...
            ValueError: defining polynomial (x^2 + 2) must be irreducible
        """
        if embedding is not None:
            raise NotImplementedError("Embeddings not implemented for relative number fields")
        if not names is None: name = names
        if not is_NumberField(base):
            raise TypeError("base (=%s) must be a number field"%base)
        if not isinstance(polynomial, polynomial_element.Polynomial):
            try:
                polynomial = polynomial.polynomial(base)
            except (AttributeError, TypeError) as msg:
                raise TypeError("polynomial (=%s) must be a polynomial."%repr(polynomial))
        if name == base.variable_name():
            raise ValueError("Base field and extension cannot have the same name")
        if polynomial.parent().base_ring() != base:
            polynomial = polynomial.change_ring(base)
            #raise ValueError, "The polynomial must be defined over the base field"

        # Generate the nf and bnf corresponding to the base field
        # defined as polynomials in y, e.g. for rnfisfree

        # Convert the polynomial defining the base field into a
        # polynomial in y to satisfy PARI's ordering requirements.

        if base.is_relative():
            abs_base = base.absolute_field(name+'0')
            from_abs_base, to_abs_base = abs_base.structure()
        else:
            abs_base = base
            from_abs_base = maps.IdentityMap(base)
            to_abs_base = maps.IdentityMap(base)

        self.__absolute_base_field = abs_base, from_abs_base, to_abs_base
        self.__base_field = base
        self.__relative_polynomial = polynomial
        self._element_class = number_field_element.NumberFieldElement_relative

        if check and not self.pari_relative_polynomial().polisirreducible():
            raise ValueError("defining polynomial (%s) must be irreducible"%polynomial)

        self.__gens = [None]

        v = [None]
        K = base
        names = [name]
        while K != QQ:
            names.append(K.variable_name())
            v.append(K.gen())
            K = K.base_field()

        self._assign_names(tuple(names), normalize=False)

        NumberField_generic.__init__(self, self.absolute_polynomial(), name=None,
                                     latex_name=latex_name, check=False,
                                     embedding=embedding, structure=structure)

        v[0] = self._gen_relative()
        v = [self(x) for x in v]
        self.__gens = tuple(v)
        self._zero_element = self(0)
        self._one_element =  self(1)

    def change_names(self, names):
        r"""
        Return relative number field isomorphic to self but with the
        given generator names.

        INPUT:

        - ``names`` -- number of names should be at most the number of
          generators of self, i.e., the number of steps in the tower
          of relative fields.

        Also, ``K.structure()`` returns ``from_K`` and ``to_K``, where
        from_K is an isomorphism from `K` to self and ``to_K`` is an
        isomorphism from self to `K`.

        EXAMPLES::

            sage: K.<a,b> = NumberField([x^4 + 3, x^2 + 2]); K
            Number Field in a with defining polynomial x^4 + 3 over its base field
            sage: L.<c,d> = K.change_names()
            sage: L
            Number Field in c with defining polynomial x^4 + 3 over its base field
            sage: L.base_field()
            Number Field in d with defining polynomial x^2 + 2

        An example with a 3-level tower::

            sage: K.<a,b,c> = NumberField([x^2 + 17, x^2 + x + 1, x^3 - 2]); K
            Number Field in a with defining polynomial x^2 + 17 over its base field
            sage: L.<m,n,r> = K.change_names()
            sage: L
            Number Field in m with defining polynomial x^2 + 17 over its base field
            sage: L.base_field()
            Number Field in n with defining polynomial x^2 + x + 1 over its base field
            sage: L.base_field().base_field()
            Number Field in r with defining polynomial x^3 - 2

        And a more complicated example::

            sage: PQ.<X> = QQ[]
            sage: F.<a, b> = NumberField([X^2 - 2, X^2 - 3])
            sage: PF.<Y> = F[]
            sage: K.<c> = F.extension(Y^2 - (1 + a)*(a + b)*a*b)
            sage: L.<m, n, r> = K.change_names(); L
            Number Field in m with defining polynomial x^2 + (-2*r - 3)*n - 2*r - 6 over its base field
            sage: L.structure()
            (Isomorphism given by variable name change map:
              From: Number Field in m with defining polynomial x^2 + (-2*r - 3)*n - 2*r - 6 over its base field
              To:   Number Field in c with defining polynomial Y^2 + (-2*b - 3)*a - 2*b - 6 over its base field,
             Isomorphism given by variable name change map:
              From: Number Field in c with defining polynomial Y^2 + (-2*b - 3)*a - 2*b - 6 over its base field
              To:   Number Field in m with defining polynomial x^2 + (-2*r - 3)*n - 2*r - 6 over its base field)
        """
        if len(names) == 0:
            names = self.variable_names()
        elif isinstance(names, str):
            names = names.split(',')
        K = self.base_field().change_names(tuple(names[1:]))
        to_K = K.structure()[1]
        old_poly = self.relative_polynomial()
        new_poly = PolynomialRing(K, 'x')([to_K(c) for c in old_poly])
        return K.extension(new_poly, names=names[0], structure=structure.NameChange(self))

    def subfields(self, degree=0, name=None):
        """
        Return all subfields of this relative number field self of the given degree,
        or of all possible degrees if degree is 0.  The subfields are returned as
        absolute fields together with an embedding into self.  For the case of the
        field itself, the reverse isomorphism is also provided.

        EXAMPLES::

            sage: PQ.<X> = QQ[]
            sage: F.<a, b> = NumberField([X^2 - 2, X^2 - 3])
            sage: PF.<Y> = F[]
            sage: K.<c> = F.extension(Y^2 - (1 + a)*(a + b)*a*b)
            sage: K.subfields(2)
            [
            (Number Field in c0 with defining polynomial x^2 - 24*x + 72, Ring morphism:
              From: Number Field in c0 with defining polynomial x^2 - 24*x + 72
              To:   Number Field in c with defining polynomial Y^2 + (-2*b - 3)*a - 2*b - 6 over its base field
              Defn: c0 |--> -6*a + 12, None),
            (Number Field in c1 with defining polynomial x^2 - 24*x + 120, Ring morphism:
              From: Number Field in c1 with defining polynomial x^2 - 24*x + 120
              To:   Number Field in c with defining polynomial Y^2 + (-2*b - 3)*a - 2*b - 6 over its base field
              Defn: c1 |--> 2*b*a + 12, None),
            (Number Field in c2 with defining polynomial x^2 - 24*x + 96, Ring morphism:
              From: Number Field in c2 with defining polynomial x^2 - 24*x + 96
              To:   Number Field in c with defining polynomial Y^2 + (-2*b - 3)*a - 2*b - 6 over its base field
              Defn: c2 |--> -4*b + 12, None)
            ]
            sage: K.subfields(8, 'w')
            [
            (Number Field in w0 with defining polynomial x^8 - 12*x^6 + 36*x^4 - 36*x^2 + 9, Ring morphism:
              From: Number Field in w0 with defining polynomial x^8 - 12*x^6 + 36*x^4 - 36*x^2 + 9
              To:   Number Field in c with defining polynomial Y^2 + (-2*b - 3)*a - 2*b - 6 over its base field
              Defn: w0 |--> (-1/2*b*a + 1/2*b + 1/2)*c, Relative number field morphism:
              From: Number Field in c with defining polynomial Y^2 + (-2*b - 3)*a - 2*b - 6 over its base field
              To:   Number Field in w0 with defining polynomial x^8 - 12*x^6 + 36*x^4 - 36*x^2 + 9
              Defn: c |--> -1/3*w0^7 + 4*w0^5 - 12*w0^3 + 11*w0
                    a |--> 1/3*w0^6 - 10/3*w0^4 + 5*w0^2
                    b |--> -2/3*w0^6 + 7*w0^4 - 14*w0^2 + 6)
            ]
            sage: K.subfields(3)
            []
        """
        if name is None:
            name = self.variable_name()
        abs = self.absolute_field(name)
        from_abs, to_abs = abs.structure()
        abs_subfields = abs.subfields(degree=degree)
        ans = []
        for K, from_K, to_K in abs_subfields:
            from_K = K.hom([from_abs(from_K(K.gen()))])
            if to_K is not None:
                to_K = RelativeNumberFieldHomomorphism_from_abs(self.Hom(K), to_K*to_abs)
            ans.append((K, from_K, to_K))
        ans = Sequence(ans, immutable=True, cr=ans!=[])
        return ans

    def is_absolute(self):
        r"""
        Returns False, since this is not an absolute field.

        EXAMPLES::

            sage: K.<a,b> = NumberField([x^4 + 3, x^2 + 2]); K
            Number Field in a with defining polynomial x^4 + 3 over its base field
            sage: K.is_absolute()
            False
            sage: K.is_relative()
            True
        """
        return False

    def gens(self):
        """
        Return the generators of this relative number field.

        EXAMPLES::

            sage: K.<a,b> = NumberField([x^4 + 3, x^2 + 2]); K
            Number Field in a with defining polynomial x^4 + 3 over its base field
            sage: K.gens()
            (a, b)

        TESTS:

        Trivial extensions work like non-trivial ones (trac #2220)::

            sage: NumberField([x^2 - 3, x], 'a').gens()
            (a0, 0)
            sage: NumberField([x, x^2 - 3], 'a').gens()
            (0, a1)

        """
        return self.__gens

    def ngens(self):
        """
        Return the number of generators of this relative number field.

        EXAMPLES::

            sage: K.<a,b> = NumberField([x^4 + 3, x^2 + 2]); K
            Number Field in a with defining polynomial x^4 + 3 over its base field
            sage: K.gens()
            (a, b)
            sage: K.ngens()
            2
        """
        return len(self.__gens)

    def gen(self, n=0):
        """
        Return the `n`'th generator of this relative number field.

        EXAMPLES::

            sage: K.<a,b> = NumberField([x^4 + 3, x^2 + 2]); K
            Number Field in a with defining polynomial x^4 + 3 over its base field
            sage: K.gens()
            (a, b)
            sage: K.gen(0)
            a
        """
        if n < 0 or n >= len(self.__gens):
            raise IndexError("invalid generator %s"%n)
        return self.__gens[n]

    def galois_closure(self, names=None):
        r"""
        Return the absolute number field `K` that is the Galois closure of this
        relative number field.

        EXAMPLES::

            sage: K.<a,b> = NumberField([x^4 + 3, x^2 + 2]); K
            Number Field in a with defining polynomial x^4 + 3 over its base field
            sage: K.galois_closure('c')
            Number Field in c with defining polynomial x^16 + 16*x^14 + 28*x^12 + 784*x^10 + 19846*x^8 - 595280*x^6 + 2744476*x^4 + 3212848*x^2 + 29953729
        """
        return self.absolute_field('a').galois_closure(names=names)

    def composite_fields(self, other, names=None, both_maps=False, preserve_embedding=True):
        """
        List of all possible composite number fields formed from self and
        other, together with (optionally) embeddings into the compositum;
        see the documentation for both_maps below.

        Since relative fields do not have ambient embeddings,
        preserve_embedding has no effect.  In every case all possible
        composite number fields are returned.

        INPUT:

        - ``other`` - a number field

        - ``names`` - generator name for composite fields

        - ``both_maps`` - (default: False)  if True, return quadruples
          (F, self_into_F, other_into_F, k) such that self_into_F maps self into
          F, other_into_F maps other into F.  For relative number fields k is
          always None.
        - ``preserve_embedding`` - (default: True) has no effect, but is kept
          for compatibility with the absolute version of this function.  In every
          case the list of all possible compositums is returned.

        OUTPUT:

        -  ``list`` - list of the composite fields, possibly with maps.


        EXAMPLES::

            sage: K.<a, b> = NumberField([x^2 + 5, x^2 - 2])
            sage: L.<c, d> = NumberField([x^2 + 5, x^2 - 3])
            sage: K.composite_fields(L, 'e')
            [Number Field in e with defining polynomial x^8 - 24*x^6 + 464*x^4 + 3840*x^2 + 25600]
            sage: K.composite_fields(L, 'e', both_maps=True)
            [[Number Field in e with defining polynomial x^8 - 24*x^6 + 464*x^4 + 3840*x^2 + 25600,
              Relative number field morphism:
              From: Number Field in a with defining polynomial x^2 + 5 over its base field
             To:   Number Field in e with defining polynomial x^8 - 24*x^6 + 464*x^4 + 3840*x^2 + 25600
              Defn: a |--> -9/66560*e^7 + 11/4160*e^5 - 241/4160*e^3 - 101/104*e
                    b |--> -21/166400*e^7 + 73/20800*e^5 - 779/10400*e^3 + 7/260*e,
              Relative number field morphism:
              From: Number Field in c with defining polynomial x^2 + 5 over its base field
              To:   Number Field in e with defining polynomial x^8 - 24*x^6 + 464*x^4 + 3840*x^2 + 25600
              Defn: c |--> -9/66560*e^7 + 11/4160*e^5 - 241/4160*e^3 - 101/104*e
                    d |--> -3/25600*e^7 + 7/1600*e^5 - 147/1600*e^3 + 1/40*e,
              None]]
        """
        if not isinstance(other, NumberField_generic):
            raise TypeError("other must be a number field.")
        if names is None:
            sv = self.variable_name(); ov = other.variable_name()
            names = sv + (ov if ov != sv else "")

        self_abs = self.absolute_field('w')
        abs_composites = self_abs.composite_fields(other, names=names, both_maps=both_maps)

        m = self.absolute_degree()

        if not both_maps:
            rets = []
            for F in abs_composites:
                if F.absolute_degree() == m:
                   F = self
                rets.append(F)
            return rets

        from_self_abs, to_self_abs = self_abs.structure()

        rets = []
        for F, self_abs_to_F, other_to_F, k in abs_composites:
            self_to_F = RelativeNumberFieldHomomorphism_from_abs(self.Hom(F), self_abs_to_F*to_self_abs)
            if F.absolute_degree() == m:
                if other.is_absolute():
                    other_to_F = other.hom([(from_self_abs*(~self_abs_to_F)*other_to_F)(other.gen())])
                else:
                    other_to_F = RelativeNumberFieldHomomorphism_from_abs(self.Hom(self), from_self_abs*(~self_abs_to_F)*other_to_F)
                self_to_F = RelativeNumberFieldHomomorphism_from_abs(self.Hom(self), from_self_abs)
                F = self
            rets.append([F, self_to_F, other_to_F, None])
        return rets

    def absolute_degree(self):
        """
        The degree of this relative number field over the rational field.

        EXAMPLES::

            sage: K.<a> = NumberFieldTower([x^2 - 17, x^3 - 2])
            sage: K.absolute_degree()
            6
        """
        return self.absolute_polynomial().degree()

    def relative_degree(self):
        r"""
        Returns the relative degree of this relative number field.

        EXAMPLES::

            sage: K.<a> = NumberFieldTower([x^2 - 17, x^3 - 2])
            sage: K.relative_degree()
            2
        """
        return self.relative_polynomial().degree()

    def degree(self):
        """
        The degree, unqualified, of a relative number field is deliberately
        not implemented, so that a user cannot mistake the absolute degree
        for the relative degree, or vice versa.

        EXAMPLE::

            sage: K.<a> = NumberFieldTower([x^2 - 17, x^3 - 2])
            sage: K.degree()
            Traceback (most recent call last):
            ...
            NotImplementedError: For a relative number field you must use relative_degree or absolute_degree as appropriate
        """
        raise NotImplementedError("For a relative number field you must use relative_degree or absolute_degree as appropriate")

    def maximal_order(self, v=None):
        """
        Return the maximal order, i.e., the ring of integers of this
        number field.

        INPUT:

        -  ``v`` - (default: None) None, a prime, or a list of
           primes.

           - if v is None, return the maximal order.

           - if v is a prime, return an order that is p-maximal.

           - if v is a list, return an order that is maximal at each
             prime in the list v.

        EXAMPLES::

            sage: K.<a,b> = NumberField([x^2 + 1, x^2 - 3])
            sage: OK = K.maximal_order(); OK.basis()
            [1, 1/2*a - 1/2*b, -1/2*b*a + 1/2, a]
            sage: charpoly(OK.1)
            x^2 + b*x + 1
            sage: charpoly(OK.2)
            x^2 - x + 1
            sage: O2 = K.order([3*a, 2*b])
            sage: O2.index_in(OK)
            144

        The following was previously "ridiculously slow"; see :trac:`4738`::

            sage: K.<a,b> = NumberField([x^4 + 1, x^4 - 3])
            sage: K.maximal_order()
            Maximal Relative Order in Number Field in a with defining polynomial x^4 + 1 over its base field

        An example with nontrivial ``v``::

            sage: L.<a,b> = NumberField([x^2 - 3, x^2 - 5*49])
            sage: O3 = L.maximal_order([3])
            sage: O3.absolute_discriminant()
            8643600
            sage: O3.is_maximal()
            False
        """
        v = self._normalize_prime_list(v)
        try:
            return self.__maximal_order[v]
        except AttributeError:
            self.__maximal_order = {}
        except KeyError:
            pass
        abs_order = self.absolute_field('z').maximal_order(v)
        if v == ():
            self.__maximal_order[v] = RelativeOrder(self, abs_order, is_maximal=True, check=False)
        else:
            self.__maximal_order[v] = RelativeOrder(self, abs_order, is_maximal=None, check=False)
        return self.__maximal_order[v]

    def __reduce__(self):
        """
        TESTS::

            sage: Z = var('Z')
            sage: K.<w> = NumberField(Z^3 + Z + 1)
            sage: L.<z> = K.extension(Z^3 + 2)
            sage: K = loads(dumps(L))
            sage: print K
            Number Field in z with defining polynomial Z^3 + 2 over its base field
            sage: print L == K
            True

        The structure of a relative number field is lost when pickling, this is
        a known bug, see :trac:`11670`::

            sage: M.<u,v> = L.change_names()
            sage: M.structure()
            (Isomorphism given by variable name change map:
              From: Number Field in u with defining polynomial x^3 + 2 over its base field
              To:   Number Field in z with defining polynomial Z^3 + 2 over its base field,
             Isomorphism given by variable name change map:
              From: Number Field in z with defining polynomial Z^3 + 2 over its base field
              To:   Number Field in u with defining polynomial x^3 + 2 over its base field)
            sage: M = loads(dumps(M))
            sage: M.structure()
            (Ring Coercion endomorphism of Number Field in u with defining polynomial x^3 + 2 over its base field,
             Ring Coercion endomorphism of Number Field in u with defining polynomial x^3 + 2 over its base field)

        """
        return NumberField_relative_v1, (self.__base_field, self.relative_polynomial(), self.variable_name(),
                                          self.latex_variable_name(), self.gen_embedding())

    def _repr_(self):
        """
        Return string representation of this relative number field.

        The base field is not part of the string representation.  To
        find out what the base field is use :meth:`~base_field`.

        EXAMPLES::

            sage: k.<a, b> = NumberField([x^5 + 2, x^7 + 3])
            sage: repr(k) # indirect doctest
            'Number Field in a with defining polynomial x^5 + 2 over its base field'
            sage: k.base_field()
            Number Field in b with defining polynomial x^7 + 3
        """

        return "Number Field in %s with defining polynomial %s over its base field"%(self.variable_name(), self.relative_polynomial())

    def _Hom_(self, codomain, cat=None):
        """
        Return homset of homomorphisms from this relative number field
        to the codomain.

        The cat option is currently ignored. The result is not cached.

        EXAMPLES:
        This function is implicitly called by the Hom method or function.::

            sage: K.<a,b> = NumberField([x^3 - 2, x^2+1])
            sage: K.Hom(K) # indirect doctest
            Automorphism group of Number Field in a with defining polynomial x^3 - 2 over its base field
            sage: type(K.Hom(K))
            <class 'sage.rings.number_field.morphism.RelativeNumberFieldHomset_with_category'>
        """

        from number_field import is_NumberFieldHomsetCodomain
        if is_NumberFieldHomsetCodomain(codomain):
            import morphism
            return morphism.RelativeNumberFieldHomset(self, codomain)
        else:
            raise TypeError

    def _latex_(self):
        r"""
        Return a `\LaTeX` representation of the extension.

        EXAMPLES::

            sage: x = polygen(QQ)
            sage: K.<a> = NumberField(x^3 - 2)
            sage: t = polygen(K)
            sage: K.extension(t^2+t+a, 'b')._latex_()
            '( \\Bold{Q}[a]/(a^{3} - 2) )[b]/(b^{2} + b + a)'
        """
        return "( %s )[%s]/(%s)"%(latex(self.base_field()), self.latex_variable_name(),
                              self.relative_polynomial()._latex_(self.latex_variable_name()))

    def _coerce_from_other_number_field(self, x):
        """
        Coerce a number field element x into this number field.

        In most cases this currently doesn't work (since it is
        barely implemented) -- it only works for constants.

        INPUT:

        - ``x`` -- an element of some number field

        EXAMPLES::

            sage: K.<a> = NumberField(x^3 + 2)
            sage: L.<b> = NumberField(x^2 + 1)
            sage: K._coerce_from_other_number_field(L(2/3))
            2/3
        """
        if x.parent() is self.base_ring() or x.parent() == self.base_ring():
            return self.__base_inclusion(x)

        f = x.polynomial()
        if f.degree() <= 0:
            return self._element_class(self, f[0])
        # todo: more general coercion if embedding have been asserted
        raise TypeError("Cannot coerce element into this number field")

    def _coerce_non_number_field_element_in(self, x):
        r"""
        Coerce the non-number field element `x` into this number field.

        INPUT:

        - ``x`` -- a non number field element, e.g., a list,
          integer, rational, or polynomial.

        EXAMPLES::

            sage: K.<a> = NumberField(x^3 + 2/3)
            sage: K._coerce_non_number_field_element_in(-7/8)
            -7/8
            sage: K._coerce_non_number_field_element_in([1,2,3])
            3*a^2 + 2*a + 1

        The list is just turned into a polynomial in the generator.::

            sage: K._coerce_non_number_field_element_in([0,0,0,1,1])
            -2/3*a - 2/3

        Any polynomial whose coefficients can be coerced to rationals will
        coerce, e.g., this one in characteristic 7.::

            sage: f = GF(7)['y']([1,2,3]); f
            3*y^2 + 2*y + 1
            sage: K._coerce_non_number_field_element_in(f)
            3*a^2 + 2*a + 1

        But not this one over a field of order 27.::

            sage: F27.<g> = GF(27)
            sage: f = F27['z']([g^2, 2*g, 1]); f
            z^2 + 2*g*z + g^2
            sage: K._coerce_non_number_field_element_in(f)
            Traceback (most recent call last):
            ...
            TypeError: <type 'sage.rings.polynomial.polynomial_zz_pex.Polynomial_ZZ_pEX'>

        One can also coerce an element of the polynomial quotient ring
        that is isomorphic to the number field::

            sage: K.<a> = NumberField(x^3 + 17)
            sage: b = K.polynomial_quotient_ring().random_element()
            sage: K(b)
            -1/2*a^2 - 4

        MORE EXAMPLES::

            sage: x = polygen(ZZ)
            sage: K.<a> = NumberField(x^5 + 2, 'a')
            sage: L.<b> = K.extension(x^2 + 3*a, 'b')
            sage: u = QQ['u'].gen()
            sage: t = u.parent()['t'].gen()

            sage: L(a + b)
            b + a

            sage: L(5*t*(1 + u) + 2/3*u)
            (5*a + 5)*b + 2/3*a
            sage: L(0*t + 2/3)
            2/3
            sage: L(1/2*t + 5)
            1/2*b + 5

        This seems reasonable::

            sage: L(t*5)
            5*b

        This is misleading, but correct!  It is more often desired
        to make a number field element given by rational
        coefficients of the relative power basis (so 2*b^2 + 3)
        than it is to create the constant term of such an element,
        which is what would happen if L(u*5) gave 5*a.::

            sage: L(u*5)
            5*b

            sage: L([1, 1/2])
            1/2*b + 1
            sage: L([ a, 1/2 + a/3 ])
            (1/3*a + 1/2)*b + a

            sage: L([ 1 ])
            Traceback (most recent call last):
            ...
            ValueError: Length must be equal to the degree of this number field

        TESTS:

        Examples from Trac ticket :trac:`4727`::

            sage: K.<j,b> = QQ[sqrt(-1), sqrt(2)]
            sage: j
            I
            sage: j.list()
            [0, 1]
            sage: K(j.list())
            I
            sage: (b*j + 1/2).list()
            [1/2, sqrt2]
            sage: K((b*j + 1/2).list())
            sqrt2*I + 1/2

        Examples from Trac :trac:`4869`::

            sage: K.<z> = CyclotomicField(7)
            sage: Ky.<y> = PolynomialRing(K)
            sage: L.<a> = K.extension(y^2 + 1)
            sage: K(K.polynomial_ring().random_element()) # random
            -12*z^2 + 1/2*z - 1/95
            sage: L(L.polynomial_ring().random_element()) # random
            (z^5 + 1/3*z^4 - z^3 + z^2 - z + 2/3)*a + 1/4*z^5 - 7/2*z^4 + 5/3*z^3 - 1/4*z^2 + 3/2*z - 1

        Examples from :trac:`11307`::

            sage: L = NumberField([x^2 + 1, x^2 - 3], 'a')
            sage: L(L)
            Traceback (most recent call last):
            ...
            TypeError: <class 'sage.rings.number_field.number_field_rel.NumberField_relative_with_category'>
            sage: L in L
            False

        MORE TESTS:
        We construct the composite of three quadratic fields, then
        coerce from the quartic subfield of the relative extension::

            sage: k.<a,b,c> = NumberField([x^2 + 5, x^2 + 3, x^2 + 1])
            sage: m = k.base_field(); m
            Number Field in b with defining polynomial x^2 + 3 over its base field
            sage: k(m.0)
            b
            sage: k(2/3)
            2/3
            sage: k(m.0^4)
            9

            sage: x = polygen(ZZ)
            sage: K.<a> = NumberField(x^2 + 2, 'a')
            sage: L.<b> = K.extension(x - a, 'b')
            sage: L(a)
            a
            sage: L(b+a)
            2*a
            sage: K.<a> = NumberField(x^5 + 2, 'a')
            sage: L.<b> = K.extension(x - a, 'b')
            sage: L(a)
            a
            sage: L(a**3)
            a^3
            sage: L(a**2+b)
            a^2 + a
            sage: L.<b> = K.extension(x + a/2, 'b')
            sage: L(a)
            a
            sage: L(a).polynomial()
            -x
            sage: L(a).minpoly()
            x - a
            sage: L(a).absolute_minpoly()
            x^5 + 2
            sage: L(b)
            -1/2*a
            sage: L(b).polynomial()
            1/2*x
            sage: L(b).absolute_minpoly()
            x^5 - 1/16
            sage: L(b).minpoly()
            x + 1/2*a

        ::

            sage: K.<a> = NumberField(x^5+2)
            sage: R.<y> = K[]
            sage: L.<x0> = K.extension(y + a**2)
            sage: L(a)
            a
        """
        if isinstance(x, (int, long, rational.Rational,
                              integer.Integer, pari_gen,
                              list)):
            return self._element_class(self, x)
        elif isinstance(x, sage.rings.polynomial.polynomial_quotient_ring_element.PolynomialQuotientRingElement)\
               and (x in self.polynomial_quotient_ring()):
            y = self.polynomial_ring().gen()
            return x.lift().subs({y:self.gen()})
        elif isinstance(x, polynomial_element.Polynomial):
            # we have been given a polynomial, change it to an absolute polynomial
            K = self.base_ring()
            R = self.polynomial_ring()
            if QQ.has_coerce_map_from(x.parent().base_ring()):
                # special case absolute polynomials -- they should be
                # in terms of the relative generator
                x = R(x.list())
            # this should work for base_ring()['x'] and QQ['base']['ext']
            x = self.polynomial_ring()(x)
            f = R( [ K(coeff) for coeff in x.list() ] )
            return self._element_class(self, f(self.gen()).polynomial() )
        else:
            try:
                return self._element_class(self, x._rational_())
            except AttributeError:
                pass
            raise TypeError(type(x))

    def _coerce_map_from_(self, R):
        """
        Canonical coercion of x into this relative number field.

        Currently integers, rationals, the base field, and this field
        itself coerce canonically into this field (and hence so does
        anything that coerces into one of these).

        EXAMPLES::

            sage: k.<a> = NumberField([x^5 + 2, x^7 + 3])
            sage: b = k(k.base_field().gen())
            sage: b = k.coerce(k.base_field().gen()) # indirect doctest
            sage: b^7
            -3
            sage: k.coerce(2/3)
            2/3
            sage: c = a + b # no output
        """
        if R in [int, long, ZZ, QQ, self.base_field()]:
            return self._generic_convert_map(R)
        from sage.rings.number_field.order import is_NumberFieldOrder
        if is_NumberFieldOrder(R) and R.number_field() is self:
            return self._generic_convert_map(R)
        mor = self.base_field()._internal_coerce_map_from(R)
        if mor is not None:
            return self._internal_coerce_map_from(self.base_field()) * mor

    def _element_constructor_(self, x, check=True):
        """
        Construct a relative number field element from ``x``.

        EXAMPLES:

        We can create relative number field elements from PARI::

            sage: y = polygen(QQ)
            sage: K.<a> = NumberField(y^2 + y + 1)
            sage: x = polygen(K)
            sage: L.<b> = NumberField(x^4 + a*x + 2)
            sage: e = a._pari_(); e
            Mod(y, y^2 + y + 1)
            sage: L(e)  # Conversion from PARI base field element
            a
            sage: e = (a*b)._pari_('x'); e
            Mod(-x^4 - 2, x^8 - x^5 + 4*x^4 + x^2 - 2*x + 4)
            sage: L(e)  # Conversion from PARI absolute number field element
            a*b
            sage: e = L.pari_rnf().rnfeltabstorel(e); e
            Mod(Mod(y, y^2 + y + 1)*x, x^4 + Mod(y, y^2 + y + 1)*x + 2)
            sage: L(e)  # Conversion from PARI relative number field element
            a*b
            sage: e = pari('Mod(0, x^8 + 1)'); L(e)  # Wrong modulus
            Traceback (most recent call last):
            ...
            TypeError: cannot convert PARI element Mod(0, x^8 + 1) into Number Field in b with defining polynomial x^4 + a*x + 2 over its base field

        We test a relative number field element created "by hand"::

            sage: e = pari("Mod(Mod(y, y^2 + y + 1)*x^2 + Mod(1, y^2 + y + 1), x^4 + y*x + 2)")
            sage: L(e)
            a*b^2 + 1

        A wrong modulus yields an error::

            sage: e = pari('Mod(y*x, x^4 + y^2*x + 2)'); L(e)
            Traceback (most recent call last):
            ...
            TypeError: cannot convert PARI element Mod(y*x, x^4 + y^2*x + 2) into Number Field in b with defining polynomial x^4 + a*x + 2 over its base field
        """
        # If x is a *relative* PARI number field element, convert it
        # to an absolute element.
        if isinstance(x, pari_gen) and x.type() == "t_POLMOD":
            modulus = x.mod()
            if (modulus == self.pari_relative_polynomial()
                or modulus == self.pari_absolute_base_polynomial()):
                x = self._pari_rnfeq()._eltreltoabs(x.liftpol())
                check = False
        return NumberField_generic._element_constructor_(self, x, check=check)

    def __base_inclusion(self, element):
        """
        Given an element of the base field, give its inclusion into
        this extension in terms of the generator of this field.

        This is called by the canonical coercion map on elements from
        the base field.

        EXAMPLES::

            sage: k.<a> = NumberField([x^2 + 3, x^2 + 1])
            sage: m = k.base_field(); m
            Number Field in a1 with defining polynomial x^2 + 1
            sage: k.coerce(m.0 + 2/3) # indirect doctest
            a1 + 2/3
            sage: s = k.coerce(m.0); s
            a1
            sage: s^2
            -1

        This implicitly tests this coercion map::

            sage: K.<a> = NumberField([x^2 + p for p in [5,3,2]])
            sage: K.coerce(K.base_field().0)
            a1
            sage: K.coerce(K.base_field().0)^2
            -3

        TESTS:

        Check that #5828 is solved::

            sage: K.<w> = QuadraticField(-1)
            sage: KX.<X> = K[]
            sage: H.<h> = K.extension(X-1)
            sage: H(w)
            w
        """
        abs_base, from_abs_base, to_abs_base = self.absolute_base_field()
        # Write element in terms of the absolute base field
        element = self.base_field().coerce(element)
        element = to_abs_base(element)
        # Express element as a polynomial in the absolute generator of self
        expr_x = self._pari_rnfeq()._eltreltoabs(element._pari_polynomial())
        # We do NOT call self(...) because this code is called by
        # __init__ before we initialize self.gens(), and self(...)
        # uses self.gens()
        return self._element_constructor_(expr_x, check=False)

    def _fractional_ideal_class_(self):
        """
        Return the Python class used to represent ideals of a relative
        number field.

        EXAMPLES::

            sage: k.<a> = NumberField([x^5 + 2, x^7 + 3])
            sage: k._fractional_ideal_class_ ()
            <class 'sage.rings.number_field.number_field_ideal_rel.NumberFieldFractionalIdeal_rel'>
        """
        return sage.rings.number_field.number_field_ideal_rel.NumberFieldFractionalIdeal_rel

    def _pari_base_bnf(self, proof=False, units=True):
        r"""
        Return the PARI bnf (big number field) representation of the
        absolute base field in terms of the pari variable ``y``, suitable
        for extension by the pari variable ``x``.

        All caching is done by the absolute base field.

        INPUT:

        - ``proof`` (bool, default True) -- if True, certify
          correctness of calculations (not assuming GRH).

        EXAMPLES::

            sage: k.<a> = NumberField([x^3 + 2, x^2 + 2])
            sage: k._pari_base_bnf()
            [[;], matrix(0,3), [;], ...]
        """
        abs_base, from_abs_base, to_abs_base = self.absolute_base_field()
        return abs_base.pari_bnf(proof, units)

    def _pari_base_nf(self):
        r"""
        Return the PARI number field representation of the absolute
        base field, in terms of the pari variable ``y``, suitable for
        extension by the pari variable ``x``.

        All caching is done by the absolute base field.

        EXAMPLES::

            sage: y = polygen(QQ,'y')
            sage: k.<a> = NumberField([y^3 + 2, y^2 + 2])
            sage: k._pari_base_nf()
            [y^2 + 2, [0, 1], -8, 1, ..., [1, 0, 0, -2; 0, 1, 1, 0]]
        """
        abs_base, from_abs_base, to_abs_base = self.absolute_base_field()
        return abs_base.pari_nf()

    def is_galois(self):
        r"""
        For a relative number field, ``is_galois()`` is deliberately not
        implemented, since it is not clear whether this would mean "Galois over
        `\QQ`" or "Galois over the given base field". Use either ``is_galois_absolute()`` or ``is_galois_relative()`` respectively.

        EXAMPLES::

            sage: k.<a> =NumberField([x^3 - 2, x^2 + x + 1])
            sage: k.is_galois()
            Traceback (most recent call last):
            ...
            NotImplementedError: For a relative number field L you must use either L.is_galois_relative() or L.is_galois_absolute() as appropriate
        """
        raise NotImplementedError("For a relative number field L you must use either L.is_galois_relative() or L.is_galois_absolute() as appropriate")

    def is_galois_relative(self):
        r"""
        Return True if for this relative extension `L/K`, `L` is a
        Galois extension of `K`.

        EXAMPLES::

            sage: K.<a> = NumberField(x^3 - 2)
            sage: y = polygen(K)
            sage: L.<b> = K.extension(y^2 - a)
            sage: L.is_galois_relative()
            True
            sage: M.<c> = K.extension(y^3 - a)
            sage: M.is_galois_relative()
            False

        The following example previously gave the wrong result; see #9390::

            sage: F.<a, b> = NumberField([x^2 - 2, x^2 - 3])
            sage: F.is_galois_relative()
            True
        """
        d = self.relative_degree()
        if d <= 2:
            return True
        else:
            rel_poly = self.relative_polynomial()
            return d == len(rel_poly.base_extend(self).factor())

    def is_galois_absolute(self):
        r"""
        Return True if for this relative extension `L/K`, `L` is a Galois extension of `\QQ`.

        EXAMPLE::

            sage: K.<a> = NumberField(x^3 - 2)
            sage: y = polygen(K); L.<b> = K.extension(y^2 - a)
            sage: L.is_galois_absolute()
            False

        """
        f = self.absolute_polynomial()
        return f.galois_group(pari_group=True).order() == self.absolute_degree()

    def is_isomorphic_relative(self, other, base_isom=None):
        r"""
        For this relative extension `L/K` and another relative extension `M/K`, return True
        if there is a `K`-linear isomorphism from `L` to `M`. More generally, ``other`` can be a
        relative extension `M/K^\prime` with ``base_isom`` an isomorphism from `K` to
        `K^\prime`.

        EXAMPLES::

            sage: K.<z9> = NumberField(x^6 + x^3 + 1)
            sage: R.<z> = PolynomialRing(K)
            sage: m1 = 3*z9^4 - 4*z9^3 - 4*z9^2 + 3*z9 - 8
            sage: L1 = K.extension(z^2 - m1, 'b1')
            sage: G = K.galois_group(); gamma = G.gen()
            sage: m2 = (gamma^2)(m1)
            sage: L2 = K.extension(z^2 - m2, 'b2')
            sage: L1.is_isomorphic_relative(L2)
            False
            sage: L1.is_isomorphic(L2)
            True
            sage: L3 = K.extension(z^4 - m1, 'b3')
            sage: L1.is_isomorphic_relative(L3)
            False

        If we have two extensions over different, but isomorphic, bases, we can compare them by
        letting ``base_isom`` be an isomorphism from self's base field to other's base field::

            sage: Kcyc.<zeta9> = CyclotomicField(9)
            sage: Rcyc.<zcyc> = PolynomialRing(Kcyc)
            sage: phi1 = K.hom([zeta9])
            sage: m1cyc = phi1(m1)
            sage: L1cyc = Kcyc.extension(zcyc^2 - m1cyc, 'b1cyc')
            sage: L1.is_isomorphic_relative(L1cyc, base_isom=phi1)
            True
            sage: L2.is_isomorphic_relative(L1cyc, base_isom=phi1)
            False
            sage: phi2 = K.hom([phi1((gamma^(-2))(z9))])
            sage: L1.is_isomorphic_relative(L1cyc, base_isom=phi2)
            False
            sage: L2.is_isomorphic_relative(L1cyc, base_isom=phi2)
            True

        Omitting ``base_isom`` raises a ValueError when the base fields are not identical::

            sage: L1.is_isomorphic_relative(L1cyc)
            Traceback (most recent call last):
            ...
            ValueError: other does not have the same base field as self, so an isomorphism from self's base_field to other's base_field must be provided using the base_isom parameter.

        The parameter ``base_isom`` can also be used to check if the relative extensions are
        Galois conjugate::

            sage: for g in G:
            ....:   if L1.is_isomorphic_relative(L2, g.as_hom()):
            ....:       print g.as_hom()
            Ring endomorphism of Number Field in z9 with defining polynomial x^6 + x^3 + 1
              Defn: z9 |--> z9^4
        """
        if is_RelativeNumberField(other):
            s_base_field = self.base_field()
            o_base_field = other.base_field()
            if base_isom is None:
                if s_base_field is o_base_field:
                    return self.relative_degree() == other.relative_degree() and len(self.relative_polynomial().roots(other)) > 0
                raise ValueError("other does not have the same base field as self, so an isomorphism from self's base_field to other's base_field must be provided using the base_isom parameter.")
            if s_base_field.absolute_degree() != o_base_field.absolute_degree():
                raise ValueError("The base fields are not isomorphic.")
            if base_isom.domain() is s_base_field and base_isom.codomain() is o_base_field:
                if s_base_field.absolute_degree() != o_base_field.absolute_degree():
                    raise ValueError("The base fields are not isomorphic.")
                if not self.relative_degree() == other.relative_degree():
                    return False
                R = PolynomialRing(o_base_field, 'x')
                F = R([base_isom(_) for _ in self.relative_polynomial()])
                return len(F.roots(other)) > 0
            raise ValueError("base_isom is not a homomorphism from self's base_field to other's base_field")
        raise ValueError("other must be a relative number field.")

    def is_CM_extension(self):
        """
        Return True is this is a CM extension, i.e. a totally imaginary
        quadratic extension of a totally real field.

        EXAMPLES::

            sage: F.<a> = NumberField(x^2 - 5)
            sage: K.<z> = F.extension(x^2 + 7)
            sage: K.is_CM_extension()
            True
            sage: K = CyclotomicField(7)
            sage: K_rel = K.relativize(K.gen() + K.gen()^(-1), 'z')
            sage: K_rel.is_CM_extension()
            True
            sage: F = CyclotomicField(3)
            sage: K.<z> = F.extension(x^3 - 2)
            sage: K.is_CM_extension()
            False

        A CM field K such that K/F is not a CM extension

        ::

            sage: F.<a> = NumberField(x^2 + 1)
            sage: K.<z> = F.extension(x^2 - 3)
            sage: K.is_CM_extension()
            False
            sage: K.is_CM()
            True

        """

        try:
            return self.__is_CM_extension
        except(AttributeError):
            pass

        if self.relative_degree() == 2:
            if self.base_field().is_totally_real():
                if self.is_totally_imaginary():
                    self.__is_CM_extension = True
                    self.__is_CM = True
                    self.__max_tot_real_sub = [self.base_field(), self._internal_coerce_map_from(self.base_field())]
                    return True
        self.__is_CM_extension = False
        return False

    def relative_vector_space(self):
        """
        Return vector space over the base field of self and isomorphisms
        from the vector space to self and in the other direction.

        EXAMPLES::

            sage: K.<a,b,c> = NumberField([x^2 + 2, x^3 + 2, x^3 + 3]); K
            Number Field in a with defining polynomial x^2 + 2 over its base field
            sage: V, from_V, to_V = K.relative_vector_space()
            sage: from_V(V.0)
            1
            sage: to_V(K.0)
            (0, 1)
            sage: from_V(to_V(K.0))
            a
            sage: to_V(from_V(V.0))
            (1, 0)
            sage: to_V(from_V(V.1))
            (0, 1)

        The underlying vector space and maps is cached::

            sage: W, from_V, to_V = K.relative_vector_space()
            sage: V is W
            True
        """
        try:
            return self.__relative_vector_space
        except AttributeError:
            pass
        V = self.base_field()**self.relative_degree()
        from_V = maps.MapRelativeVectorSpaceToRelativeNumberField(V, self)
        to_V   = maps.MapRelativeNumberFieldToRelativeVectorSpace(self, V)
        self.__relative_vector_space = (V, from_V, to_V)
        return self.__relative_vector_space

    def absolute_vector_space(self):
        """
        Return vector space over `\QQ` of self and isomorphisms from
        the vector space to self and in the other direction.

        EXAMPLES::

            sage: K.<a,b> = NumberField([x^3 + 3, x^3 + 2]); K
            Number Field in a with defining polynomial x^3 + 3 over its base field
            sage: V,from_V,to_V = K.absolute_vector_space(); V
            Vector space of dimension 9 over Rational Field
            sage: from_V
            Isomorphism map:
              From: Vector space of dimension 9 over Rational Field
              To:   Number Field in a with defining polynomial x^3 + 3 over its base field
            sage: to_V
            Isomorphism map:
              From: Number Field in a with defining polynomial x^3 + 3 over its base field
              To:   Vector space of dimension 9 over Rational Field
            sage: c = (a+1)^5; c
            7*a^2 - 10*a - 29
            sage: to_V(c)
            (-29, -712/9, 19712/45, 0, -14/9, 364/45, 0, -4/9, 119/45)
            sage: from_V(to_V(c))
            7*a^2 - 10*a - 29
            sage: from_V(3*to_V(b))
            3*b
        """
        try:
            return self.__absolute_vector_space
        except AttributeError:
            pass
        K = self.absolute_field('a')
        from_K, to_K = K.structure()
        V, from_V, to_V = K.vector_space()
        fr = maps.MapVectorSpaceToRelativeNumberField(V, self, from_V, from_K)
        to   = maps.MapRelativeNumberFieldToVectorSpace(self, V, to_K, to_V)
        ans = (V, fr, to)
        self.__absolute_vector_space = ans
        return ans

    def vector_space(self):
        r"""
        For a relative number field, ``vector_space()`` is
        deliberately not implemented, so that a user cannot confuse
        :meth:`~relative_vector_space` with :meth:`~absolute_vector_space`.

        EXAMPLE::

            sage: K.<a> = NumberFieldTower([x^2 - 17, x^3 - 2])
            sage: K.vector_space()
            Traceback (most recent call last):
            ...
            NotImplementedError: For a relative number field L you must use either L.relative_vector_space() or L.absolute_vector_space() as appropriate

        """
        raise NotImplementedError("For a relative number field L you must use either L.relative_vector_space() or L.absolute_vector_space() as appropriate")

    def absolute_base_field(self):
        r"""
        Return the base field of this relative extension, but viewed
        as an absolute field over `\QQ`.

        EXAMPLES::

            sage: K.<a,b,c> = NumberField([x^2 + 2, x^3 + 3, x^3 + 2])
            sage: K
            Number Field in a with defining polynomial x^2 + 2 over its base field
            sage: K.base_field()
            Number Field in b with defining polynomial x^3 + 3 over its base field
            sage: K.absolute_base_field()[0]
            Number Field in a0 with defining polynomial x^9 + 3*x^6 + 165*x^3 + 1
            sage: K.base_field().absolute_field('z')
            Number Field in z with defining polynomial x^9 + 3*x^6 + 165*x^3 + 1
        """
        return self.__absolute_base_field

    @cached_method
    def _pari_rnfeq(self):
        """
        Return PARI data attached to this relative number field.

        OUTPUT:

        A 5-element PARI vector containing an absolute polynomial and
        further data needed for ``eltabstorel`` and ``eltreltoabs``,
        obtained from PARI's ``nf_rnfeq`` function.  This means that
        we do not have to initialize a full PARI ``rnf`` structure.

        TESTS::

            sage: K.<a> = NumberField(x^2 + 2)
            sage: x = polygen(K)
            sage: L.<b> = K.extension(x^5 + 2*a)
            sage: L._pari_rnfeq()
            [x^10 + 8, -1/2*x^5, 0, y^2 + 2, x^5 + 2*y]
            sage: x = polygen(ZZ)
            sage: NumberField(x^10 + 8, 'a').is_isomorphic(L)
            True

        Initialization is lazy enough to allow arithmetic in massive fields::

            sage: K.<a> = NumberField(x^10 + 2000*x + 100001)
            sage: x = polygen(K)
            sage: L.<b> = K.extension(x^10 + 2*a)
            sage: L._pari_rnfeq()
            [x^100 - 1024000*x^10 + 102401024, -1/2*x^10, 0, y^10 + 2000*y + 100001, x^10 + 2*y]
            sage: a + b
            b + a
            sage: b^100
            -2048000*a - 102401024
            sage: (-2*a)^10
            -2048000*a - 102401024
        """
        f = self.pari_absolute_base_polynomial()
        g = self.pari_relative_polynomial()
        return f._nf_rnfeq(g)

    @cached_method
    def _pari_relative_structure(self):
        r"""
        Return data relating the Sage and PARI relative polynomials.

        OUTPUT:

        Let `L` be this relative number field, let `K` be its base
        field, and let `f` be the defining polynomial of `L` over `K`.
        This method returns a triple ``(g, alpha, beta)``, where

        - ``g`` is the defining relative polynomial of the PARI
          ``rnf`` structure (see :meth:`pari_rnf`);

        - ``alpha`` is the image of `x \bmod f` under some isomorphism
          `\phi\colon K[x]/(f) \to K[x]/(g)`;

        - ``beta`` is the image of `x \bmod g` under the inverse
          isomorphism `\phi^{-1}\colon K[x]/(g) \to K[x]/(f)`.

        EXAMPLES::

        If the defining polynomials are monic and integral, the result
        satisfies ``g = f`` and ``alpha = beta = x``::

            sage: R.<x> = QQ[]
            sage: K.<a> = NumberField(x^2 + 1)
            sage: L.<b> = K.extension(x^2 - a)
            sage: L._pari_relative_structure()
            (Mod(1, y^2 + 1)*x^2 + Mod(-y, y^2 + 1),
             Mod(x, Mod(1, y^2 + 1)*x^2 + Mod(-y, y^2 + 1)),
             Mod(x, Mod(1, y^2 + 1)*x^2 + Mod(-y, y^2 + 1)))

        An example where the base field is defined by a monic integral
        polynomial, but the extension is not::

            sage: K.<a> = NumberField(x^2 + 1)
            sage: L.<b> = K.extension(x^2 - 1/2)
            sage: L._pari_relative_structure()
            (x^2 + Mod(-y, y^2 + 1),
             Mod(Mod(1/2*y - 1/2, y^2 + 1)*x, x^2 + Mod(-y, y^2 + 1)),
             Mod(Mod(-y - 1, y^2 + 1)*x, x^2 + Mod(-1/2, y^2 + 1)))

        An example where both fields are defined by non-integral or
        non-monic polynomials::

            sage: K.<a> = NumberField(2*x^2 + 1)
            sage: L.<b> = K.extension(x^2 - 1/3)
            sage: L._pari_relative_structure()
            (x^2 + Mod(y, y^2 + 2)*x + 1,
             Mod(Mod(-1/3*y, y^2 + 2)*x + Mod(1/3, y^2 + 2), x^2 + Mod(y, y^2 + 2)*x + 1),
             Mod(Mod(3/2*y, y^2 + 2)*x + Mod(-1/2*y, y^2 + 2), x^2 + Mod(-1/3, y^2 + 2)))

        Note that in the last example, the *absolute* defining
        polynomials is the same for Sage and PARI, even though this is
        not the case for the base field::

            sage: K._pari_absolute_structure()
            (y^2 + 2, Mod(1/2*y, y^2 + 2), Mod(2*y, y^2 + 1/2))
            sage: L._pari_absolute_structure()
            (y^4 + 4*y^2 + 1, Mod(y, y^4 + 4*y^2 + 1), Mod(y, y^4 + 4*y^2 + 1))
        """
        f = self.relative_polynomial()._pari_with_name('x')
        if f.pollead() == f.content().lift().content().denominator() == 1:
            g = f
            alpha = beta = f.variable().Mod(f)
        elif f.poldegree() == 1:
            # PARI's rnfpolredbest() does not always return a
            # polynomial with integral coefficients in this case.
            from sage.libs.pari.all import pari
            g = f.variable()
            alpha = -f[0]/f[1]
            beta = pari(0).Mod(f)
        else:
            g, alpha = self._pari_base_nf().rnfpolredbest(f, flag=1)
            beta = alpha.modreverse()
        return g, alpha, beta

    @cached_method
    def _gen_relative(self):
        r"""
        Return root of defining polynomial, which is a generator of
        the relative number field over the base.

        EXAMPLES::

            sage: k.<a> = NumberField(x^2+1); k
            Number Field in a with defining polynomial x^2 + 1
            sage: y = polygen(k)
            sage: m.<b> = k.extension(y^2+3); m
            Number Field in b with defining polynomial x^2 + 3 over its base field
            sage: c = m.gen(); c # indirect doctest
            b
            sage: c^2 + 3
            0

        An example where the defining polynomials are not monic or
        integral::

            sage: K.<a> = NumberField(3*x^2 + 1)
            sage: L.<b> = K.extension(x^2 - 1/2)
            sage: L._gen_relative()
            b
        """
        alpha = self._pari_relative_structure()[1].liftpol()
        return self._element_constructor_(self._pari_rnfeq()._eltreltoabs(alpha), check=False)

    @cached_method
    def pari_rnf(self):
        r"""
        Return the PARI relative number field object associated
        to this relative extension.

        EXAMPLES::

            sage: k.<a> = NumberField([x^4 + 3, x^2 + 2])
            sage: k.pari_rnf()
            [x^4 + 3, [[364, -10*x^7 - 87*x^5 - 370*x^3 - 41*x], 1/364], [[108, 0; 0, 108], 3], ...]
        """
        return self._pari_base_nf().rnfinit(self.pari_relative_polynomial())

    def pari_absolute_base_polynomial(self):
        r"""
        Return the PARI polynomial defining the absolute base field, in ``y``.

        EXAMPLES::

            sage: x = polygen(ZZ)
            sage: K.<a, b> = NumberField([x^2 + 2, x^2 + 3]); K
            Number Field in a with defining polynomial x^2 + 2 over its base field
            sage: K.pari_absolute_base_polynomial()
            y^2 + 3
            sage: K.pari_absolute_base_polynomial().parent()
            Interface to the PARI C library

            sage: z = ZZ['z'].0
            sage: K.<a, b, c> = NumberField([z^2 + 2, z^2 + 3, z^2 + 5]); K
            Number Field in a with defining polynomial z^2 + 2 over its base field
            sage: K.pari_absolute_base_polynomial()
            y^4 + 16*y^2 + 4
            sage: K.base_field()
            Number Field in b with defining polynomial z^2 + 3 over its base field
            sage: len(QQ['y'](K.pari_absolute_base_polynomial()).roots(K.base_field()))
            4
            sage: K.pari_absolute_base_polynomial().parent()
            Interface to the PARI C library
        """
        abs_base, from_abs_base, to_abs_base = self.absolute_base_field()
        return abs_base.pari_polynomial('y')

    def pari_relative_polynomial(self):
        r"""
        Return the PARI relative polynomial associated to this number
        field.

        This is always a polynomial in x and y, suitable for PARI's
        rnfinit function.  Notice that if this is a relative extension
        of a relative extension, the base field is the absolute base
        field.

        EXAMPLES::

            sage: k.<i> = NumberField(x^2 + 1)
            sage: m.<z> = k.extension(k['w']([i,0,1]))
            sage: m
            Number Field in z with defining polynomial w^2 + i over its base field
            sage: m.pari_relative_polynomial()
            Mod(1, y^2 + 1)*x^2 + Mod(y, y^2 + 1)

            sage: l.<t> = m.extension(m['t'].0^2 + z)
            sage: l.pari_relative_polynomial()
            Mod(1, y^4 + 1)*x^2 + Mod(y, y^4 + 1)
        """
        return self._pari_relative_structure()[0]

    def number_of_roots_of_unity(self):
        """
        Return number of roots of unity in this relative field.

        EXAMPLES::

            sage: K.<a, b> = NumberField( [x^2 + x + 1, x^4 + 1] )
            sage: K.number_of_roots_of_unity()
            24
        """
        return self.absolute_field('a').number_of_roots_of_unity()

    def roots_of_unity(self):
        """
        Return all the roots of unity in this relative field, primitive or not.

        EXAMPLES::

            sage: K.<a, b> = NumberField( [x^2 + x + 1, x^4 + 1] )
            sage: K.roots_of_unity()[:5]
            [b*a, -b^2*a - b^2, b^3, -a, b*a + b]
        """
        abs = self.absolute_field('a')
        from_abs, _ = abs.structure()
        return [from_abs(x) for x in abs.roots_of_unity()]

    def absolute_generator(self):
        r"""
        Return the chosen generator over `\QQ` for this relative number field.

        EXAMPLES::

            sage: y = polygen(QQ,'y')
            sage: k.<a> = NumberField([y^2 + 2, y^4 + 3])
            sage: g = k.absolute_generator(); g
            a0 - a1
            sage: g.minpoly()
            x^2 + 2*a1*x + a1^2 + 2
            sage: g.absolute_minpoly()
            x^8 + 8*x^6 + 30*x^4 - 40*x^2 + 49
        """
        try:
            return self.__abs_gen
        except AttributeError:
            self.__abs_gen = self._element_class(self, QQ['x'].gen())
            return self.__abs_gen

    @cached_method
    def absolute_field(self, names):
        r"""
        Return an absolute number field `K` that is isomorphic to this
        field along with a field-theoretic bijection from self to `K`
        and from `K` to self.

        INPUT:

        - ``names`` -- string; name of generator of the absolute field

        OUTPUT: an absolute number field

        Also, ``K.structure()`` returns ``from_K`` and ``to_K``, where
        ``from_K`` is an isomorphism from `K` to self and ``to_K`` is
        an isomorphism from self to `K`.

        EXAMPLES::

            sage: K.<a,b> = NumberField([x^4 + 3, x^2 + 2]); K
            Number Field in a with defining polynomial x^4 + 3 over its base field
            sage: L.<xyz> = K.absolute_field(); L
            Number Field in xyz with defining polynomial x^8 + 8*x^6 + 30*x^4 - 40*x^2 + 49
            sage: L.<c> = K.absolute_field(); L
            Number Field in c with defining polynomial x^8 + 8*x^6 + 30*x^4 - 40*x^2 + 49

            sage: from_L, to_L = L.structure()
            sage: from_L
            Isomorphism map:
              From: Number Field in c with defining polynomial x^8 + 8*x^6 + 30*x^4 - 40*x^2 + 49
              To:   Number Field in a with defining polynomial x^4 + 3 over its base field
            sage: from_L(c)
            a - b
            sage: to_L
            Isomorphism map:
              From: Number Field in a with defining polynomial x^4 + 3 over its base field
              To:   Number Field in c with defining polynomial x^8 + 8*x^6 + 30*x^4 - 40*x^2 + 49
            sage: to_L(a)
            -5/182*c^7 - 87/364*c^5 - 185/182*c^3 + 323/364*c
            sage: to_L(b)
            -5/182*c^7 - 87/364*c^5 - 185/182*c^3 - 41/364*c
            sage: to_L(a)^4
            -3
            sage: to_L(b)^2
            -2
        """
        return NumberField(self.absolute_polynomial(), names, structure=structure.AbsoluteFromRelative(self))

    def absolute_polynomial_ntl(self):
        """
        Return defining polynomial of this number field
        as a pair, an ntl polynomial and a denominator.

        This is used mainly to implement some internal arithmetic.

        EXAMPLES::

            sage: NumberField(x^2 + (2/3)*x - 9/17,'a').absolute_polynomial_ntl()
            ([-27 34 51], 51)
        """
        try:
            return (self.__abs_polynomial_ntl, self.__abs_denominator_ntl)
        except AttributeError:
            self.__abs_denominator_ntl = ntl.ZZ()
            den = self.absolute_polynomial().denominator()
            self.__abs_denominator_ntl.set_from_sage_int(ZZ(den))
            self.__abs_polynomial_ntl = ntl.ZZX((self.absolute_polynomial()*den).list())
        return (self.__abs_polynomial_ntl, self.__abs_denominator_ntl)

    @cached_method
    def absolute_polynomial(self):
        r"""
        Return the polynomial over `\QQ` that defines this field as an
        extension of the rational numbers.

        .. NOTE::

            The absolute polynomial of a relative number field is
            chosen to be equal to the defining polynomial of the
            underlying PARI absolute number field (it cannot be
            specified by the user).  In particular, it is always a
            monic polynomial with integral coefficients.  On the other
            hand, the defining polynomial of an absolute number field
            and the relative polynomial of a relative number field are
            in general different from their PARI counterparts.

        EXAMPLES::

            sage: k.<a, b> = NumberField([x^2 + 1, x^3 + x + 1]); k
            Number Field in a with defining polynomial x^2 + 1 over its base field
            sage: k.absolute_polynomial()
            x^6 + 5*x^4 - 2*x^3 + 4*x^2 + 4*x + 1

        An example comparing the various defining polynomials to their
        PARI counterparts::

            sage: k.<a, c> = NumberField([x^2 + 1/3, x^2 + 1/4])
            sage: k.absolute_polynomial()
            x^4 - x^2 + 1
            sage: k.pari_polynomial()
            x^4 - x^2 + 1
            sage: k.base_field().absolute_polynomial()
            x^2 + 1/4
            sage: k.pari_absolute_base_polynomial()
            y^2 + 1
            sage: k.relative_polynomial()
            x^2 + 1/3
            sage: k.pari_relative_polynomial()
            x^2 + Mod(y, y^2 + 1)*x - 1
        """
        return QQ['x'](self._pari_rnfeq()[0])

    def relative_polynomial(self):
        """
        Return the defining polynomial of this relative number field over its base field.

        EXAMPLES::

            sage: K.<a> = NumberFieldTower([x^2 + x + 1, x^3 + x + 1])
            sage: K.relative_polynomial()
            x^2 + x + 1

        Use absolute polynomial for a polynomial that defines the absolute
        extension.::

            sage: K.absolute_polynomial()
            x^6 + 3*x^5 + 8*x^4 + 9*x^3 + 7*x^2 + 6*x + 3
        """
        return self.__relative_polynomial

    def defining_polynomial(self):
        """
        Return the defining polynomial of this relative number field.

        This is exactly the same as ``relative_polynomal()``.

        EXAMPLES::

            sage: C.<z> = CyclotomicField(5)
            sage: PC.<X> = C[]
            sage: K.<a> = C.extension(X^2 + X + z); K
            Number Field in a with defining polynomial X^2 + X + z over its base field
            sage: K.defining_polynomial()
            X^2 + X + z
        """
        return self.relative_polynomial()

    def polynomial(self):
        """
        For a relative number field, ``polynomial()`` is deliberately
        not implemented.  Either :meth:`~relative_polynomial` or
        :meth:`~absolute_polynomial` must be used.

        EXAMPLE::

            sage: K.<a> = NumberFieldTower([x^2 + x + 1, x^3 + x + 1])
            sage: K.polynomial()
            Traceback (most recent call last):
            ...
            NotImplementedError: For a relative number field L you must use either L.relative_polynomial() or L.absolute_polynomial() as appropriate
        """
        raise NotImplementedError("For a relative number field L you must use either L.relative_polynomial() or L.absolute_polynomial() as appropriate")

    def base_field(self):
        """
        Return the base field of this relative number field.

        EXAMPLES::

            sage: k.<a> = NumberField([x^3 + x + 1])
            sage: R.<z> = k[]
            sage: L.<b> = NumberField(z^3 + a)
            sage: L.base_field()
            Number Field in a with defining polynomial x^3 + x + 1
            sage: L.base_field() is k
            True

        This is very useful because the print representation of
        a relative field doesn't describe the base field.::

            sage: L
            Number Field in b with defining polynomial z^3 + a over its base field
        """
        return self.__base_field

    def base_ring(self):
        """
        This is exactly the same as base_field.

        EXAMPLES::

            sage: k.<a> = NumberField([x^2 + 1, x^3 + x + 1])
            sage: k.base_ring()
            Number Field in a1 with defining polynomial x^3 + x + 1
            sage: k.base_field()
            Number Field in a1 with defining polynomial x^3 + x + 1
        """
        return self.base_field()

    def embeddings(self, K):
        r"""
        Compute all field embeddings of the relative number field self
        into the field `K` (which need not even be a number field,
        e.g., it could be the complex numbers). This will return an
        identical result when given `K` as input again.

        If possible, the most natural embedding of self into `K`
        is put first in the list.

        INPUT:

        - ``K`` -- a field

        EXAMPLES::

            sage: K.<a,b> = NumberField([x^3 - 2, x^2+1])
            sage: f = K.embeddings(ComplexField(58)); f
            [
            Relative number field morphism:
              From: Number Field in a with defining polynomial x^3 - 2 over its base field
              To:   Complex Field with 58 bits of precision
              Defn: a |--> -0.62996052494743676 - 1.0911236359717214*I
                    b |--> -1.9428902930940239e-16 + 1.0000000000000000*I,
            ...
            Relative number field morphism:
              From: Number Field in a with defining polynomial x^3 - 2 over its base field
              To:   Complex Field with 58 bits of precision
              Defn: a |--> 1.2599210498948731
                    b |--> -0.99999999999999999*I
            ]
            sage: f[0](a)^3
            2.0000000000000002 - 8.6389229103644993e-16*I
            sage: f[0](b)^2
            -1.0000000000000001 - 3.8857805861880480e-16*I
            sage: f[0](a+b)
            -0.62996052494743693 - 0.091123635971721295*I
        """
        try:
            # this should be concordant with automorphisms
            return self.__embeddings[K]
        except AttributeError:
            self.__embeddings = {}
        except KeyError:
            pass
        L = self.absolute_field('a')
        E = L.embeddings(K)
        v = [self.hom(f, K) for f in E]

        # If there is an embedding that preserves variable names
        # then it is most natural, so we put it first.
        put_natural_embedding_first(v)

        self.__embeddings[K] = Sequence(v, cr=v!=[], immutable=True, check=False, universe=self.Hom(K))
        return self.__embeddings[K]

    def automorphisms(self):
        r"""
        Compute all Galois automorphisms of self over the base field.  This is
        different than computing the embeddings of self into self; there,
        automorphisms that do not fix the base field are considered.

        EXAMPLES::

            sage: K.<a, b> = NumberField([x^2 + 10000, x^2 + x + 50]); K
            Number Field in a with defining polynomial x^2 + 10000 over its base field
            sage: K.automorphisms()
            [
            Relative number field endomorphism of Number Field in a with defining polynomial x^2 + 10000 over its base field
              Defn: a |--> a
                    b |--> b,
            Relative number field endomorphism of Number Field in a with defining polynomial x^2 + 10000 over its base field
              Defn: a |--> -a
                    b |--> b
            ]
            sage: rho, tau = K.automorphisms()
            sage: tau(a)
            -a
            sage: tau(b) == b
            True

            sage: L.<b, a> = NumberField([x^2 + x + 50, x^2 + 10000, ]); L
            Number Field in b with defining polynomial x^2 + x + 50 over its base field
            sage: L.automorphisms()
            [
            Relative number field endomorphism of Number Field in b with defining polynomial x^2 + x + 50 over its base field
              Defn: b |--> b
                    a |--> a,
            Relative number field endomorphism of Number Field in b with defining polynomial x^2 + x + 50 over its base field
              Defn: b |--> -b - 1
                    a |--> a
            ]
            sage: rho, tau = L.automorphisms()
            sage: tau(a) == a
            True
            sage: tau(b)
            -b - 1

            sage: PQ.<X> = QQ[]
            sage: F.<a, b> = NumberField([X^2 - 2, X^2 - 3])
            sage: PF.<Y> = F[]
            sage: K.<c> = F.extension(Y^2 - (1 + a)*(a + b)*a*b)
            sage: K.automorphisms()
            [
            Relative number field endomorphism of Number Field in c with defining polynomial Y^2 + (-2*b - 3)*a - 2*b - 6 over its base field
              Defn: c |--> c
                    a |--> a
                    b |--> b,
            Relative number field endomorphism of Number Field in c with defining polynomial Y^2 + (-2*b - 3)*a - 2*b - 6 over its base field
              Defn: c |--> -c
                    a |--> a
                    b |--> b
            ]
        """
        try:
            return self.__automorphisms
        except AttributeError:
            pass

        L = self.absolute_field('a')
        L_into_self, self_into_L = L.structure()
        aas = L.automorphisms() # absolute automorphisms

        a = self_into_L(self.gen())
        abs_base_gens = [self_into_L(_) for _ in self.base_field().gens()]
        v = sorted([ self.hom([ L_into_self(aa(a)) ]) for aa in aas if all(aa(g) == g for g in abs_base_gens) ])
        put_natural_embedding_first(v)
        self.__automorphisms = Sequence(v, cr = (v != []), immutable=True,
                                        check=False, universe=self.Hom(self))
        return self.__automorphisms

    def places(self, all_complex=False, prec=None):
        """
        Return the collection of all infinite places of self.

        By default, this returns the set of real places as
        homomorphisms into RIF first, followed by a choice of one of
        each pair of complex conjugate homomorphisms into CIF.

        On the other hand, if prec is not None, we simply return places
        into RealField(prec) and ComplexField(prec) (or RDF, CDF if
        prec=53).

        There is an optional flag all_complex, which defaults to False. If
        all_complex is True, then the real embeddings are returned as
        embeddings into CIF instead of RIF.

        EXAMPLES::

            sage: L.<b, c> = NumberFieldTower([x^2 - 5, x^3 + x + 3])
            sage: L.places()
            [Relative number field morphism:
            From: Number Field in b with defining polynomial x^2 - 5 over its base field
            To:   Real Field with 106 bits of precision
            Defn: b |--> -2.236067977499789696409173668937
            c |--> -1.213411662762229634132131377426,
            Relative number field morphism:
            From: Number Field in b with defining polynomial x^2 - 5 over its base field
            To:   Real Field with 106 bits of precision
            Defn: b |--> 2.236067977499789696411548005367
            c |--> -1.213411662762229634130492421800,
            Relative number field morphism:
            From: Number Field in b with defining polynomial x^2 - 5 over its base field
            To:   Complex Field with 53 bits of precision
            Defn: b |--> -2.23606797749979 ...e-1...*I
            c |--> 0.606705831381... - 1.45061224918844*I,
            Relative number field morphism:
            From: Number Field in b with defining polynomial x^2 - 5 over its base field
            To:   Complex Field with 53 bits of precision
            Defn: b |--> 2.23606797749979 - 4.44089209850063e-16*I
            c |--> 0.606705831381115 - 1.45061224918844*I]
        """
        L = self.absolute_field('a')
        pl = L.places(all_complex, prec)
        return [self.hom(p, p.codomain()) for p in pl]


    def absolute_different(self):
        r"""
        Return the absolute different of this relative number field `L`, as an
        ideal of `L`. To get the relative different of `L/K`, use
        ``L.relative_different()``.

        EXAMPLES::

            sage: K.<i> = NumberField(x^2 + 1)
            sage: t = K['t'].gen()
            sage: L.<b> = K.extension(t^4 - i)
            sage: L.absolute_different()
            Fractional ideal (8)
        """
        abs = self.absolute_field('a')
        from_abs = abs.structure()[0]
        return self.ideal([from_abs(g) for g in abs.different().gens()])

    def relative_different(self):
        r"""
        Return the relative different of this extension `L/K` as
        an ideal of `L`.  If you want the absolute different of
        `L/\QQ`, use ``L.absolute_different()``.

        EXAMPLES::

            sage: K.<i> = NumberField(x^2 + 1)
            sage: PK.<t> = K[]
            sage: L.<a> = K.extension(t^4  - i)
            sage: L.relative_different()
            Fractional ideal (4)
        """
        I = self.absolute_different()
        J = self.ideal(self.base_field().absolute_different().gens())
        return  I/J

    def different(self):
        """
        The different, unqualified, of a relative number field is deliberately
        not implemented, so that a user cannot mistake the absolute different
        for the relative different, or vice versa.

        EXAMPLE::

            sage: K.<a> = NumberFieldTower([x^2 + x + 1, x^3 + x + 1])
            sage: K.different()
            Traceback (most recent call last):
            ...
            NotImplementedError: For a relative number field you must use relative_different or absolute_different as appropriate
        """
        raise NotImplementedError("For a relative number field you must use relative_different or absolute_different as appropriate")

    def absolute_discriminant(self, v=None):
        r"""
        Return the absolute discriminant of this relative number field
        or if ``v`` is specified, the determinant of the trace pairing
        on the elements of the list ``v``.

        INPUT:

        - ``v`` (optional) -- list of element of this relative number field.

        OUTPUT: Integer if ``v`` is omitted, and Rational otherwise.

        EXAMPLES::

            sage: K.<i> = NumberField(x^2 + 1)
            sage: t = K['t'].gen()
            sage: L.<b> = K.extension(t^4 - i)
            sage: L.absolute_discriminant()
            16777216
            sage: L.absolute_discriminant([(b + i)^j for j in range(8)])
            61911970349056
        """
        abs = self.absolute_field('a')
        if v is not None:
            to_abs = abs.structure()[1]
            v = [to_abs(x) for x in v]
        return abs.discriminant(v=v)

    def relative_discriminant(self):
        r"""
        Return the relative discriminant of this extension `L/K` as an ideal of
        `K`. If you want the (rational) discriminant of `L/\QQ`, use e.g.
        ``L.absolute_discriminant()``.

        EXAMPLES::

            sage: K.<i> = NumberField(x^2 + 1)
            sage: t = K['t'].gen()
            sage: L.<b> = K.extension(t^4 - i)
            sage: L.relative_discriminant()
            Fractional ideal (256)
            sage: PQ.<X> = QQ[]
            sage: F.<a, b> = NumberField([X^2 - 2, X^2 - 3])
            sage: PF.<Y> = F[]
            sage: K.<c> = F.extension(Y^2 - (1 + a)*(a + b)*a*b)
            sage: K.relative_discriminant() == F.ideal(4*b)
            True

        TESTS:

        Number fields defined by non-monic and non-integral
        polynomials are supported (:trac:`252`)::

            sage: K.<a> = NumberField(x^2 + 1/2)
            sage: L.<b> = K.extension(x^2 - 1/2)
            sage: L.relative_discriminant()
            Fractional ideal (2)
        """
        nf = self._pari_base_nf()
        base = self.base_field()
        abs_base, _, to_base = self.absolute_base_field()
        D, d = nf.rnfdisc(self.pari_relative_polynomial())
<<<<<<< HEAD
        D = map(abs_base, abs_base.pari_zk() * D)
        D = [to_base(_) for _ in D]
=======
        D = [to_base(abs_base(x, check=False)) for x in abs_base.pari_zk() * D]
>>>>>>> 58f931d0
        return base.ideal(D)

    def discriminant(self):
        """
        The discriminant, unqualified, of a relative number field is deliberately
        not implemented, so that a user cannot mistake the absolute discriminant
        for the relative discriminant, or vice versa.

        EXAMPLE::

            sage: K.<a> = NumberFieldTower([x^2 + x + 1, x^3 + x + 1])
            sage: K.discriminant()
            Traceback (most recent call last):
            ...
            NotImplementedError: For a relative number field you must use relative_discriminant or absolute_discriminant as appropriate
        """
        raise NotImplementedError("For a relative number field you must use relative_discriminant or absolute_discriminant as appropriate")

    def disc(self):
        """
        The discriminant, unqualified, of a relative number field is deliberately
        not implemented, so that a user cannot mistake the absolute discriminant
        for the relative discriminant, or vice versa.

        EXAMPLE::

            sage: K.<a> = NumberFieldTower([x^2 + x + 1, x^3 + x + 1])
            sage: K.disc()
            Traceback (most recent call last):
            ...
            NotImplementedError: For a relative number field you must use relative_discriminant or absolute_discriminant as appropriate
        """
        raise NotImplementedError("For a relative number field you must use relative_discriminant or absolute_discriminant as appropriate")

    def order(self, *gens, **kwds):
        """
        Return the order with given ring generators in the maximal
        order of this number field.

        INPUT:

        - ``gens`` -- list of elements of self; if no generators are given, just
          returns the cardinality of this number field (oo) for consistency.
        - ``check_is_integral`` -- bool (default: True), whether to check that each
          generator is integral.
        - ``check_rank`` -- bool (default: True), whether to check that the ring
          generated by gens is of full rank.
        - ``allow_subfield`` -- bool (default: False), if True and the generators
          do not generate an order, i.e., they generate a subring of smaller
          rank, instead of raising an error, return an order in a smaller
          number field.

        The check_is_integral and check_rank inputs must be given as
        explicit keyword arguments.

        EXAMPLES::

            sage: P.<a,b,c> = QQ[2^(1/2), 2^(1/3), 3^(1/2)]
            sage: R = P.order([a,b,c]); R
            Relative Order in Number Field in sqrt2 with defining polynomial x^2 - 2 over its base field

        The base ring of an order in a relative extension is still `\ZZ`.::

            sage: R.base_ring()
            Integer Ring

        One must give enough generators to generate a ring of finite index
        in the maximal order::

            sage: P.order([a,b])
            Traceback (most recent call last):
            ...
            ValueError: the rank of the span of gens is wrong
        """
        import sage.rings.number_field.order as order
        if len(gens) == 0:
            return NumberField_generic.order(self)
        if len(gens) == 1 and isinstance(gens[0], (list, tuple)):
            gens = gens[0]
        gens = [self(x) for x in gens]
        return order.relative_order_from_ring_generators(gens, **kwds)


    def galois_group(self, type = 'pari', algorithm='pari', names=None):
        r"""
        Return the Galois group of the Galois closure of this number
        field as an abstract group.  Note that even though this is an
        extension `L/K`, the group will be computed as if it were `L/\QQ`.

        INPUT:

        - ``type`` - ``'pari'`` or ``'gap'``: type of object to return -- a
          wrapper around a Pari or Gap transitive group object.         -

        - algorithm - 'pari', 'kash', 'magma' (default: 'pari', except when
          the degree is >= 12 when 'kash' is tried)

        At present much less functionality is available for Galois groups of
        relative extensions than absolute ones, so try the galois_group method
        of the corresponding absolute field.

        EXAMPLES::

            sage: x = polygen(QQ)
            sage: K.<a> = NumberField(x^2 + 1)
            sage: R.<t> = PolynomialRing(K)
            sage: L = K.extension(t^5-t+a, 'b')
            sage: L.galois_group(type="pari")
            Galois group PARI group [240, -1, 22, "S(5)[x]2"] of degree 10 of the Number Field in b with defining polynomial t^5 - t + a over its base field
        """

        if type is None:
            raise NotImplementedError("Galois groups of relative extensions not implemented (use the corresponding absolute field)")
        else:
            # silly bug in cached_method
            return NumberField_generic.galois_group.f(self, type, algorithm, names)

    def is_free(self, proof=None):
        r"""
        Determine whether or not `L/K` is free (i.e. if `\mathcal{O}_L` is
        a free `\mathcal{O}_K`-module).

        INPUT:

        - ``proof`` -- default: True

        EXAMPLES::

            sage: x = polygen(QQ)
            sage: K.<a> = NumberField(x^2+6)
            sage: x = polygen(K)
            sage: L.<b> = K.extension(x^2 + 3)    ## extend by x^2+3
            sage: L.is_free()
            False
        """
        proof = proof_flag(proof)
        base_bnf = self._pari_base_bnf(proof)
        if base_bnf.rnfisfree(self.pari_relative_polynomial()) == 1:
            return True
        return False

    def lift_to_base(self, element):
        """
        Lift an element of this extension into the base field if possible,
        or raise a ValueError if it is not possible.

        EXAMPLES::

            sage: x = polygen(ZZ)
            sage: K.<a> = NumberField(x^3 - 2)
            sage: R.<y> = K[]
            sage: L.<b> = K.extension(y^2 - a)
            sage: L.lift_to_base(b^4)
            a^2
            sage: L.lift_to_base(b^6)
            2
            sage: L.lift_to_base(355/113)
            355/113
            sage: L.lift_to_base(b)
            Traceback (most recent call last):
            ...
            ValueError: The element b is not in the base field

        TESTS:

        Number fields defined by non-monic and non-integral
        polynomials are supported (:trac:`252`)::

            sage: R.<x> = QQ[]
            sage: K.<a> = NumberField(x^2 + 1/2)
            sage: L.<b> = K.extension(x^2 - a/2)
            sage: L.lift_to_base(b^2)
            1/2*a
        """
        # Convert the element to a PARI polynomial with t_POLMOD
        # coefficients representing elements of the base field.
        r = self._pari_rnfeq()._eltabstorel_lift(self(element)._pari_polynomial('x'))
        # Lift the coefficients and call simplify() to make PARI check
        # which variables really appear in the resulting polynomial
        # (otherwise we always have a polynomial in two variables even
        # though not all variables actually occur).
        r = r.lift().simplify()

        # Special case: check whether the result is simply an integer or rational
        if r.type() in ["t_INT", "t_FRAC"]:
            return self.base_field()(r)
        # Now we should have a polynomial in the variable y.
        # Otherwise we're not in the base field.
        if r.type() != "t_POL" or str(r.variable()) != 'y':
            raise ValueError("The element %s is not in the base field"%element)
        return self.base_field()(r, check=False)

    def relativize(self, alpha, names):
        r"""
        Given an element in self or an embedding of a subfield into self,
        return a relative number field `K` isomorphic to self that is relative
        over the absolute field `\QQ(\alpha)` or the domain of `\alpha`, along
        with isomorphisms from `K` to self and from self to `K`.

        INPUT:

        - ``alpha`` -- an element of self, or an embedding of a subfield into self
        - ``names`` -- name of generator for output field `K`.

        OUTPUT: `K` -- a relative number field

        Also, ``K.structure()`` returns ``from_K`` and ``to_K``, where
        ``from_K`` is an isomorphism from `K` to self and ``to_K`` is
        an isomorphism from self to `K`.

        EXAMPLES::

            sage: K.<a,b> = NumberField([x^4 + 3, x^2 + 2]); K
            Number Field in a with defining polynomial x^4 + 3 over its base field
            sage: L.<z,w> = K.relativize(a^2)
            sage: z^2
            z^2
            sage: w^2
            -3
            sage: L
            Number Field in z with defining polynomial x^4 + (-2*w + 4)*x^2 + 4*w + 1 over its base field
            sage: L.base_field()
            Number Field in w with defining polynomial x^2 + 3

        Now suppose we have `K` below `L` below `M`::

            sage: M = NumberField(x^8 + 2, 'a'); M
            Number Field in a with defining polynomial x^8 + 2
            sage: L, L_into_M, _ = M.subfields(4)[0]; L
            Number Field in a0 with defining polynomial x^4 + 2
            sage: K, K_into_L, _ = L.subfields(2)[0]; K
            Number Field in a0_0 with defining polynomial x^2 + 2
            sage: K_into_M = L_into_M * K_into_L

            sage: L_over_K = L.relativize(K_into_L, 'c'); L_over_K
            Number Field in c0 with defining polynomial x^2 + a0_0 over its base field
            sage: L_over_K_to_L, L_to_L_over_K = L_over_K.structure()
            sage: M_over_L_over_K = M.relativize(L_into_M * L_over_K_to_L, 'd'); M_over_L_over_K
            Number Field in d0 with defining polynomial x^2 + c0 over its base field
            sage: M_over_L_over_K.base_field() is L_over_K
            True

        Test relativizing a degree 6 field over its degree 2 and degree 3
        subfields, using both an explicit element::

            sage: K.<a> = NumberField(x^6 + 2); K
            Number Field in a with defining polynomial x^6 + 2
            sage: K2, K2_into_K, _ = K.subfields(2)[0]; K2
            Number Field in a0 with defining polynomial x^2 + 2
            sage: K3, K3_into_K, _ = K.subfields(3)[0]; K3
            Number Field in a0 with defining polynomial x^3 - 2

        Here we explicitly relativize over an element of K2 (not the
        generator)::

            sage: L = K.relativize(K3_into_K, 'b'); L
            Number Field in b0 with defining polynomial x^2 + a0 over its base field
            sage: L_to_K, K_to_L = L.structure()
            sage: L_over_K2 = L.relativize(K_to_L(K2_into_K(K2.gen() + 1)), 'c'); L_over_K2
            Number Field in c0 with defining polynomial x^3 - c1 + 1 over its base field
            sage: L_over_K2.base_field()
            Number Field in c1 with defining polynomial x^2 - 2*x + 3

        Here we use a morphism to preserve the base field information::

            sage: K2_into_L = K_to_L * K2_into_K
            sage: L_over_K2 = L.relativize(K2_into_L, 'c'); L_over_K2
            Number Field in c0 with defining polynomial x^3 - a0 over its base field
            sage: L_over_K2.base_field() is K2
            True
        """
        K = self.absolute_field('a')
        from_K, to_K = K.structure()

        if is_Map(alpha):
            # alpha is an embedding of a subfield into self; compose to get an
            # embedding of a subfield into the absolute field
            beta = to_K * alpha
        else:
            # alpha is an element coercible into self
            beta = to_K(alpha)

        L = K.relativize(beta, names)
        return K.relativize(beta, names, structure=structure.RelativeFromRelative(L))

    def uniformizer(self, P, others = "positive"):
        """
        Returns an element of self with valuation 1 at the prime ideal P.

        INPUT:


        -  ``self`` - a number field

        -  ``P`` - a prime ideal of self

        -  ``others`` - either "positive" (default), in which
           case the element will have non-negative valuation at all other
           primes of self, or "negative", in which case the element will have
           non-positive valuation at all other primes of self.


        .. note::

           When P is principal (e.g. always when self has class number
           one) the result may or may not be a generator of P!

        EXAMPLES::

            sage: K.<a, b> = NumberField([x^2 + 23, x^2 - 3])
            sage: P = K.prime_factors(5)[0]; P
            Fractional ideal (5, 1/2*a - b - 5/2)
            sage: u = K.uniformizer(P)
            sage: u.valuation(P)
            1
            sage: (P, 1) in K.factor(u)
            True
        """
        if not is_NumberFieldIdeal(P):
            P = self.ideal(P)
        if not P.is_maximal():
            raise ValueError("P (=%s) must be a nonzero prime."%P)
        abs = self.absolute_field('a')
        from_abs = abs.structure()[0]
        return from_abs(abs.uniformizer(P.absolute_ideal(), others=others))


def NumberField_relative_v1(base_field, poly, name, latex_name, canonical_embedding=None):
    """
    This is used in pickling relative fields.

    EXAMPLES::

        sage: from sage.rings.number_field.number_field_rel import NumberField_relative_v1
        sage: R.<x> = CyclotomicField(3)[]
        sage: NumberField_relative_v1(CyclotomicField(3), x^2 + 7, 'a', 'a')
        Number Field in a with defining polynomial x^2 + 7 over its base field
    """
    return NumberField_relative(base_field, poly, name, latex_name, check=False, embedding=canonical_embedding)

NumberField_extension_v1 = NumberField_relative_v1  # historical reasons only<|MERGE_RESOLUTION|>--- conflicted
+++ resolved
@@ -2256,12 +2256,7 @@
         base = self.base_field()
         abs_base, _, to_base = self.absolute_base_field()
         D, d = nf.rnfdisc(self.pari_relative_polynomial())
-<<<<<<< HEAD
-        D = map(abs_base, abs_base.pari_zk() * D)
-        D = [to_base(_) for _ in D]
-=======
         D = [to_base(abs_base(x, check=False)) for x in abs_base.pari_zk() * D]
->>>>>>> 58f931d0
         return base.ideal(D)
 
     def discriminant(self):
