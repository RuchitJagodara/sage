--- conflicted
+++ resolved
@@ -2,29 +2,10 @@
 """
 Function Fields
 
-<<<<<<< HEAD
-AUTHORS:
-
-- William Stein (2010): initial version
-
-- Robert Bradshaw (2010-05-30): added is_finite()
-
-- Julian Rüth (2011-06-08, 2011-09-14, 2014-06-23, 2014-06-24, 2016-11-13):
-  fixed hom(), extension(); use @cached_method; added derivation(); added
-  support for relative vector spaces; fixed conversion to base fields
-
-- Maarten Derickx (2011-09-11): added doctests
-
-- Syed Ahmad Lavasani (2011-12-16): added genus(), is_RationalFunctionField()
-
-- Simon King (2014-10-29): Use the same generator names for a function field
-  extension and the underlying polynomial ring.
-=======
 A function field is an extension field of transcendental degree one of a
 rational function field over a constant field. A function field in Sage is a
 rational function field, an extension of a rational function field, or of
 another function field.
->>>>>>> 9bf1a418
 
 EXAMPLES:
 
@@ -163,7 +144,7 @@
 
 - Robert Bradshaw (2010-05-30): added is_finite()
 
-- Julian Rueth (2011-06-08, 2011-09-14, 2014-06-23, 2014-06-24, 2016-11-13):
+- Julian Rüth (2011-06-08, 2011-09-14, 2014-06-23, 2014-06-24, 2016-11-13):
   fixed hom(), extension(); use @cached_method; added derivation(); added
   support for relative vector spaces; fixed conversion to base fields
 
@@ -171,8 +152,8 @@
 
 - Syed Ahmad Lavasani (2011-12-16): added genus(), is_RationalFunctionField()
 
-- Simon King (2014-10-29): use the same generator names for a function field
-  extension and the underlying polynomial ring
+- Simon King (2014-10-29): Use the same generator names for a function field
+  extension and the underlying polynomial ring.
 
 - Kwankyu Lee (2017-04-30): added global function fields
 
