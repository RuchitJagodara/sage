"""
Rings
"""

#*****************************************************************************
#       Copyright (C) 2005 William Stein <wstein@gmail.com>
#
#  Distributed under the terms of the GNU General Public License (GPL)
#
#    This code is distributed in the hope that it will be useful,
#    but WITHOUT ANY WARRANTY; without even the implied warranty of
#    MERCHANTABILITY or FITNESS FOR A PARTICULAR PURPOSE.  See the GNU
#    General Public License for more details.
#
#  The full text of the GPL is available at:
#
#                  http://www.gnu.org/licenses/
#*****************************************************************************

# Ring base classes
from ring import Ring
from commutative_ring import CommutativeRing
from integral_domain import IntegralDomain
from dedekind_domain import DedekindDomain
from principal_ideal_domain import PrincipalIdealDomain
from euclidean_domain import EuclideanDomain
from field import Field

from commutative_algebra_element import CommutativeAlgebraElement

# Ring element base classes
from ring_element import RingElement
from commutative_ring_element import CommutativeRingElement
from integral_domain_element import IntegralDomainElement
from dedekind_domain_element import DedekindDomainElement
from principal_ideal_domain_element import PrincipalIdealDomainElement
from euclidean_domain_element import EuclideanDomainElement
from field_element import FieldElement


# Ideals
from ideal import Ideal
ideal = Ideal

# Quotient
from quotient_ring import QuotientRing

# Infinities
from infinity import infinity, Infinity, InfinityRing, unsigned_infinity, UnsignedInfinityRing

# Rational integers.
from integer_ring import IntegerRing, ZZ, crt_basis
from integer import Integer

# Rational numbers
from rational_field import RationalField, QQ
from rational import Rational
Rationals = RationalField

# Integers modulo n.
from sage.rings.finite_rings.integer_mod_ring import IntegerModRing, Zmod
from sage.rings.finite_rings.integer_mod import IntegerMod, Mod, mod
Integers = IntegerModRing

# Finite fields
from finite_rings.all import *

# Number field
from number_field.all import *

# Function field
from function_field.all import *

# Finite residue fields
from finite_rings.residue_field import ResidueField

# p-adic field
from padics.all import *
from padics.padic_printing import _printer_defaults as padic_printing

# Semirings
from semirings.all import *

# Real numbers
from real_mpfr import (RealField, RR,
                       create_RealNumber as RealNumber)   # this is used by the preparser to wrap real literals -- very important.
Reals = RealField

from real_double import RealDoubleField, RDF, RealDoubleElement

from real_lazy import RealLazyField, RLF, ComplexLazyField, CLF

# Polynomial Rings and Polynomial Quotient Rings
from polynomial.all import *


# Algebraic numbers
from qqbar import (AlgebraicRealField, AA,
                   AlgebraicReal,
                   AlgebraicField, QQbar,
                   AlgebraicNumber,
                   number_field_elements_from_algebraics)

# Intervals
from real_mpfi import (RealIntervalField,
                       RIF,
                       RealInterval)

# Complex numbers
from complex_field import ComplexField
from complex_number import (create_ComplexNumber as ComplexNumber)
Complexes = ComplexField
from complex_interval_field import ComplexIntervalField
from complex_interval import (create_ComplexIntervalFieldElement as ComplexIntervalFieldElement)

from complex_double import ComplexDoubleField, ComplexDoubleElement, CDF

from complex_mpc import MPComplexField

# Power series rings
from power_series_ring import PowerSeriesRing
from power_series_ring_element import PowerSeries

# Laurent series ring in one variable
from laurent_series_ring import LaurentSeriesRing
from laurent_series_ring_element import LaurentSeries

# Pseudo-ring of PARI objects.
from pari_ring import PariRing, Pari

# Big-oh notation
from big_oh import O

# Fraction field
from fraction_field import FractionField
Frac = FractionField

<<<<<<< HEAD
# continued fractions
from contfrac import continued_fraction, CFF, ContinuedFractionField

# c-finite sequences
from cfinite_sequence import CFiniteSequence

=======
>>>>>>> d27f8497
# Arithmetic
from arith import algdep, bernoulli, is_prime, is_prime_power, \
    is_pseudoprime, is_pseudoprime_small_power, valuation, \
    prime_powers, primes_first_n, eratosthenes, primes, \
    next_prime_power, next_probable_prime, next_prime, \
    previous_prime, previous_prime_power, random_prime, \
    divisors, sigma, gcd, GCD, lcm, LCM, xlcm, xgcd, xkcd, \
    inverse_mod, get_gcd, get_inverse_mod, power_mod, \
    rational_reconstruction, mqrr_rational_reconstruction, \
    trial_division, factor, prime_divisors, odd_part, prime_to_m_part, \
    is_square, is_squarefree, euler_phi, crt, CRT, CRT_list, CRT_basis, \
    CRT_vectors, multinomial, multinomial_coefficients, \
    kronecker_symbol, kronecker, legendre_symbol, \
    primitive_root, nth_prime, quadratic_residues, moebius, \
    continuant, number_of_divisors, hilbert_symbol, hilbert_conductor, \
    hilbert_conductor_inverse, falling_factorial, rising_factorial, \
    integer_ceil, integer_floor, \
    two_squares, three_squares, four_squares, sum_of_k_squares, \
    subfactorial, is_power_of_two, differences, \
    sort_complex_numbers_for_display, \
    fundamental_discriminant, squarefree_divisors, \
    Sigma, radical, Euler_Phi, binomial_coefficients, jacobi_symbol, \
    Moebius, dedekind_sum, \
    prime_factors


from fast_arith import prime_range

from bernoulli_mod_p import bernoulli_mod_p, bernoulli_mod_p_single

from monomials import monomials

CC = ComplexField()
CIF = ComplexIntervalField()

from misc import composite_field

import tests

# Universal Cyclotomic Field
from sage.rings.universal_cyclotomic_field.all import *

from sage.misc.lazy_import import lazy_import
lazy_import('sage.rings.invariant_theory', 'invariant_theory')

# continued fractions
from sage.rings.continued_fraction import (farey, convergents,
  continued_fraction, continued_fraction_list,
   Hirzebruch_Jung_continued_fraction_list)
# and deprecated continued fractions
from sage.rings.contfrac import (CFF, ContinuedFractionField)<|MERGE_RESOLUTION|>--- conflicted
+++ resolved
@@ -135,15 +135,9 @@
 from fraction_field import FractionField
 Frac = FractionField
 
-<<<<<<< HEAD
-# continued fractions
-from contfrac import continued_fraction, CFF, ContinuedFractionField
-
 # c-finite sequences
 from cfinite_sequence import CFiniteSequence
 
-=======
->>>>>>> d27f8497
 # Arithmetic
 from arith import algdep, bernoulli, is_prime, is_prime_power, \
     is_pseudoprime, is_pseudoprime_small_power, valuation, \
