--- conflicted
+++ resolved
@@ -111,10 +111,7 @@
 
         ::
 
-<<<<<<< HEAD
             sage: x = polygen(ZZ, 'x')
-=======
->>>>>>> 3202f651
             sage: K.<v> = NumberField(x^3 - 2)                                          # optional - sage.rings.number_field
             sage: R = K['x','y']['a','b']                                               # optional - sage.rings.number_field
             sage: from sage.rings.polynomial.flatten import FlatteningMorphism
