r"""
Ideals in multivariate polynomial rings

Sage has a powerful system to compute with multivariate polynomial
rings. Most algorithms dealing with these ideals are centered on the
computation of *Groebner bases*. Sage mainly uses Singular to
implement this functionality. Singular is widely regarded as the best
open-source system for Groebner basis calculation in multivariate
polynomial rings over fields.

EXAMPLES:

We compute a Groebner basis for some given ideal. The type returned by
the ``groebner_basis`` method is ``PolynomialSequence``, i.e. it is not a
:class:`MPolynomialIdeal`::

    sage: x,y,z = QQ['x,y,z'].gens()
    sage: I = ideal(x^5 + y^4 + z^3 - 1,  x^3 + y^3 + z^2 - 1)
    sage: B = I.groebner_basis()
    sage: type(B)
    <class 'sage.rings.polynomial.multi_polynomial_sequence.PolynomialSequence_generic'>

Groebner bases can be used to solve the ideal membership problem::

    sage: f,g,h = B
    sage: (2*x*f + g).reduce(B)
    0

    sage: (2*x*f + g) in I
    True

    sage: (2*x*f + 2*z*h + y^3).reduce(B)
    y^3

    sage: (2*x*f + 2*z*h + y^3) in I
    False

We compute a Groebner basis for Cyclic 6, which is a standard
benchmark and test ideal. ::

    sage: R.<x,y,z,t,u,v> = QQ['x,y,z,t,u,v']
    sage: I = sage.rings.ideal.Cyclic(R,6)
    sage: B = I.groebner_basis()
    sage: len(B)
    45

We compute in a quotient of a polynomial ring over `\ZZ/17\ZZ`::

    sage: R.<x,y> = ZZ[]
    sage: S.<a,b> = R.quotient((x^2 + y^2, 17))
    sage: S
    Quotient of Multivariate Polynomial Ring in x, y over Integer Ring
    by the ideal (x^2 + y^2, 17)

    sage: a^2 + b^2 == 0
    True
    sage: a^3 - b^2
    -a*b^2 - b^2

Note that the result of a computation is not necessarily reduced::

    sage: (a+b)^17
    256*a*b^16 + 256*b^17
    sage: S(17) == 0
    True

Or we can work with `\ZZ/17\ZZ` directly::

    sage: R.<x,y> = Zmod(17)[]
    sage: S.<a,b> = R.quotient((x^2 + y^2,))
    sage: S
    Quotient of Multivariate Polynomial Ring in x, y over Ring of
    integers modulo 17 by the ideal (x^2 + y^2)

    sage: a^2 + b^2 == 0
    True
    sage: a^3 - b^2 == -a*b^2 - b^2 == 16*a*b^2 + 16*b^2
    True
    sage: (a+b)^17
    a*b^16 + b^17
    sage: S(17) == 0
    True


Working with a polynomial ring over `\ZZ`::

    sage: R.<x,y,z,w> = ZZ[]
    sage: I = ideal(x^2 + y^2 - z^2 - w^2, x-y)
    sage: J = I^2
    sage: J.groebner_basis()
    [4*y^4 - 4*y^2*z^2 + z^4 - 4*y^2*w^2 + 2*z^2*w^2 + w^4,
     2*x*y^2 - 2*y^3 - x*z^2 + y*z^2 - x*w^2 + y*w^2,
     x^2 - 2*x*y + y^2]

    sage: y^2 - 2*x*y + x^2 in J
    True
    sage: 0 in J
    True

We do a Groebner basis computation over a number field::

    sage: K.<zeta> = CyclotomicField(3)
    sage: R.<x,y,z> = K[]; R
    Multivariate Polynomial Ring in x, y, z over Cyclotomic Field of order 3 and degree 2

    sage: i = ideal(x - zeta*y + 1, x^3 - zeta*y^3); i
    Ideal (x + (-zeta)*y + 1, x^3 + (-zeta)*y^3) of Multivariate
    Polynomial Ring in x, y, z over Cyclotomic Field of order 3 and degree 2

    sage: i.groebner_basis()
    [y^3 + (2*zeta + 1)*y^2 + (zeta - 1)*y + (-1/3*zeta - 2/3), x + (-zeta)*y + 1]

    sage: S = R.quotient(i); S
    Quotient of Multivariate Polynomial Ring in x, y, z over
    Cyclotomic Field of order 3 and degree 2 by the ideal (x +
    (-zeta)*y + 1, x^3 + (-zeta)*y^3)

    sage: S.0  - zeta*S.1
    -1
    sage: S.0^3 - zeta*S.1^3
    0

Two examples from the Mathematica documentation (done in Sage):

    We compute a Groebner basis::

        sage: R.<x,y> = PolynomialRing(QQ, order='lex')
        sage: ideal(x^2 - 2*y^2, x*y - 3).groebner_basis()
        [x - 2/3*y^3, y^4 - 9/2]

    We show that three polynomials have no common root::

        sage: R.<x,y> = QQ[]
        sage: ideal(x+y, x^2 - 1, y^2 - 2*x).groebner_basis()
        [1]

The next example shows how we can use Groebner bases over `\ZZ` to
find the primes modulo which a system of equations has a solution,
when the system has no solutions over the rationals.

    We first form a certain ideal `I` in `\ZZ[x, y, z]`, and note that
    the Groebner basis of `I` over `\QQ` contains 1, so there are no
    solutions over `\QQ` or an algebraic closure of it (this is not
    surprising as there are 4 equations in 3 unknowns). ::

        sage: P.<x,y,z> = PolynomialRing(ZZ,order='lex')
        sage: I = ideal(-y^2 - 3*y + z^2 + 3, -2*y*z + z^2 + 2*z + 1, \
                        x*z + y*z + z^2, -3*x*y + 2*y*z + 6*z^2)
        sage: I.change_ring(P.change_ring(QQ)).groebner_basis()
        [1]

    However, when we compute the Groebner basis of I (defined over
    `\ZZ`), we note that there is a certain integer in the ideal
    which is not 1. ::

        sage: I.groebner_basis()
        [x + 130433*y + 59079*z, y^2 + 3*y + 17220, y*z + 5*y + 14504, 2*y + 158864, z^2 + 17223, 2*z + 41856, 164878]

    Now for each prime `p` dividing this integer 164878, the Groebner
    basis of I modulo `p` will be non-trivial and will thus give a
    solution of the original system modulo `p`. ::


        sage: factor(164878)
        2 * 7 * 11777

        sage: I.change_ring(P.change_ring( GF(2) )).groebner_basis()
        [x + y + z, y^2 + y, y*z + y, z^2 + 1]
        sage: I.change_ring(P.change_ring( GF(7) )).groebner_basis()
        [x - 1, y + 3, z - 2]
        sage: I.change_ring(P.change_ring( GF(11777 ))).groebner_basis()
        [x + 5633, y - 3007, z - 2626]

    The Groebner basis modulo any product of the prime factors is also non-trivial::

        sage: I.change_ring(P.change_ring( IntegerModRing(2*7) )).groebner_basis()
        [x + 9*y + 13*z, y^2 + 3*y, y*z + 7*y + 6, 2*y + 6, z^2 + 3, 2*z + 10]

    Modulo any other prime the Groebner basis is trivial so there are
    no other solutions. For example::

        sage: I.change_ring( P.change_ring( GF(3) ) ).groebner_basis()
        [1]

TESTS::

    sage: x,y,z = QQ['x,y,z'].gens()
    sage: I = ideal(x^5 + y^4 + z^3 - 1,  x^3 + y^3 + z^2 - 1)
    sage: I == loads(dumps(I))
    True

.. NOTE::

    Sage distinguishes between lists or sequences of polynomials and
    ideals. Thus an ideal is not identified with a particular set of
    generators. For sequences of multivariate polynomials see
    :class:`sage.rings.polynomial.multi_polynomial_sequence.PolynomialSequence_generic`.

AUTHORS:

- William Stein: initial version

- Kiran S. Kedlaya (2006-02-12): added Macaulay2 analogues of some Singular
  features

- Martin Albrecht (2007,2008): refactoring, many Singular related functions,
  added plot()

- Martin Albrecht (2009): added Groebner basis over rings functionality from
  Singular 3.1

- John Perry (2012): bug fixing equality & containment of ideals

"""

# ****************************************************************************
#
#                               Sage
#
#       Copyright (C) 2005 William Stein <wstein@gmail.com>
#       Copyright (C) 2008,2009 Martin Albrecht <malb@informatik.uni-bremen.de>
#
#  Distributed under the terms of the GNU General Public License (GPL)
#
#    This code is distributed in the hope that it will be useful,
#    but WITHOUT ANY WARRANTY; without even the implied warranty of
#    MERCHANTABILITY or FITNESS FOR A PARTICULAR PURPOSE.  See the GNU
#    General Public License for more details.
#
#  The full text of the GPL is available at:
#
<<<<<<< HEAD
#                  http://www.gnu.org/licenses/
#*****************************************************************************
=======
#                  https://www.gnu.org/licenses/
# ****************************************************************************
>>>>>>> 9d686f22

from sage.interfaces.all import (singular as singular_default,
                                 magma as magma_default)

from sage.interfaces.expect import StdOutContext

from sage.rings.ideal import Ideal_generic
from sage.rings.noncommutative_ideals import Ideal_nc
from sage.rings.integer import Integer
from sage.structure.sequence import Sequence
from sage.structure.richcmp import (richcmp_method, op_EQ, op_NE,
                                    op_LT, op_GT, op_LE, op_GE, rich_to_bool)
from sage.misc.cachefunc import cached_method
from sage.misc.misc_c import prod
from sage.misc.verbose import verbose, get_verbose
from sage.misc.method_decorator import MethodDecorator

from sage.rings.integer_ring import ZZ
import sage.rings.polynomial.toy_buchberger as toy_buchberger
import sage.rings.polynomial.toy_variety as toy_variety
import sage.rings.polynomial.toy_d_basis as toy_d_basis

from warnings import warn

from sage.rings.qqbar_decorators import handle_AA_and_QQbar

from sage.interfaces.magma import magma_gb_standard_options
from sage.interfaces.singular import singular_gb_standard_options
from sage.libs.singular.standard_options import libsingular_gb_standard_options


class RequireField(MethodDecorator):
    """
    Decorator which throws an exception if a computation over a
    coefficient ring which is not a field is attempted.

    .. NOTE::

        This decorator is used automatically internally so the user
        does not need to use it manually.
    """
    def __call__(self, *args, **kwds):
        """
        EXAMPLES::

            sage: P.<x,y,z> = PolynomialRing(ZZ)
            sage: I = ideal( x^2 - 3*y, y^3 - x*y, z^3 - x, x^4 - y*z + 1 )
            sage: from sage.rings.polynomial.multi_polynomial_ideal import RequireField
            sage: class Foo(I.__class__):
            ....:     @RequireField
            ....:     def bar(I):
            ....:         return I.groebner_basis()
            ....:
            sage: J = Foo(I.ring(), I.gens())
            sage: J.bar()
            Traceback (most recent call last):
            ...
            ValueError: Coefficient ring must be a field for function 'bar'.
        """
        R = self._instance.ring()
        if not R.base_ring().is_field():
            raise ValueError("Coefficient ring must be a field for function '%s'."%(self.f.__name__))
        return self.f(self._instance, *args, **kwds)

require_field = RequireField

def is_MPolynomialIdeal(x):
    """
    Return ``True`` if the provided argument ``x`` is an ideal in the
    multivariate polynomial ring.

    INPUT:

    -  ``x`` - an arbitrary object

    EXAMPLES::

        sage: from sage.rings.polynomial.multi_polynomial_ideal import is_MPolynomialIdeal
        sage: P.<x,y,z> = PolynomialRing(QQ)
        sage: I = [x + 2*y + 2*z - 1, x^2 + 2*y^2 + 2*z^2 - x, 2*x*y + 2*y*z - y]

    Sage distinguishes between a list of generators for an ideal and
    the ideal itself. This distinction is inconsistent with Singular
    but matches Magma's behavior. ::

        sage: is_MPolynomialIdeal(I)
        False

    ::

        sage: I = Ideal(I)
        sage: is_MPolynomialIdeal(I)
        True
    """
    return isinstance(x, MPolynomialIdeal)

class MPolynomialIdeal_magma_repr:
    def _magma_init_(self, magma):
        """
        Return a Magma ideal matching this ideal if the base ring
        coerces to Magma and Magma is available.

        INPUT:

        -  ``magma`` - Magma instance

        EXAMPLES::

            sage: R.<a,b,c,d,e,f,g,h,i,j> = PolynomialRing(GF(127),10)
            sage: I = sage.rings.ideal.Cyclic(R,4) # indirect doctest
            sage: magma(I)    # optional - magma
            Ideal of Polynomial ring of rank 10 over GF(127)
            Order: Graded Reverse Lexicographical
            Variables: a, b, c, d, e, f, g, h, i, j
            Basis:
            [
            a + b + c + d,
            a*b + b*c + a*d + c*d,
            a*b*c + a*b*d + a*c*d + b*c*d,
            a*b*c*d + 126
            ]
        """
        P = magma(self.ring())
        G = magma(self.gens())
        return 'ideal<%s|%s>'%(P.name(), G._ref())

    @magma_gb_standard_options
    def _groebner_basis_magma(self, deg_bound=None, prot=False, magma=magma_default):
        """
        Computes a Groebner Basis for this ideal using Magma if
        available.

        INPUT:

        - ``deg_bound`` - only compute to degree ``deg_bound``, that
          is, ignore all S-polynomials of higher degree. (default:
          ``None``)

        - ``prot`` - if ``True`` Magma's protocol is printed to
          stdout.

        -  ``magma`` - Magma instance or None (default instance) (default: None)

        EXAMPLES::

            sage: R.<a,b,c,d,e,f,g,h,i,j> = PolynomialRing(GF(127),10)
            sage: I = sage.rings.ideal.Cyclic(R,6)
            sage: gb = I.groebner_basis('magma:GroebnerBasis') # indirect doctest; optional - magma
            sage: len(gb)                                      # optional - magma
            45

         We may also pass a degree bound to Magma::

            sage: R.<a,b,c,d,e,f,g,h,i,j> = PolynomialRing(GF(127),10)
            sage: I = sage.rings.ideal.Cyclic(R,6)
            sage: gb = I.groebner_basis('magma:GroebnerBasis', deg_bound=4) # indirect doctest; optional - magma
            sage: len(gb)                                      # optional - magma
            5
        """
        R   = self.ring()
        if not deg_bound:
            mself = magma(self)
        else:
            mself = magma(list(self.gens())) # PolynomialSequence converts to a Magma Ideal too, so we force a list

        if get_verbose() >= 2:
            prot = True

        from sage.interfaces.magma import MagmaGBLogPrettyPrinter

        if prot:
            log_parser = MagmaGBLogPrettyPrinter(verbosity=get_verbose()+ 1, style="sage" if prot=="sage" else "magma")
        else:
            log_parser = None

        ctx = StdOutContext(magma, silent=False if prot else True, stdout=log_parser)
        if prot:
            magma.SetVerbose('Groebner',1)
        with ctx:
            if deg_bound:
                mgb = mself.GroebnerBasis(deg_bound)
            else:
                mgb = mself.GroebnerBasis()

        if prot == "sage":
            print("")
            print("Highest degree reached during computation: %2d." % log_parser.max_deg)

        # TODO: rewrite this to be much more sophisticated in multi-level nested cases.
        mgb = [str(mgb[i+1]) for i in range(len(mgb))]
        if R.base_ring().degree() > 1:
            a = str(R.base_ring().gen())
            mgb = [e.replace("$.1",a) for e in mgb]

        from sage.rings.polynomial.multi_polynomial_sequence import PolynomialSequence

        B = PolynomialSequence([R(e) for e in mgb], R, immutable=True)
        return B

class MPolynomialIdeal_singular_base_repr:
    @require_field
    def syzygy_module(self):
        r"""
        Computes the first syzygy (i.e., the module of relations of the
        given generators) of the ideal.

        EXAMPLES::

            sage: R.<x,y> = PolynomialRing(QQ)
            sage: f = 2*x^2 + y
            sage: g = y
            sage: h = 2*f + g
            sage: I = Ideal([f,g,h])
            sage: M = I.syzygy_module(); M
            [       -2        -1         1]
            [       -y 2*x^2 + y         0]
            sage: G = vector(I.gens())
            sage: M*G
            (0, 0)

        ALGORITHM: Uses Singular's syz command
        """
        from sage.libs.singular.function_factory import ff
        syz = ff.syz
        from sage.matrix.constructor import matrix

        #return self._singular_().syz().transpose().sage_matrix(self.ring())
        S = syz(self)
        return matrix(self.ring(), S)

    @libsingular_gb_standard_options
    def _groebner_basis_libsingular(self, algorithm="groebner", *args, **kwds):
        """
        Return the reduced Groebner basis of this ideal.

        If the Groebner basis for this ideal has been calculated
        before, the cached Groebner basis is returned regardless
        of the requested algorithm.

        INPUT:

        - ``algorithm`` -- see below for available algorithms
        - ``redsb`` -- (default: ``True``) return a reduced Groebner basis
        - ``red_tail`` -- (default: ``True``) perform tail reduction

        ALGORITHMS:

        - ``'groebner'`` -- Singular's heuristic script (default)
        - ``'std'`` -- Buchberger's algorithm
        - ``'slimgb'`` -- the *SlimGB* algorithm
        - ``'stdhilb'`` -- Hilbert Basis driven Groebner basis
        - ``'stdfglm'`` -- Buchberger and FGLM

        EXAMPLES:

        We compute a Groebner basis of 'cyclic 4' relative to
        lexicographic ordering. ::

            sage: R.<a,b,c,d> = PolynomialRing(QQ, 4, order='lex')
            sage: I = sage.rings.ideal.Cyclic(R,4); I
            Ideal (a + b + c + d, a*b + a*d + b*c + c*d, a*b*c + a*b*d
            + a*c*d + b*c*d, a*b*c*d - 1) of Multivariate Polynomial
            Ring in a, b, c, d over Rational Field

        ::

            sage: I._groebner_basis_libsingular()
            [c^2*d^6 - c^2*d^2 - d^4 + 1, c^3*d^2 + c^2*d^3 - c - d,
            b*d^4 - b + d^5 - d, b*c - b*d + c^2*d^4 + c*d - 2*d^2,
            b^2 + 2*b*d + d^2, a + b + c + d]

        TESTS:

        We check that :trac:`17676` is fixed::

            sage: R.<x,y,z> = PolynomialRing(ZZ, 3, order='lex')
            sage: I = Ideal(13*x*y*z+6*x*y+78*x*z+36*x-11*y^2*z-66*y*z,
            ....:           168*x*y*z+84*x*y+1008*x*z+504*x+12*y^3
            ....:            -154*y^2*z+72*y^2-924*y*z,
            ....:           -168*x^2*y*z^2-84*x^2*y*z-1008*x^2*z^2-504*x^2*z
            ....:            +x*y^3*z+6*x*y^3+154*x*y^2*z^2+6*x*y^2*z
            ....:            +36*x*y^2+924*x*y*z^2-11*y^4*z-66*y^3*z);
            sage: gI = R * (I.groebner_basis())
            sage: len(gI.gens())
            3
        """
        from sage.rings.polynomial.multi_polynomial_ideal_libsingular import std_libsingular, slimgb_libsingular
        from sage.libs.singular.function import singular_function
        from sage.libs.singular.option import opt

        from sage.libs.singular.function_factory import ff
        groebner = ff.groebner

        if get_verbose()>=2:
            opt['prot'] = True
        for name, value in kwds.items():
            if value is not None:
                opt[name] = value

        if algorithm == "std":
            S = std_libsingular(self)
        elif algorithm == "slimgb":
            S = slimgb_libsingular(self)
        elif algorithm == "groebner":
            S = groebner(self)
        else:
            try:
                fnc = singular_function(algorithm)
                S = fnc(self)
            except NameError:
                raise NameError("Algorithm '%s' unknown"%algorithm)
        return S


class MPolynomialIdeal_singular_repr(
        MPolynomialIdeal_singular_base_repr):
    """
    An ideal in a multivariate polynomial ring, which has an
    underlying Singular ring associated to it.
    """
    def _singular_(self, singular=singular_default):
        """
        Return Singular ideal corresponding to this ideal.

        EXAMPLES::

            sage: R.<x,y> = PolynomialRing(QQ, 2)
            sage: I = R.ideal([x^3 + y, y])
            sage: S = I._singular_()
            sage: S
            x^3+y,
            y
        """
        try:
            self.ring()._singular_(singular).set_ring()
            I = self.__singular
            if not (I.parent() is singular):
                raise ValueError
            I._check_valid()
            return I
        except (AttributeError, ValueError):
            self.ring()._singular_(singular).set_ring()
            try:
                # this may fail for quotient ring elements, but is
                # faster
                gens = [str(x) for x in self.gens()]
                if len(gens) == 0:
                    gens = ['0']
                self.__singular = singular.ideal(gens)
            except TypeError:
                gens = [str(x.lift()) for x in self.gens()]
                if len(gens) == 0:
                    gens = ['0']
                self.__singular = singular.ideal(gens)
        return self.__singular

    @cached_method
    def _groebner_strategy(self):
        """
        Return Singular's Groebner Strategy object for the Groebner
        basis of this ideal which implements some optimized functions.

        EXAMPLES::

            sage: R.<x,y> = PolynomialRing(QQ,2)
            sage: I = R.ideal([y^3 - x^2])
            sage: I._groebner_strategy()
            Groebner Strategy for ideal generated by 1 elements over
            Multivariate Polynomial Ring in x, y over Rational Field

        .. NOTE::

            This function is mainly used internally.
        """
        from sage.libs.singular.groebner_strategy import GroebnerStrategy

        return GroebnerStrategy(MPolynomialIdeal(self.ring(), self.groebner_basis()))

    def plot(self, singular=singular_default):
        r"""
        If you somehow manage to install surf, perhaps you can use
        this function to implicitly plot the real zero locus of this
        ideal (if principal).

        INPUT:


        -  ``self`` - must be a principal ideal in 2 or 3 vars
           over `\QQ`.


        EXAMPLES:

        Implicit plotting in 2-d::

            sage: R.<x,y> = PolynomialRing(QQ,2)
            sage: I = R.ideal([y^3 - x^2])
            sage: I.plot()        # cusp
            Graphics object consisting of 1 graphics primitive
            sage: I = R.ideal([y^2 - x^2 - 1])
            sage: I.plot()        # hyperbola
            Graphics object consisting of 1 graphics primitive
            sage: I = R.ideal([y^2 + x^2*(1/4) - 1])
            sage: I.plot()        # ellipse
            Graphics object consisting of 1 graphics primitive
            sage: I = R.ideal([y^2-(x^2-1)*(x-2)])
            sage: I.plot()        # elliptic curve
            Graphics object consisting of 1 graphics primitive

        Implicit plotting in 3-d::

            sage: R.<x,y,z> = PolynomialRing(QQ,3)
            sage: I = R.ideal([y^2 + x^2*(1/4) - z])
            sage: I.plot()          # a cone; optional - surf
            sage: I = R.ideal([y^2 + z^2*(1/4) - x])
            sage: I.plot()          # same code, from a different angle; optional - surf
            sage: I = R.ideal([x^2*y^2+x^2*z^2+y^2*z^2-16*x*y*z])
            sage: I.plot()          # Steiner surface; optional - surf

        AUTHORS:

        - David Joyner (2006-02-12)
        """
        if self.ring().characteristic() != 0:
            raise TypeError("base ring must have characteristic 0")
        if not self.is_principal():
            raise TypeError("self must be principal")
        singular.lib('surf')
        I = singular(self)
        I.plot()

    @require_field
    @cached_method
    @libsingular_gb_standard_options
    def complete_primary_decomposition(self, algorithm="sy"):
        r"""
        Return a list of primary ideals such that their intersection
        is ``self``, together with the associated prime ideals.

        An ideal `Q` is called primary if it is a proper ideal of the
        ring `R`, and if whenever `ab \in Q` and `a \not\in Q`, then
        `b^n \in Q` for some `n \in \ZZ`.

        If `Q` is a primary ideal of the ring `R`, then the radical
        ideal `P` of `Q` (i.e. the ideal consisting of all `a \in R`
        with a^n \in Q` for some `n \in \ZZ`), is called the
        associated prime of `Q`.

        If `I` is a proper ideal of a Noetherian ring `R`, then there
        exists a finite collection of primary ideals `Q_i` such that
        the following hold:

        - the intersection of the `Q_i` is `I`;

        - none of the `Q_i` contains the intersection of the others;

        - the associated prime ideals `P_i` of the `Q_i` are pairwise
          distinct.

        INPUT:

        - ``algorithm`` -- string:

          - ``'sy'`` -- (default) use the Shimoyama-Yokoyama
            algorithm

          - ``'gtz'`` -- use the Gianni-Trager-Zacharias algorithm

        OUTPUT:

        - a list of pairs `(Q_i, P_i)`, where the `Q_i` form a primary
          decomposition of ``self`` and `P_i` is the associated prime
          of `Q_i`.

        EXAMPLES::

            sage: R.<x,y,z> = PolynomialRing(QQ, 3, order='lex')
            sage: p = z^2 + 1; q = z^3 + 2
            sage: I = (p*q^2, y-z^2)*R
            sage: pd = I.complete_primary_decomposition(); pd
            [(Ideal (z^2 + 1, y + 1) of Multivariate Polynomial Ring in x, y, z over Rational Field,
              Ideal (z^2 + 1, y + 1) of Multivariate Polynomial Ring in x, y, z over Rational Field),
             (Ideal (z^6 + 4*z^3 + 4, y - z^2) of Multivariate Polynomial Ring in x, y, z over Rational Field,
              Ideal (z^3 + 2, y - z^2) of Multivariate Polynomial Ring in x, y, z over Rational Field)]

            sage: I.primary_decomposition_complete(algorithm = 'gtz')
            [(Ideal (z^6 + 4*z^3 + 4, y - z^2) of Multivariate Polynomial Ring in x, y, z over Rational Field,
              Ideal (z^3 + 2, y - z^2) of Multivariate Polynomial Ring in x, y, z over Rational Field),
             (Ideal (z^2 + 1, y - z^2) of Multivariate Polynomial Ring in x, y, z over Rational Field,
              Ideal (z^2 + 1, y - z^2) of Multivariate Polynomial Ring in x, y, z over Rational Field)]

            sage: from functools import reduce
            sage: reduce(lambda Qi,Qj: Qi.intersection(Qj), [Qi for (Qi,radQi) in pd]) == I
            True

            sage: [Qi.radical() == radQi for (Qi,radQi) in pd]
            [True, True]

            sage: P.<x,y,z> = PolynomialRing(ZZ)
            sage: I = ideal( x^2 - 3*y, y^3 - x*y, z^3 - x, x^4 - y*z + 1 )
            sage: I.complete_primary_decomposition()
            Traceback (most recent call last):
            ...
            ValueError: Coefficient ring must be a field for function 'complete_primary_decomposition'.

        ALGORITHM:

        Uses Singular.

        .. NOTE::

            See [BW1993]_ for an introduction to primary decomposition.

        TESTS:

        Check that :trac:`15745` is fixed::

            sage: R.<x,y>= QQ[]
            sage: I = Ideal(R(1))
            sage: I.complete_primary_decomposition()
            []
            sage: I.is_prime()
            False

        """

        # Avoid a bug in Singular (see #15745).
        if self.is_one():
            return []

        from sage.libs.singular.function_factory import ff

        if algorithm == 'sy':
            primdecSY =  ff.primdec__lib.primdecSY
            P = primdecSY(self)
        elif algorithm == 'gtz':
            primdecGTZ =  ff.primdec__lib.primdecGTZ
            P = primdecGTZ(self)

        R = self.ring()
        V = [(R.ideal(X[0]), R.ideal(X[1])) for X in P]
        return Sequence(V)

    # Seems useful for Tab-Completion
    primary_decomposition_complete = complete_primary_decomposition

    @require_field
    def primary_decomposition(self, algorithm='sy'):
        r"""
        Return a list of primary ideals such that their intersection
        is ``self``.

        An ideal `Q` is called primary if it is a proper ideal of the
        ring `R`, and if whenever `ab \in Q` and `a \not\in Q`, then
        `b^n \in Q` for some `n \in \ZZ`.

        If `Q` is a primary ideal of the ring `R`, then the radical
        ideal `P` of `Q` (i.e. the ideal consisting of all `a \in R`
        with a^n \in Q` for some `n \in \ZZ`), is called the
        associated prime of `Q`.

        If `I` is a proper ideal of a Noetherian ring `R`, then there
        exists a finite collection of primary ideals `Q_i` such that
        the following hold:

        - the intersection of the `Q_i` is `I`;

        - none of the `Q_i` contains the intersection of the others;

        - the associated prime ideals of the `Q_i` are pairwise
          distinct.

        INPUT:

        - ``algorithm`` -- string:

          - ``'sy'`` -- (default) use the Shimoyama-Yokoyama
            algorithm

          - ``'gtz'`` -- use the Gianni-Trager-Zacharias algorithm

        OUTPUT:

        - a list of primary ideals `Q_i` forming a primary
          decomposition of ``self``.

        EXAMPLES::

            sage: R.<x,y,z> = PolynomialRing(QQ, 3, order='lex')
            sage: p = z^2 + 1; q = z^3 + 2
            sage: I = (p*q^2, y-z^2)*R
            sage: pd = I.primary_decomposition(); pd
            [Ideal (z^2 + 1, y + 1) of Multivariate Polynomial Ring in x, y, z over Rational Field,
             Ideal (z^6 + 4*z^3 + 4, y - z^2) of Multivariate Polynomial Ring in x, y, z over Rational Field]

        ::

            sage: from functools import reduce
            sage: reduce(lambda Qi,Qj: Qi.intersection(Qj), pd) == I
            True

        ALGORITHM:

        Uses Singular.

        REFERENCES:

        - Thomas Becker and Volker Weispfenning. Groebner Bases - A
          Computational Approach To Commutative Algebra. Springer, New
          York 1993.
        """
        return [I for I, _ in self.complete_primary_decomposition(algorithm)]

    @require_field
    def associated_primes(self, algorithm='sy'):
        r"""
        Return a list of the associated primes of primary ideals of
        which the intersection is `I` = ``self``.

        An ideal `Q` is called primary if it is a proper ideal of
        the ring `R` and if whenever `ab \in Q` and
        `a \not\in Q` then `b^n \in Q` for some
        `n \in \ZZ`.

        If `Q` is a primary ideal of the ring `R`, then the
        radical ideal `P` of `Q`, i.e.
        `P = \{a \in R, a^n \in Q\}` for some
        `n \in \ZZ`, is called the
        *associated prime* of `Q`.

        If `I` is a proper ideal of the ring `R` then there
        exists a decomposition in primary ideals `Q_i` such that

        -  their intersection is `I`

        -  none of the `Q_i` contains the intersection of the
           rest, and

        -  the associated prime ideals of `Q_i` are pairwise
           different.


        This method returns the associated primes of the `Q_i`.

        INPUT:


        -  ``algorithm`` - string:

        -  ``'sy'`` - (default) use the Shimoyama-Yokoyama algorithm

        -  ``'gtz'`` - use the Gianni-Trager-Zacharias algorithm


        OUTPUT:

        -  ``list`` - a list of associated primes

        EXAMPLES::

            sage: R.<x,y,z> = PolynomialRing(QQ, 3, order='lex')
            sage: p = z^2 + 1; q = z^3 + 2
            sage: I = (p*q^2, y-z^2)*R
            sage: pd = I.associated_primes(); pd
            [Ideal (z^2 + 1, y + 1) of Multivariate Polynomial Ring in x, y, z over Rational Field,
             Ideal (z^3 + 2, y - z^2) of Multivariate Polynomial Ring in x, y, z over Rational Field]

        ALGORITHM:

        Uses Singular.

        REFERENCES:

        - Thomas Becker and Volker Weispfenning. Groebner Bases - A
          Computational Approach To Commutative Algebra. Springer, New
          York 1993.
        """
        return [P for _,P in self.complete_primary_decomposition(algorithm)]

    def is_prime(self, **kwds):
        r"""
        Return ``True`` if this ideal is prime.

        INPUT:

        - keyword arguments are passed on to
          ``complete_primary_decomposition``; in this way you can
          specify the algorithm to use.

        EXAMPLES::

            sage: R.<x, y> = PolynomialRing(QQ, 2)
            sage: I = (x^2 - y^2 - 1)*R
            sage: I.is_prime()
            True
            sage: (I^2).is_prime()
            False

            sage: J = (x^2 - y^2)*R
            sage: J.is_prime()
            False
            sage: (J^3).is_prime()
            False

            sage: (I * J).is_prime()
            False

        The following is :trac:`5982`.  Note that the quotient ring
        is not recognized as being a field at this time, so the
        fraction field is not the quotient ring itself::

            sage: Q = R.quotient(I); Q
            Quotient of Multivariate Polynomial Ring in x, y over Rational Field by the ideal (x^2 - y^2 - 1)
            sage: Q.fraction_field()
            Fraction Field of Quotient of Multivariate Polynomial Ring in x, y over Rational Field by the ideal (x^2 - y^2 - 1)
        """
        if not self.ring().base_ring().is_field():
            raise NotImplementedError
        CPD = self.complete_primary_decomposition(**kwds)
        if len(CPD) != 1:
            return False
        _, P = CPD[0]
        return self == P

    @require_field
    @handle_AA_and_QQbar
    @singular_gb_standard_options
    @libsingular_gb_standard_options
    def triangular_decomposition(self, algorithm=None, singular=singular_default):
        """
        Decompose zero-dimensional ideal ``self`` into triangular
        sets.

        This requires that the given basis is reduced w.r.t. to the
        lexicographical monomial ordering. If the basis of self does
        not have this property, the required Groebner basis is
        computed implicitly.

        INPUT:

        -  ``algorithm`` - string or None (default: None)

        ALGORITHMS:

        - ``singular:triangL`` - decomposition of self into triangular
          systems (Lazard).

        - ``singular:triangLfak`` - decomp. of self into tri.  systems
          plus factorization.

          - ``singular:triangM`` - decomposition of self into
            triangular systems (Moeller).

        OUTPUT: a list `T` of lists `t` such that the variety of
        ``self`` is the union of the varieties of `t` in `L` and each
        `t` is in triangular form.

        EXAMPLES::

            sage: P.<e,d,c,b,a> = PolynomialRing(QQ,5,order='lex')
            sage: I = sage.rings.ideal.Cyclic(P)
            sage: GB = Ideal(I.groebner_basis('libsingular:stdfglm'))
            sage: GB.triangular_decomposition('singular:triangLfak')
            [Ideal (a - 1, b - 1, c - 1, d^2 + 3*d + 1, e + d + 3) of Multivariate Polynomial Ring in e, d, c, b, a over Rational Field,
            Ideal (a - 1, b - 1, c^2 + 3*c + 1, d + c + 3, e - 1) of Multivariate Polynomial Ring in e, d, c, b, a over Rational Field,
            Ideal (a - 1, b^2 + 3*b + 1, c + b + 3, d - 1, e - 1) of Multivariate Polynomial Ring in e, d, c, b, a over Rational Field,
            Ideal (a - 1, b^4 + b^3 + b^2 + b + 1, -c + b^2, -d + b^3, e + b^3 + b^2 + b + 1) of Multivariate Polynomial Ring in e, d, c, b, a over Rational Field,
            Ideal (a^2 + 3*a + 1, b - 1, c - 1, d - 1, e + a + 3) of Multivariate Polynomial Ring in e, d, c, b, a over Rational Field,
            Ideal (a^2 + 3*a + 1, b + a + 3, c - 1, d - 1, e - 1) of Multivariate Polynomial Ring in e, d, c, b, a over Rational Field,
            Ideal (a^4 - 4*a^3 + 6*a^2 + a + 1, -11*b^2 + 6*b*a^3 - 26*b*a^2 + 41*b*a - 4*b - 8*a^3 + 31*a^2 - 40*a - 24, 11*c + 3*a^3 - 13*a^2 + 26*a - 2, 11*d + 3*a^3 - 13*a^2 + 26*a - 2, -11*e - 11*b + 6*a^3 - 26*a^2 + 41*a - 4) of Multivariate Polynomial Ring in e, d, c, b, a over Rational Field,
            Ideal (a^4 + a^3 + a^2 + a + 1, b - 1, c + a^3 + a^2 + a + 1, -d + a^3, -e + a^2) of Multivariate Polynomial Ring in e, d, c, b, a over Rational Field,
            Ideal (a^4 + a^3 + a^2 + a + 1, b - a, c - a, d^2 + 3*d*a + a^2, e + d + 3*a) of Multivariate Polynomial Ring in e, d, c, b, a over Rational Field,
            Ideal (a^4 + a^3 + a^2 + a + 1, b - a, c^2 + 3*c*a + a^2, d + c + 3*a, e - a) of Multivariate Polynomial Ring in e, d, c, b, a over Rational Field,
            Ideal (a^4 + a^3 + a^2 + a + 1, b^2 + 3*b*a + a^2, c + b + 3*a, d - a, e - a) of Multivariate Polynomial Ring in e, d, c, b, a over Rational Field,
            Ideal (a^4 + a^3 + a^2 + a + 1, b^3 + b^2*a + b^2 + b*a^2 + b*a + b + a^3 + a^2 + a + 1, c + b^2*a^3 + b^2*a^2 + b^2*a + b^2, -d + b^2*a^2 + b^2*a + b^2 + b*a^2 + b*a + a^2, -e + b^2*a^3 - b*a^2 - b*a - b - a^2 - a) of Multivariate Polynomial Ring in e, d, c, b, a over Rational Field,
            Ideal (a^4 + a^3 + 6*a^2 - 4*a + 1, -11*b^2 + 6*b*a^3 + 10*b*a^2 + 39*b*a + 2*b + 16*a^3 + 23*a^2 + 104*a - 24, 11*c + 3*a^3 + 5*a^2 + 25*a + 1, 11*d + 3*a^3 + 5*a^2 + 25*a + 1, -11*e - 11*b + 6*a^3 + 10*a^2 + 39*a + 2) of Multivariate Polynomial Ring in e, d, c, b, a over Rational Field]

            sage: R.<x1,x2> = PolynomialRing(QQ, 2, order='lex')
            sage: f1 = 1/2*((x1^2 + 2*x1 - 4)*x2^2 + 2*(x1^2 + x1)*x2 + x1^2)
            sage: f2 = 1/2*((x1^2 + 2*x1 + 1)*x2^2 + 2*(x1^2 + x1)*x2 - 4*x1^2)
            sage: I = Ideal(f1,f2)
            sage: I.triangular_decomposition()
            [Ideal (x2, x1^2) of Multivariate Polynomial Ring in x1, x2 over Rational Field,
             Ideal (x2, x1^2) of Multivariate Polynomial Ring in x1, x2 over Rational Field,
             Ideal (x2, x1^2) of Multivariate Polynomial Ring in x1, x2 over Rational Field,
             Ideal (x2^4 + 4*x2^3 - 6*x2^2 - 20*x2 + 5, 8*x1 - x2^3 + x2^2 + 13*x2 - 5) of Multivariate Polynomial Ring in x1, x2 over Rational Field]

        TESTS::

            sage: R.<x,y> = QQ[]
            sage: J = Ideal(x^2+y^2-2, y^2-1)
            sage: J.triangular_decomposition()
            [Ideal (y^2 - 1, x^2 - 1) of Multivariate Polynomial Ring in x, y over Rational Field]

        Check that this method works over QQbar (:trac:`25351`)::

            sage: R.<x,y> = QQbar[]
            sage: J = Ideal(x^2+y^2-2, y^2-1)
            sage: J.triangular_decomposition()
            [Ideal (y^2 - 1, x^2 - 1) of Multivariate Polynomial Ring in x, y over Algebraic Field]
        """
        P = self.ring()

        is_groebner = self.basis_is_groebner()

        # make sure to work w.r.t. 'lex'
        if P.term_order() != 'lex':
            Q = P.change_ring(order='lex')
        else:
            Q = P

        # the Singular routines are quite picky about their input.
        if is_groebner:
            if Q == P:
                I =  MPolynomialIdeal(P, self.interreduced_basis()[::-1])
            else:
                I = self
                I = MPolynomialIdeal(P, I.transformed_basis('fglm')[::-1]) # -> 'lex'
                I = I.change_ring(Q) # transform to 'lex' GB
        else:
            if Q == P:
                I = MPolynomialIdeal(P, self.groebner_basis()[::-1])
            else:
                I = self.change_ring(Q) # transform to 'lex' GB
                I = MPolynomialIdeal(Q, I.groebner_basis()[::-1])

        if I.dimension() != 0:
            raise TypeError("dimension must be zero")

        from sage.libs.singular.function import singular_function
        from sage.libs.singular.function import lib as singular_lib

        singular_lib('triang.lib')

        if algorithm is None:
            algorithm = "singular:triangL"

        if algorithm in ("singular:triangL","singular:triangLfak","singular:triangM"):
            f = singular_function(algorithm[9:])
            Tbar = f(I, attributes={I:{'isSB':1}})
        else:
            raise TypeError("algorithm '%s' unknown"%algorithm)

        T = Sequence([ MPolynomialIdeal(Q,t) for t in Tbar])
        return sorted(T, key=lambda x: x.gens())

    @require_field
    @handle_AA_and_QQbar
    def dimension(self, singular=singular_default):
        """
        The dimension of the ring modulo this ideal.

        EXAMPLES::

            sage: P.<x,y,z> = PolynomialRing(GF(32003),order='degrevlex')
            sage: I = ideal(x^2-y,x^3)
            sage: I.dimension()
            1

        If the ideal is the total ring, the dimension is `-1` by convention.

        For polynomials over a finite field of order too large for Singular,
        this falls back on a toy implementation of Buchberger to compute
        the Groebner basis, then uses the algorithm described in Chapter 9,
        Section 1 of Cox, Little, and O'Shea's "Ideals, Varieties, and Algorithms".

        EXAMPLES::

            sage: R.<x,y> = PolynomialRing(GF(2147483659),order='lex')
            sage: I = R.ideal([x*y,x*y+1])
            sage: I.dimension()
            verbose 0 (...: multi_polynomial_ideal.py, dimension) Warning: falling back to very slow toy implementation.
            -1
            sage: I=ideal([x*(x*y+1),y*(x*y+1)])
            sage: I.dimension()
            verbose 0 (...: multi_polynomial_ideal.py, dimension) Warning: falling back to very slow toy implementation.
            1
            sage: I = R.ideal([x^3*y,x*y^2])
            sage: I.dimension()
            verbose 0 (...: multi_polynomial_ideal.py, dimension) Warning: falling back to very slow toy implementation.
            1
            sage: R.<x,y> = PolynomialRing(GF(2147483659),order='lex')
            sage: I = R.ideal(0)
            sage: I.dimension()
            verbose 0 (...: multi_polynomial_ideal.py, dimension) Warning: falling back to very slow toy implementation.
            2

        ALGORITHM:

        Uses Singular, unless the characteristic is too large.

        TESTS:

        Check that this method works over QQbar (:trac:`25351`)::

            sage: P.<x,y,z> = QQbar[]
            sage: I = ideal(x^2-y,x^3-QQbar(-1))
            sage: I.dimension()
            1

        .. NOTE::

            Requires computation of a Groebner basis, which can be a
            very expensive operation.

        """
        try:
            return self.__dimension
        except AttributeError:
            try:
                from sage.libs.singular.function_factory import ff
                dim = ff.dim
                v = MPolynomialIdeal(self.ring(),self.groebner_basis())
                self.__dimension = Integer(dim(v, attributes={v:{'isSB':1}}))
            except TypeError:
                try:
                    v = self._groebner_basis_singular_raw()
                    self.__dimension = Integer(v.dim())
                except TypeError:
                    if not self.base_ring().is_field():
                        raise NotImplementedError("dimension() is implemented only over fields.")
                    if self.ring().term_order().is_global():
                        verbose("Warning: falling back to very slow toy implementation.", level=0)
                        # See Chapter 9, Section 1 of Cox, Little, O'Shea's "Ideals, Varieties,
                        # and Algorithms".
                        from sage.sets.set import Set
                        gb = toy_buchberger.buchberger_improved(self)
                        if self.ring().one() in gb:
                            return Integer(-1)
                        ring_vars = self.ring().gens()
                        n = len(ring_vars)
                        lms = [each.lm() for each in gb]
                        # compute M_j, denoted by var_lms
                        var_lms = [Set([]) for _ in lms]
                        for j in range(len(ring_vars)):
                            for i in range(len(lms)):
                                if lms[i].degree(ring_vars[j]) > 0:
                                    var_lms[i] += Set([j+1])
                        # compute intersections of M_j and J
                        # we assume that the iterator starts with the empty set,
                        # then iterates through all subsets of order 1,
                        # then through all subsets of order 2, etc...
                        # the way Sage currently operates
                        all_J = Set([each + 1 for each in range(n)]).subsets()
                        min_dimension = -1
                        all_J = iter(all_J)
                        while min_dimension == -1:
                            try:
                                J = next(all_J)
                            except StopIteration:
                                min_dimension = n
                                break
                            J_intersects_all = True
                            i = 0
                            while J_intersects_all and i < len(var_lms):
                                J_intersects_all = J.intersection(var_lms[i]) != Set([])
                                i += 1
                            if J_intersects_all:
                                min_dimension = len(J)
                        return Integer(n - min_dimension)
                    else:
                        raise TypeError("Local/unknown orderings not supported by 'toy_buchberger' implementation.")
        return self.__dimension

    @require_field
    @handle_AA_and_QQbar
    def vector_space_dimension(self):
        """
        Return the vector space dimension of the ring modulo this ideal. If
        the ideal is not zero-dimensional, a TypeError is raised.

        ALGORITHM:

        Uses Singular.

        EXAMPLES::

            sage: R.<u,v> = PolynomialRing(QQ)
            sage: g = u^4 + v^4 + u^3 + v^3
            sage: I = ideal(g) + ideal(g.gradient())
            sage: I.dimension()
            0
            sage: I.vector_space_dimension()
            4

        When the ideal is not zero-dimensional, we return infinity::

            sage: R.<x,y> = PolynomialRing(QQ)
            sage: I = R.ideal(x)
            sage: I.dimension()
            1
            sage: I.vector_space_dimension()
            +Infinity

        Due to integer overflow, the result is correct only modulo ``2^32``, see :trac:`8586`::

            sage: P.<x,y,z> = PolynomialRing(GF(32003),3)
            sage: sage.rings.ideal.FieldIdeal(P).vector_space_dimension()  # known bug
            32777216864027

        TESTS:

        Check that this method works over QQbar (:trac:`25351`)::

            sage: P.<x,y,z> = QQbar[]
            sage: I = ideal(x^2-y,x^3-QQbar(-1),z-y)
            sage: I.dimension()
            0
            sage: I.vector_space_dimension()
            3

        """
        R = self.ring()
        gb = R.ideal(self.groebner_basis())

        from sage.libs.singular.function_factory import ff
        vdim = ff.vdim
        vd = Integer(vdim(gb, attributes={gb:{'isSB':1}}))

        if vd == -1:
            from sage.rings.infinity import Infinity
            return Infinity
        else:
            return vd

    @require_field
    def _groebner_basis_ginv(self, algorithm="TQ", criteria='CritPartially', division_interface="Janet"):
        r"""
        Compute a Groebner basis using GINV.

        INPUT:

        - ``algorithm`` - "TQ", "TQBlockHigh", "TQBlockLow" or "TQDegree"
        - ``criteria`` - "Without" (without any criteria)
                        - "C1", "CritPartially" (partial involutive criteria)
                        - "C1C2C3", "C1C2C3C4" (full involutive criteria)

        - ``division_interface`` - either "Janet" or "JanetLike"

        EXAMPLES:

        Currently, only `\GF{p}` and `\QQ` are supported as base fields::

            sage: P.<x,y,z> = PolynomialRing(QQ,order='degrevlex')
            sage: I = sage.rings.ideal.Katsura(P)
            sage: I.groebner_basis(algorithm='ginv') # optional - ginv
            [z^3 - 79/210*z^2 + 1/30*y + 1/70*z, y^2 - 3/5*z^2 - 1/5*y + 1/5*z, y*z + 6/5*z^2 - 1/10*y - 2/5*z, x + 2*y + 2*z - 1]

            sage: P.<x,y,z> = PolynomialRing(GF(127),order='degrevlex')
            sage: I = sage.rings.ideal.Katsura(P)
            sage: I.groebner_basis(algorithm='ginv') # optional - ginv
            ...
            [z^3 + 22*z^2 - 55*y + 49*z, y^2 - 26*z^2 - 51*y + 51*z, y*z + 52*z^2 + 38*y + 25*z, x + 2*y + 2*z - 1]

        .. NOTE::

            Criterion C1 is Buchberger's co-prime criterion. Criteria
            C2, C3 and C4 in the aggregate are equivalent to the second
            (chain) Buchberger's criterion. Supported term orderings are
            'lex' and 'degrevlex', supported base rings are `\GF{p}` with
            `p < 2^16` and `\QQ`.
        """
        P = self.ring()
        T = P.term_order()
        K = P.base_ring()

        try:
            import ginv
        except ImportError:
            from sage.misc.package import PackageNotFoundError
            raise PackageNotFoundError("ginv")

        st = ginv.SystemType("Polynomial")

        term_order_map = {'degrevlex':"DegRevLex",'lex':"Lex"}
        try:
            im = ginv.MonomInterface(term_order_map[T.name()], st, list(P.variable_names()))
        except KeyError:
            raise NotImplementedError("Term order '%s' not supported by Sage's GINV interface or GINV"%T.term_order())

        from sage.all import QQ
        if K is QQ:
            ic = ginv.CoeffInterface("GmpQ", st)
        elif K.order() <= 2**16 and K.order().is_prime():
            ic = ginv.CoeffInterface("ModularShort", st, modularShort=K.order())
        else:
            raise NotImplementedError("GINV interface for base ring '%s' is not implemented."%K)

        ip = ginv.PolyInterface("PolyList", st, im, ic)
        iw = ginv.WrapInterface(criteria, ip)
        iD = ginv.DivisionInterface(division_interface, iw)

        system = [ginv.Poly(ip, str(f)) for f in self.gens()]
        G = ginv.basisBuild(algorithm, iD, system)
        G = Sequence([P(str(f)) for f in G.iterGB()])
        return G

    @singular_gb_standard_options
    def _groebner_basis_singular(self, algorithm="groebner", *args, **kwds):
        """
        Return the reduced Groebner basis of this ideal. If the
        Groebner basis for this ideal has been calculated before, the
        cached Groebner basis is returned regardless of the requested
        algorithm.

        INPUT:

        -  ``algorithm`` - see below for available algorithms


        ALGORITHMS:

        'groebner'
            use Singular's groebner heuristic to choose an algorithm (default)

        'std'
            Buchberger's algorithm

        'stdhilb'
            computes the standard basis of the homogeneous ideal in the
            base ring, via a Hilbert driven standard basis computation.

        'stdfglm'
            computes the standard basis of the ideal in the base ring via fglm
            (from the degrevlex ordering to the ordering of the base ring).

        'slimgb'
            the *SlimGB* algorithm

        EXAMPLES:

        We compute a Groebner basis of 'cyclic 4' relative to
        lexicographic ordering. ::

            sage: R.<a,b,c,d> = PolynomialRing(QQ, 4, order='lex')
            sage: I = sage.rings.ideal.Cyclic(R,4); I
            Ideal (a + b + c + d, a*b + a*d + b*c + c*d, a*b*c + a*b*d
            + a*c*d + b*c*d, a*b*c*d - 1) of Multivariate Polynomial
            Ring in a, b, c, d over Rational Field

        ::

            sage: I._groebner_basis_singular()
            [c^2*d^6 - c^2*d^2 - d^4 + 1, c^3*d^2 + c^2*d^3 - c - d,
             b*d^4 - b + d^5 - d, b*c - b*d + c^2*d^4 + c*d - 2*d^2,
             b^2 + 2*b*d + d^2, a + b + c + d]

        ALGORITHM:

        Uses Singular.

        .. NOTE::

            This method is called by the :meth:`.groebner_basis` method
            and the user usually doesn't need to bother with this one.
        """
        from sage.rings.polynomial.multi_polynomial_sequence import PolynomialSequence

        R = self.ring()
        S = self._groebner_basis_singular_raw(algorithm=algorithm, *args, **kwds)
        S =  PolynomialSequence([R(S[i+1]) for i in range(len(S))], R, immutable=True)
        return S

    @cached_method
    def _groebner_basis_singular_raw(self, algorithm="groebner", singular=singular_default, *args, **kwds):
        r"""
        Return a Groebner basis in Singular format.

        INPUT:

        - ``algorithm`` - Singular function to call (default: ``groebner``)

        - ``singular`` - Singular instance to use (default: ``singular_default``)

        - ``args`` - ignored

        - ``kwds`` - Singular options

        EXAMPLES::

            sage: R.<a,b,c,d> = PolynomialRing(QQ, 4, order='lex')
            sage: I = sage.rings.ideal.Cyclic(R,4)
            sage: I._groebner_basis_singular() # indirect doctest
            [c^2*d^6 - c^2*d^2 - d^4 + 1, c^3*d^2 + c^2*d^3 - c - d,
             b*d^4 - b + d^5 - d, b*c - b*d + c^2*d^4 + c*d - 2*d^2,
             b^2 + 2*b*d + d^2, a + b + c + d]
        """
        #try:
        #    return self.__gb_singular
        #except AttributeError:
        #    pass
        # singular options are preserved by @singular_gb_standard_options,
        # so we don't need to do that here too
        from sage.libs.singular.option import _options_py_to_singular
        S = self._singular_()   # for degBound, we need to ensure
                                # that a ring is defined

        if get_verbose() >= 2:
            kwds['prot'] = True

        for o, v in kwds.items():
            o = _options_py_to_singular.get(o,o)
            if v:
                if o in ['degBound','multBound']:
                    singular.eval(o+'=%d'%v)
                else:
                    singular.option(o)
            else:
                if o in ['degBound','multBound']:
                    singular.eval(o+'=0')
                else:
                    singular.option("no"+o)

        obj = self._singular_()

        prot = kwds.get('prot',False)

        if prot == "sage":
            if algorithm == 'slimgb':
                warn("'slimgb' does not print sufficient information for prot='sage' to work reliably, the highest degree reached might be too low.")
            from sage.interfaces.singular import SingularGBLogPrettyPrinter
            log_parser = SingularGBLogPrettyPrinter(verbosity=get_verbose()+1)
        else:
            log_parser = None

        ctx = StdOutContext(singular, silent=False if prot else True, stdout=log_parser)

        with ctx:
            if algorithm=="groebner":
                S = obj.groebner()
            elif algorithm=="std":
                S = obj.std()
            elif algorithm=="slimgb":
                S = obj.slimgb()
            elif algorithm=="stdhilb":
                S = obj.stdhilb()
            elif algorithm=="stdfglm":
                S = obj.stdfglm()
            else:
                raise TypeError("algorithm '%s' unknown"%algorithm)
        self.__gb_singular = S
        if prot == "sage":
            print("")
            print("Highest degree reached during computation: %2d." % log_parser.max_deg)
        return S

    @require_field
    @cached_method
    @handle_AA_and_QQbar
    def genus(self):
        r"""
        Return the genus of the projective curve defined by this ideal,
        which must be 1 dimensional.

        EXAMPLES:

        Consider the hyperelliptic curve `y^2 = 4x^5 - 30x^3 + 45x -
        22` over `\QQ`, it has genus 2::

            sage: P.<x> = QQ[]
            sage: f = 4*x^5 - 30*x^3 + 45*x - 22
            sage: C = HyperellipticCurve(f); C
            Hyperelliptic Curve over Rational Field defined by y^2 = 4*x^5 - 30*x^3 + 45*x - 22
            sage: C.genus()
            2

        ::

            sage: P.<x,y> = PolynomialRing(QQ)
            sage: f = y^2 - 4*x^5 - 30*x^3 + 45*x - 22
            sage: I = Ideal([f])
            sage: I.genus()
            2

        TESTS:

        Check that the answer is correct for reducible curves::

            sage: R.<x, y, z> = QQ[]
            sage: C = Curve(x^2 - 2*y^2)
            sage: C.is_singular()
            True
            sage: C.genus()
            -1
            sage: Ideal(x^4+y^2*x+x).genus()
            0
            sage: T.<t1,t2,u1,u2> = QQ[]
            sage: TJ = Ideal([t1^2 + u1^2 - 1,t2^2 + u2^2 - 1, (t1-t2)^2 + (u1-u2)^2 -1])
            sage: TJ.genus()
            -1

        Check that this method works over QQbar (:trac:`25351`)::

            sage: P.<x,y> = QQbar[]
            sage: I = ideal(y^3*z + x^3*y + x*z^3)
            sage: I.genus()
            3
        """
        from sage.libs.singular.function_factory import ff
        genus = ff.normal__lib.genus
        return Integer(genus(self))

    @handle_AA_and_QQbar
    @libsingular_gb_standard_options
    def intersection(self, *others):
        """
        Return the intersection of the arguments with this ideal.

        EXAMPLES::

            sage: R.<x,y> = PolynomialRing(QQ, 2, order='lex')
            sage: I = x*R
            sage: J = y*R
            sage: I.intersection(J)
            Ideal (x*y) of Multivariate Polynomial Ring in x, y over Rational Field

        The following simple example illustrates that the product need
        not equal the intersection. ::

            sage: I = (x^2, y)*R
            sage: J = (y^2, x)*R
            sage: K = I.intersection(J); K
            Ideal (y^2, x*y, x^2) of Multivariate Polynomial Ring in x, y over Rational Field
            sage: IJ = I*J; IJ
            Ideal (x^2*y^2, x^3, y^3, x*y) of Multivariate Polynomial Ring in x, y over Rational Field
            sage: IJ == K
            False

        Intersection of several ideals::

            sage: R.<x,y,z> = PolynomialRing(QQ, 3, order='lex')
            sage: I1 = x*R
            sage: I2 = y*R
            sage: I3 = (x, y)*R
            sage: I4 = (x^2 + x*y*z, y^2 - z^3*y, z^3 + y^5*x*z)*R
            sage: I1.intersection(I2, I3, I4)
            Ideal (x*y*z^20 - x*y*z^3, x*y^2 - x*y*z^3, x^2*y + x*y*z^4) of Multivariate Polynomial Ring in x, y, z over Rational Field

        The ideals must share the same ring::

            sage: R2.<x,y> = PolynomialRing(QQ, 2, order='lex')
            sage: R3.<x,y,z> = PolynomialRing(QQ, 3, order='lex')
            sage: I2 = x*R2
            sage: I3 = x*R3
            sage: I2.intersection(I3)
            Traceback (most recent call last):
            ...
            TypeError: Intersection is only available for ideals of the same ring.

        TESTS:

        Check that this method works over QQbar (:trac:`25351`)::

            sage: R.<x,y> = QQbar[]
            sage: I = x*R
            sage: J = y*R
            sage: I.intersection(J)
            Ideal (x*y) of Multivariate Polynomial Ring in x, y over Algebraic Field
        """
        R = self.ring()


        for other in others:
            if not isinstance(other, MPolynomialIdeal_singular_repr) or other.ring() != R:
                raise TypeError("Intersection is only available for ideals of the same ring.")

        from sage.libs.singular.function_factory import ff
        intersect = ff.intersect

        K = intersect(self, *others)
        return R.ideal(K)

    @require_field
    @libsingular_gb_standard_options
    def minimal_associated_primes(self):
        """
        OUTPUT:

        -  ``list`` - a list of prime ideals

        EXAMPLES::

            sage: R.<x,y,z> = PolynomialRing(QQ, 3, 'xyz')
            sage: p = z^2 + 1; q = z^3 + 2
            sage: I = (p*q^2, y-z^2)*R
            sage: I.minimal_associated_primes ()
            [Ideal (z^2 + 1, -z^2 + y) of Multivariate Polynomial Ring
            in x, y, z over Rational Field, Ideal (z^3 + 2, -z^2 + y)
            of Multivariate Polynomial Ring in x, y, z over Rational
            Field]

        ALGORITHM:

        Uses Singular.
        """
        from sage.libs.singular.function_factory import ff
        minAssGTZ = ff.primdec__lib.minAssGTZ

        M = minAssGTZ(self)
        R = self.ring()
        return [R.ideal(J) for J in M]

    @require_field
    @libsingular_gb_standard_options
    def radical(self):
        r"""
        The radical of this ideal.

        EXAMPLES:

        This is an obviously not radical ideal::

            sage: R.<x,y,z> = PolynomialRing(QQ, 3)
            sage: I = (x^2, y^3, (x*z)^4 + y^3 + 10*x^2)*R
            sage: I.radical()
            Ideal (y, x) of Multivariate Polynomial Ring in x, y, z over Rational Field

        That the radical is correct is clear from the Groebner basis. ::

            sage: I.groebner_basis()
            [y^3, x^2]

        This is the example from the Singular manual::

            sage: p = z^2 + 1; q = z^3 + 2
            sage: I = (p*q^2, y-z^2)*R
            sage: I.radical()
            Ideal (z^2 - y, y^2*z + y*z + 2*y + 2) of Multivariate Polynomial Ring in x, y, z over Rational Field

        .. NOTE::

            From the Singular manual: A combination of the algorithms
            of Krick/Logar and Kemper is used. Works also in positive
            characteristic (Kempers algorithm).

        ::

            sage: R.<x,y,z> = PolynomialRing(GF(37), 3)
            sage: p = z^2 + 1; q = z^3 + 2
            sage: I = (p*q^2, y - z^2)*R
            sage: I.radical()
            Ideal (z^2 - y, y^2*z + y*z + 2*y + 2) of Multivariate Polynomial Ring in x, y, z over Finite Field of size 37
        """
        from sage.libs.singular.function_factory import ff
        radical = ff.primdec__lib.radical
        r = radical(self)

        S = self.ring()

        #I = self._singular_()
        #I.parent().lib('primdec.lib')
        #r = I.radical()

        return S.ideal(r)

    @require_field
    @libsingular_gb_standard_options
    def integral_closure(self, p=0, r=True, singular=singular_default):
        """
        Let `I` = ``self``.

        Return the integral closure of `I, ..., I^p`, where `sI` is
        an ideal in the polynomial ring `R=k[x(1),...x(n)]`. If `p` is
        not given, or `p=0`, compute the closure of all powers up to
        the maximum degree in t occurring in the closure of `R[It]`
        (so this is the last power whose closure is not just the
        sum/product of the smaller). If `r` is given and ``r is
        True``, ``I.integral_closure()`` starts with a check whether I
        is already a radical ideal.

        INPUT:

        - ``p`` - powers of I (default: 0)

        - ``r`` - check whether self is a radical ideal first (default: ``True``)

        EXAMPLES::

            sage: R.<x,y> = QQ[]
            sage: I = ideal([x^2,x*y^4,y^5])
            sage: I.integral_closure()
            [x^2, x*y^4, y^5, x*y^3]

        ALGORITHM:

        Uses libSINGULAR.
        """
        from sage.rings.polynomial.multi_polynomial_sequence import PolynomialSequence

        R = self.ring()
        from sage.libs.singular.function_factory import ff
        normalI = ff.reesclos__lib.normalI
        ret = PolynomialSequence(normalI(self, p, int(r))[0], R, immutable=True)
        return ret

    @require_field
    @handle_AA_and_QQbar
    def syzygy_module(self):
        r"""
        Computes the first syzygy (i.e., the module of relations of the
        given generators) of the ideal.

        EXAMPLES::

            sage: R.<x,y> = PolynomialRing(QQ)
            sage: f = 2*x^2 + y
            sage: g = y
            sage: h = 2*f + g
            sage: I = Ideal([f,g,h])
            sage: M = I.syzygy_module(); M
            [       -2        -1         1]
            [       -y 2*x^2 + y         0]
            sage: G = vector(I.gens())
            sage: M*G
            (0, 0)

        ALGORITHM:

        Uses Singular's syz command.

        TESTS:

        Check that this method works over QQbar (:trac:`25351`)::

            sage: R.<x,y> = QQbar[]
            sage: f = 2*x^2 + y
            sage: g = y
            sage: h = 2*f + g
            sage: I = Ideal([f,g,h])
            sage: M = I.syzygy_module(); M
            [       -2        -1         1]
            [       -y 2*x^2 + y         0]
            sage: G = vector(I.gens())
            sage: M*G
            (0, 0)
        """
        from sage.libs.singular.function_factory import ff
        syz = ff.syz
        from sage.matrix.constructor import matrix

        #return self._singular_().syz().transpose().sage_matrix(self.ring())
        S = syz(self)
        return matrix(self.ring(), S)

    @handle_AA_and_QQbar
    @singular_gb_standard_options
    @libsingular_gb_standard_options
    def interreduced_basis(self):
        r"""
        If this ideal is spanned by `(f_1, ..., f_n)` this method
        returns `(g_1, ..., g_s)` such that:

        - `(f_1,...,f_n) = (g_1,...,g_s)`

        - `LT(g_i) != LT(g_j)` for all `i != j`

        - `LT(g_i)` does not divide `m` for all monomials `m` of
           `\{g_1,...,g_{i-1},g_{i+1},...,g_s\}`

        - `LC(g_i) == 1` for all `i` if the coefficient ring is a field.


        EXAMPLES::

            sage: R.<x,y,z> = PolynomialRing(QQ)
            sage: I = Ideal([z*x+y^3,z+y^3,z+x*y])
            sage: I.interreduced_basis()
            [y^3 + z, x*y + z, x*z - z]

        Note that tail reduction for local orderings is not well-defined::

            sage: R.<x,y,z> = PolynomialRing(QQ,order='negdegrevlex')
            sage: I = Ideal([z*x+y^3,z+y^3,z+x*y])
            sage: I.interreduced_basis()
            [z + x*y, x*y - y^3, x^2*y - y^3]

        A fixed error with nonstandard base fields::

            sage: R.<t>=QQ['t']
            sage: K.<x,y>=R.fraction_field()['x,y']
            sage: I=t*x*K
            sage: I.interreduced_basis()
            [x]

        The interreduced basis of 0 is 0::

            sage: P.<x,y,z> = GF(2)[]
            sage: Ideal(P(0)).interreduced_basis()
            [0]

        ALGORITHM:

        Uses Singular's interred command or
        :func:`sage.rings.polynomial.toy_buchberger.inter_reduction`
        if conversion to Singular fails.

        TESTS:

        Check that this method works over QQbar (:trac:`25351`)::

            sage: R.<x,y,z> = QQbar[]
            sage: I = Ideal([z*x+y^3,z+y^3,z+x*y])
            sage: I.interreduced_basis()
            [y^3 + z, x*y + z, x*z - z]
        """
        return self.basis.reduced()

    @cached_method
    @handle_AA_and_QQbar
    @singular_gb_standard_options
    def basis_is_groebner(self, singular=singular_default):
        r"""
        Return ``True`` if the generators of this ideal
        (``self.gens()``) form a Groebner basis.

        Let `I` be the set of generators of this ideal. The check is
        performed by trying to lift `Syz(LM(I))` to `Syz(I)` as `I`
        forms a Groebner basis if and only if for every element `S` in
        `Syz(LM(I))`:

        .. MATH::

            S * G = \sum_{i=0}^{m} h_ig_i ---->_G 0.

        ALGORITHM:

        Uses Singular.

        EXAMPLES::

            sage: R.<a,b,c,d,e,f,g,h,i,j> = PolynomialRing(GF(127),10)
            sage: I = sage.rings.ideal.Cyclic(R,4)
            sage: I.basis_is_groebner()
            False
            sage: I2 = Ideal(I.groebner_basis())
            sage: I2.basis_is_groebner()
            True

        A more complicated example::

            sage: R.<U6,U5,U4,U3,U2, u6,u5,u4,u3,u2, h> = PolynomialRing(GF(7583))
            sage: l = [u6 + u5 + u4 + u3 + u2 - 3791*h, \
                       U6 + U5 + U4 + U3 + U2 - 3791*h, \
                       U2*u2 - h^2, U3*u3 - h^2, U4*u4 - h^2, \
                       U5*u4 + U5*u3 + U4*u3 + U5*u2 + U4*u2 + U3*u2 - 3791*U5*h - 3791*U4*h - 3791*U3*h - 3791*U2*h - 2842*h^2, \
                       U4*u5 + U3*u5 + U2*u5 + U3*u4 + U2*u4 + U2*u3 - 3791*u5*h - 3791*u4*h - 3791*u3*h - 3791*u2*h - 2842*h^2, \
                       U5*u5 - h^2, U4*U2*u3 + U5*U3*u2 + U4*U3*u2 + U3^2*u2 - 3791*U5*U3*h - 3791*U4*U3*h - 3791*U3^2*h - 3791*U5*U2*h \
                        - 3791*U4*U2*h + U3*U2*h - 3791*U2^2*h - 3791*U4*u3*h - 3791*U4*u2*h - 3791*U3*u2*h - 2843*U5*h^2 + 1897*U4*h^2 - 946*U3*h^2 - 947*U2*h^2 + 2370*h^3, \
                       U3*u5*u4 + U2*u5*u4 + U3*u4^2 + U2*u4^2 + U2*u4*u3 - 3791*u5*u4*h - 3791*u4^2*h - 3791*u4*u3*h - 3791*u4*u2*h + u5*h^2 - 2842*u4*h^2, \
                       U2*u5*u4*u3 + U2*u4^2*u3 + U2*u4*u3^2 - 3791*u5*u4*u3*h - 3791*u4^2*u3*h - 3791*u4*u3^2*h - 3791*u4*u3*u2*h + u5*u4*h^2 + u4^2*h^2 + u5*u3*h^2 - 2842*u4*u3*h^2, \
                       U5^2*U4*u3 + U5*U4^2*u3 + U5^2*U4*u2 + U5*U4^2*u2 + U5^2*U3*u2 + 2*U5*U4*U3*u2 + U5*U3^2*u2 - 3791*U5^2*U4*h - 3791*U5*U4^2*h - 3791*U5^2*U3*h \
                        + U5*U4*U3*h - 3791*U5*U3^2*h - 3791*U5^2*U2*h + U5*U4*U2*h + U5*U3*U2*h - 3791*U5*U2^2*h - 3791*U5*U3*u2*h - 2842*U5^2*h^2 + 1897*U5*U4*h^2 \
                        - U4^2*h^2 - 947*U5*U3*h^2 - U4*U3*h^2 - 948*U5*U2*h^2 - U4*U2*h^2 - 1422*U5*h^3 + 3791*U4*h^3, \
                       u5*u4*u3*u2*h + u4^2*u3*u2*h + u4*u3^2*u2*h + u4*u3*u2^2*h + 2*u5*u4*u3*h^2 + 2*u4^2*u3*h^2 + 2*u4*u3^2*h^2 + 2*u5*u4*u2*h^2 + 2*u4^2*u2*h^2 \
                        + 2*u5*u3*u2*h^2 + 1899*u4*u3*u2*h^2, \
                       U5^2*U4*U3*u2 + U5*U4^2*U3*u2 + U5*U4*U3^2*u2 - 3791*U5^2*U4*U3*h - 3791*U5*U4^2*U3*h - 3791*U5*U4*U3^2*h - 3791*U5*U4*U3*U2*h \
                        + 3791*U5*U4*U3*u2*h + U5^2*U4*h^2 + U5*U4^2*h^2 + U5^2*U3*h^2 - U4^2*U3*h^2 - U5*U3^2*h^2 - U4*U3^2*h^2 - U5*U4*U2*h^2 \
                        - U5*U3*U2*h^2 - U4*U3*U2*h^2 + 3791*U5*U4*h^3 + 3791*U5*U3*h^3 + 3791*U4*U3*h^3, \
                       u4^2*u3*u2*h^2 + 1515*u5*u3^2*u2*h^2 + u4*u3^2*u2*h^2 + 1515*u5*u4*u2^2*h^2 + 1515*u5*u3*u2^2*h^2 + u4*u3*u2^2*h^2 \
                        + 1521*u5*u4*u3*h^3 - 3028*u4^2*u3*h^3 - 3028*u4*u3^2*h^3 + 1521*u5*u4*u2*h^3 - 3028*u4^2*u2*h^3 + 1521*u5*u3*u2*h^3 + 3420*u4*u3*u2*h^3, \
                       U5^2*U4*U3*U2*h + U5*U4^2*U3*U2*h + U5*U4*U3^2*U2*h + U5*U4*U3*U2^2*h + 2*U5^2*U4*U3*h^2 + 2*U5*U4^2*U3*h^2 + 2*U5*U4*U3^2*h^2 \
                        + 2*U5^2*U4*U2*h^2 + 2*U5*U4^2*U2*h^2 + 2*U5^2*U3*U2*h^2 - 2*U4^2*U3*U2*h^2 - 2*U5*U3^2*U2*h^2 - 2*U4*U3^2*U2*h^2 \
                         - 2*U5*U4*U2^2*h^2 - 2*U5*U3*U2^2*h^2 - 2*U4*U3*U2^2*h^2 - U5*U4*U3*h^3 - U5*U4*U2*h^3 - U5*U3*U2*h^3 - U4*U3*U2*h^3]

            sage: Ideal(l).basis_is_groebner()
            False
            sage: gb = Ideal(l).groebner_basis()
            sage: Ideal(gb).basis_is_groebner()
            True

        .. NOTE::

            From the Singular Manual for the reduce function we use in
            this method: 'The result may have no meaning if the second
            argument (``self``) is not a standard basis'. I (malb)
            believe this refers to the mathematical fact that the
            results may have no meaning if self is no standard basis,
            i.e., Singular doesn't 'add' any additional 'nonsense' to
            the result. So we may actually use reduce to determine if
            self is a Groebner basis.

        TESTS:

        Check that this method works over QQbar (:trac:`25351`)::

            sage: R.<a,b,c,d,e,f,g,h,i,j> = QQbar[]
            sage: I = sage.rings.ideal.Cyclic(R,4)
            sage: I.basis_is_groebner()
            False
            sage: I2 = Ideal(I.groebner_basis())
            sage: I2.basis_is_groebner()
            True
        """
        from sage.matrix.constructor import matrix
        from sage.libs.singular.option import opt_verb_ctx
        from sage.libs.singular.function_factory import ff
        sing_reduce = ff.reduce
        syz = ff.syz

        R = self.ring()
        if not R.base_ring().is_field():
            raise ValueError("Coefficient ring must be a field for function 'basis_is_groebner'.")

        try:
            F = matrix(R, 1, self.ngens(), self.gens())
            LTF = matrix(R, 1, self.ngens(), [f.lt() for f in self.gens()])

            with opt_verb_ctx(notWarnSB=True):
                M = F * matrix(R, syz(LTF)).transpose()
                M.set_immutable()
                M = sing_reduce(M, self)

            if any(M):
                return False
            return True
        except TypeError:
            R._singular_().set_ring()
            F = singular( tuple(self.gens()), "module" )
            LTF = singular( [f.lt() for f in self.gens()] , "module" )

            M = (F * LTF.syz()).reduce(self._singular_())

            for i in range(M.ncols()):
                if int(singular.eval("%s[1,%s+1]!=0"%(M.name(),i))):
                    return False
            self._singular_().attrib('isSB',1)
        return True

    @require_field
    @handle_AA_and_QQbar
    @singular_gb_standard_options
    @libsingular_gb_standard_options
    def transformed_basis(self, algorithm="gwalk", other_ring=None, singular=singular_default):
        """
        Return a lex or ``other_ring`` Groebner Basis for this ideal.

        INPUT:

        - ``algorithm`` - see below for options.

        - ``other_ring`` - only valid for algorithm 'fglm', if
          provided conversion will be performed to this
          ring. Otherwise a lex Groebner basis will be returned.


        ALGORITHMS:

        - ``fglm`` - FGLM algorithm. The input ideal must be given with a reduced
          Groebner Basis of a zero-dimensional ideal

        - ``gwalk`` - Groebner Walk algorithm (*default*)

        - ``awalk1`` - 'first alternative' algorithm

        - ``awalk2`` - 'second alternative' algorithm

        - ``twalk`` - Tran algorithm

        - ``fwalk`` - Fractal Walk algorithm

        EXAMPLES::

            sage: R.<x,y,z> = PolynomialRing(QQ,3)
            sage: I = Ideal([y^3+x^2,x^2*y+x^2, x^3-x^2, z^4-x^2-y])
            sage: I = Ideal(I.groebner_basis())
            sage: S.<z,x,y> = PolynomialRing(QQ,3,order='lex')
            sage: J = Ideal(I.transformed_basis('fglm',S))
            sage: J
            Ideal (z^4 + y^3 - y, x^2 + y^3, x*y^3 - y^3, y^4 + y^3)
            of Multivariate Polynomial Ring in z, x, y over Rational Field

        ::

            sage: R.<z,y,x>=PolynomialRing(GF(32003),3,order='lex')
            sage: I=Ideal([y^3+x*y*z+y^2*z+x*z^3,3+x*y+x^2*y+y^2*z])
            sage: I.transformed_basis('gwalk')
            [z*y^2 + y*x^2 + y*x + 3,
             z*x + 8297*y^8*x^2 + 8297*y^8*x + 3556*y^7 - 8297*y^6*x^4 + 15409*y^6*x^3 - 8297*y^6*x^2
             - 8297*y^5*x^5 + 15409*y^5*x^4 - 8297*y^5*x^3 + 3556*y^5*x^2 + 3556*y^5*x + 3556*y^4*x^3
             + 3556*y^4*x^2 - 10668*y^4 - 10668*y^3*x - 8297*y^2*x^9 - 1185*y^2*x^8 + 14224*y^2*x^7
             - 1185*y^2*x^6 - 8297*y^2*x^5 - 14223*y*x^7 - 10666*y*x^6 - 10666*y*x^5 - 14223*y*x^4
             + x^5 + 2*x^4 + x^3,
             y^9 - y^7*x^2 - y^7*x - y^6*x^3 - y^6*x^2 - 3*y^6 - 3*y^5*x - y^3*x^7 - 3*y^3*x^6
             - 3*y^3*x^5 - y^3*x^4 - 9*y^2*x^5 - 18*y^2*x^4 - 9*y^2*x^3 - 27*y*x^3 - 27*y*x^2 - 27*x]

        ALGORITHM:

        Uses Singular.

        TESTS:

        Check that this method works over QQbar (:trac:`25351`).  We are not currently
        able to specify other_ring, due to the limitations of @handle_AA_and_QQbar::

            sage: R.<x,y,z> = QQbar[]
            sage: I = Ideal([y^3+x^2,x^2*y+x^2, x^3-x^2, z^4-x^2-y])
            sage: I = Ideal(I.groebner_basis())
            sage: S.<z,x,y> = PolynomialRing(QQbar,3,order='lex')
            sage: J = Ideal(I.transformed_basis('fglm',other_ring=S))  # known bug
            sage: J                                                    # known bug
        """
        from sage.rings.polynomial.multi_polynomial_sequence import PolynomialSequence
        R = self.ring()

        if self.basis_is_groebner():
            I = R.ideal(self.interreduced_basis())
        else:
            I = R.ideal(self.groebner_basis())

        if algorithm in ("gwalk","awalk1","awalk2","twalk","fwalk"):
            from sage.libs.singular.function import lib
            from sage.libs.singular.function import singular_function
            lib("grwalk.lib")
            gb = singular_function(algorithm)(I)
            return PolynomialSequence(R, sorted(gb,reverse=True), immutable=True)

        elif algorithm == "fglm":
            # new ring
            if other_ring is None:
                nR = R.change_ring(order='lex')
            else:
                nR = other_ring
            Rs = singular(R)
            Is = singular(I)
            Is.attrib('isSB',1)
            singular(nR).set_ring()
            nIs = singular.fglm(Rs,Is)

            return PolynomialSequence(nR, sorted([nR(f) for f in nIs],reverse=True), immutable=True)

        else:
            raise TypeError("Cannot convert basis with given algorithm")

    @handle_AA_and_QQbar
    def elimination_ideal(self, variables, algorithm=None, *args, **kwds):
        r"""
        Return the elimination ideal of this ideal with respect to the
        variables given in ``variables``.

        INPUT:

        - ``variables`` -- a list or tuple of variables in ``self.ring()``

        - ``algorithm`` - determines the algorithm to use, see below
           for available algorithms.

        ALGORITHMS:

        - ``'libsingular:eliminate'`` -- libSingular's ``eliminate`` command
          (default)

        - ``'giac:eliminate'`` -- Giac's ``eliminate`` command (if available)

        If only a system is given - e.g. 'giac' - the default algorithm is
        chosen for that system.

        EXAMPLES::

            sage: R.<x,y,t,s,z> = PolynomialRing(QQ,5)
            sage: I = R * [x-t,y-t^2,z-t^3,s-x+y^3]
            sage: J = I.elimination_ideal([t,s]); J
            Ideal (y^2 - x*z, x*y - z, x^2 - y) of Multivariate
            Polynomial Ring in x, y, t, s, z over Rational Field

        You can use Giac to compute the elimination ideal::

            sage: I.elimination_ideal([t, s], algorithm="giac") == J
            ...
            Running a probabilistic check for the reconstructed Groebner basis...
            True

        The list of available Giac options is provided at
        :func:`sage.libs.giac.groebner_basis`.

        ALGORITHM:

        Uses Singular, or Giac (if available).

        .. NOTE::

            Requires computation of a Groebner basis, which can be a very
            expensive operation.

        TESTS:

        Check that this method works over QQbar (:trac:`25351`)::

            sage: R.<x,y,t,s,z> = QQbar[]
            sage: I = R * [x-t,y-t^2,z-t^3,s-x+y^3]
            sage: J = I.elimination_ideal([t,s]); J
            Ideal (y^2 - x*z, x*y - z, x^2 - y) of Multivariate
            Polynomial Ring in x, y, t, s, z over Algebraic Field
            sage: I.elimination_ideal([t, s], algorithm="giac") == J
            Running a probabilistic check for the reconstructed Groebner basis...
            True
        """
        if not isinstance(variables, (list, tuple)):
            variables = (variables,)

        if (algorithm is None or algorithm.lower() == 'libsingular'
                or algorithm == 'libsingular:eliminate'):
            return self._elimination_ideal_libsingular(variables)

        elif algorithm.lower() == 'giac' or algorithm == 'giac:eliminate':
            from sage.libs.giac import groebner_basis as groebner_basis_libgiac
            return groebner_basis_libgiac(
                    self, elim_variables=variables, *args, **kwds).ideal()

        else:
            raise NameError("Algorithm '%s' unknown." % algorithm)

    @libsingular_gb_standard_options
    def _elimination_ideal_libsingular(self, variables):
        r"""
        Compute the elimination ideal using libsingular.

        EXAMPLES::

            sage: R.<x,y,t,s,z> = PolynomialRing(QQ,5)
            sage: I = R * [x-t,y-t^2,z-t^3,s-x+y^3]
            sage: I.elimination_ideal([t,s], "libsingular")  # indirect doctest
            Ideal (y^2 - x*z, x*y - z, x^2 - y) of Multivariate
            Polynomial Ring in x, y, t, s, z over Rational Field
        """
        from sage.libs.singular.function_factory import ff
        eliminate = ff.eliminate

        R = self.ring()
        Is = MPolynomialIdeal(R,self.groebner_basis())
        return MPolynomialIdeal(R, eliminate(Is, prod(variables)) )

    @handle_AA_and_QQbar
    @libsingular_gb_standard_options
    def quotient(self, J):
        r"""
        Given ideals `I` = ``self`` and `J` in the same polynomial
        ring `P`, return the ideal quotient of `I` by `J` consisting
        of the polynomials `a` of `P` such that `\{aJ \subset I\}`.

        This is also referred to as the colon ideal
        (`I`:`J`).

        INPUT:

        -  ``J`` - multivariate polynomial ideal

        EXAMPLES::

            sage: R.<x,y,z> = PolynomialRing(GF(181),3)
            sage: I = Ideal([x^2+x*y*z,y^2-z^3*y,z^3+y^5*x*z])
            sage: J = Ideal([x])
            sage: Q = I.quotient(J)
            sage: y*z + x in I
            False
            sage: x in J
            True
            sage: x * (y*z + x) in I
            True

        TESTS:

        This example checks :trac:`16301`::

            sage: R.<x,y,z> = ZZ[]
            sage: I = Ideal(R(2), x*y, x*z + x)
            sage: eD = Ideal(x, z^2-1)
            sage: I.quotient(eD).gens()
            [2, x*z + x, x*y]

        Check that this method works over QQbar (:trac:`25351`)::

            sage: R.<x,y,z> = QQbar[]
            sage: I = ideal(x,z)
            sage: J = ideal(R(1))
            sage: I.quotient(J)
            Ideal (z, x) of Multivariate Polynomial Ring in x, y, z over Algebraic Field

        Check that :trac:`12803` is fixed::

            sage: R.<xe,xv> = ZZ[]
            sage: J = ideal(4*xv^3 + 3*xv^2, 3*xe*xv^2 + xe - 2*xv)
            sage: I  = ideal(-3, -3*xv - 1, -3)
            sage: I2 = ideal(-3, -3*xv - 1)
            sage: I == I2
            True
            sage: Q1 = J.quotient(I)
            sage: Q2 = J.quotient(I2)
            sage: Q1 == Q2
            True
        """
        R = self.ring()

        if not isinstance(J, MPolynomialIdeal):
            raise TypeError("J needs to be a multivariate polynomial ideal")

        if not R is J.ring() and not R == J.ring():
            raise TypeError("base rings do not match")

        from sage.libs.singular.function_factory import ff
        quotient = ff.quotient
        return R.ideal(quotient(self, J))

    @handle_AA_and_QQbar
    def saturation(self, other):
        r"""
        Return the saturation (and saturation exponent) of the ideal ``self`` with respect to the ideal ``other``

        INPUT:

        - ``other`` -- another ideal in the same ring

        OUTPUT:

        - a pair (ideal, integer)

        EXAMPLES::

            sage: R.<x, y, z> = QQ[]
            sage: I = R.ideal(x^5*z^3, x*y*z, y*z^4)
            sage: J = R.ideal(z)
            sage: I.saturation(J)
            (Ideal (y, x^5) of Multivariate Polynomial Ring in x, y, z over Rational Field, 4)

        TESTS:

        Check that this method works over QQbar (:trac:`25351`)::

            sage: R.<x, y, z> = QQbar[]
            sage: I = R.ideal(x^5*z^3, x*y*z, y*z^4)
            sage: J = R.ideal(z)
            sage: I.saturation(other = J)
            (Ideal (y, x^5) of Multivariate Polynomial Ring in x, y, z over Algebraic Field, 4)
        """
        from sage.libs.singular.function_factory import ff
        sat = ff.elim__lib.sat
        R = self.ring()
        ideal, expo = sat(self, other)
        return (R.ideal(ideal), ZZ(expo))

    @require_field
    def variety(self, ring=None):
        r"""
        Return the variety of this ideal.

        Given a zero-dimensional ideal `I` (== ``self``) of a
        polynomial ring `P` whose order is lexicographic, return the
        variety of `I` as a list of dictionaries with ``(variable, value)``
        pairs. By default, the variety of the ideal over its
        coefficient field `K` is returned; ``ring`` can be specified
        to find the variety over a different ring.

        These dictionaries have cardinality equal to the number of
        variables in `P` and represent assignments of values to these
        variables such that all polynomials in `I` vanish.

        If ``ring`` is specified, then a triangular decomposition of
        ``self`` is found over the original coefficient field `K`;
        then the triangular systems are solved using root-finding over
        ``ring``. This is particularly useful when `K` is ``QQ`` (to
        allow fast symbolic computation of the triangular
        decomposition) and ``ring`` is ``RR``, ``AA``, ``CC``, or
        ``QQbar`` (to compute the whole real or complex variety of the
        ideal).

        Note that with ``ring=RR`` or ``CC``, computation is done
        numerically and potentially inaccurately; in particular, the
        number of points in the real variety may be miscomputed. With
        ``ring=AA`` or ``QQbar``, computation is done exactly
        (which may be much slower, of course).

        INPUT:

        - ``ring`` - return roots in the ``ring`` instead of the base
          ring of this ideal (default: ``None``)
        - ``proof`` - return a provably correct result (default: ``True``)

        EXAMPLES::

            sage: K.<w> = GF(27) # this example is from the MAGMA handbook
            sage: P.<x, y> = PolynomialRing(K, 2, order='lex')
            sage: I = Ideal([ x^8 + y + 2, y^6 + x*y^5 + x^2 ])
            sage: I = Ideal(I.groebner_basis()); I
            Ideal (x - y^47 - y^45 + y^44 - y^43 + y^41 - y^39 - y^38
            - y^37 - y^36 + y^35 - y^34 - y^33 + y^32 - y^31 + y^30 +
            y^28 + y^27 + y^26 + y^25 - y^23 + y^22 + y^21 - y^19 -
            y^18 - y^16 + y^15 + y^13 + y^12 - y^10 + y^9 + y^8 + y^7
            - y^6 + y^4 + y^3 + y^2 + y - 1, y^48 + y^41 - y^40 + y^37
            - y^36 - y^33 + y^32 - y^29 + y^28 - y^25 + y^24 + y^2 + y
            + 1) of Multivariate Polynomial Ring in x, y over Finite
            Field in w of size 3^3

            sage: V = I.variety();
            sage: sorted(V, key=str)
            [{y: w^2 + 2*w, x: 2*w + 2}, {y: w^2 + 2, x: 2*w}, {y: w^2 + w, x: 2*w + 1}]
            sage: [f.subs(v) for f in I.gens() for v in V] # check that all polynomials vanish
            [0, 0, 0, 0, 0, 0]
            sage: [I.subs(v).is_zero() for v in V] # same test, but nicer syntax
            [True, True, True]

        However, we only account for solutions in the ground field and not
        in the algebraic closure::

            sage: I.vector_space_dimension()
            48

        Here we compute the points of intersection of a hyperbola and a
        circle, in several fields::

            sage: K.<x, y> = PolynomialRing(QQ, 2, order='lex')
            sage: I = Ideal([ x*y - 1, (x-2)^2 + (y-1)^2 - 1])
            sage: I = Ideal(I.groebner_basis()); I
            Ideal (x + y^3 - 2*y^2 + 4*y - 4, y^4 - 2*y^3 + 4*y^2 - 4*y + 1)
            of Multivariate Polynomial Ring in x, y over Rational Field

        These two curves have one rational intersection::

            sage: I.variety()
            [{y: 1, x: 1}]

        There are two real intersections::

            sage: sorted(I.variety(ring=RR), key=str)
            [{y: 0.361103080528647, x: 2.76929235423863},
             {y: 1.00000000000000, x: 1.00000000000000}]
            sage: I.variety(ring=AA) # py2
            [{x: 1, y: 1},
             {x: 2.769292354238632?, y: 0.3611030805286474?}]
            sage: I.variety(ring=AA) # py3
            [{y: 1, x: 1},
             {y: 0.3611030805286474?, x: 2.769292354238632?}]


        and a total of four intersections::

            sage: sorted(I.variety(ring=CC), key=str)
            [{y: 0.31944845973567... + 1.6331702409152...*I,
              x: 0.11535382288068... - 0.58974280502220...*I},
             {y: 0.31944845973567... - 1.6331702409152...*I,
              x: 0.11535382288068... + 0.58974280502220...*I},
             {y: 0.36110308052864..., x: 2.7692923542386...},
             {y: 1.00000000000000, x: 1.00000000000000}]
            sage: sorted(I.variety(ring=QQbar), key=str)
            [{y: 0.3194484597356763? + 1.633170240915238?*I,
              x: 0.11535382288068429? - 0.5897428050222055?*I},
             {y: 0.3194484597356763? - 1.633170240915238?*I,
              x: 0.11535382288068429? + 0.5897428050222055?*I},
             {y: 0.3611030805286474?, x: 2.769292354238632?},
             {y: 1, x: 1}]

        Computation over floating point numbers may compute only a partial solution,
        or even none at all. Notice that x values are missing from the following variety::

            sage: R.<x,y> = CC[]
            sage: I = ideal([x^2+y^2-1,x*y-1])
            sage: sorted(I.variety(), key=str)
            verbose 0 (...: multi_polynomial_ideal.py, variety) Warning: computations in the complex field are inexact; variety may be computed partially or incorrectly.
            verbose 0 (...: multi_polynomial_ideal.py, variety) Warning: falling back to very slow toy implementation.
            [{y: -0.86602540378443... + 0.500000000000000*I},
             {y: -0.86602540378443... - 0.500000000000000*I},
             {y: 0.86602540378443... + 0.500000000000000*I},
             {y: 0.86602540378443... - 0.500000000000000*I}]

        This is due to precision error,
        which causes the computation of an intermediate Groebner basis to fail.

        If the ground field's characteristic is too large for
        Singular, we resort to a toy implementation::

            sage: R.<x,y> = PolynomialRing(GF(2147483659),order='lex')
            sage: I=ideal([x^3-2*y^2,3*x+y^4])
            sage: I.variety()
            verbose 0 (...: multi_polynomial_ideal.py, groebner_basis) Warning: falling back to very slow toy implementation.
            verbose 0 (...: multi_polynomial_ideal.py, dimension) Warning: falling back to very slow toy implementation.
            verbose 0 (...: multi_polynomial_ideal.py, variety) Warning: falling back to very slow toy implementation.
            [{y: 0, x: 0}]

        The dictionary expressing the variety will be indexed by generators
        of the polynomial ring after changing to the target field.
        But the mapping will also accept generators of the original ring,
        or even generator names as strings, when provided as keys::

            sage: K.<x,y> = QQ[]
            sage: I = ideal([x^2+2*y-5,x+y+3])
            sage: v = I.variety(AA)[0]; v[x], v[y]
            (4.464101615137755?, -7.464101615137755?)
            sage: list(v)[0].parent()
            Multivariate Polynomial Ring in x, y over Algebraic Real Field
            sage: v[x]
            4.464101615137755?
            sage: v["y"]
            -7.464101615137755?

        TESTS::

            sage: K.<w> = GF(27)
            sage: P.<x, y> = PolynomialRing(K, 2, order='lex')
            sage: I = Ideal([ x^8 + y + 2, y^6 + x*y^5 + x^2 ])

        Testing the robustness of the Singular interface::

            sage: T = I.triangular_decomposition('singular:triangLfak')
            sage: sorted(I.variety(), key=str)
            [{y: w^2 + 2*w, x: 2*w + 2}, {y: w^2 + 2, x: 2*w}, {y: w^2 + w, x: 2*w + 1}]

        Testing that a bug is indeed fixed ::

            sage: R = PolynomialRing(GF(2), 30, ['x%d'%(i+1) for i in range(30)], order='lex')
            sage: R.inject_variables()
            Defining...
            sage: I = Ideal([x1 + 1, x2, x3 + 1, x5*x10 + x10 + x18, x5*x11 + x11, \
                             x5*x18, x6, x7 + 1, x9, x10*x11 + x10 + x18, x10*x18 + x18, \
                             x11*x18, x12, x13, x14, x15, x16 + 1, x17 + x18 + 1, x19, x20, \
                             x21 + 1, x22, x23, x24, x25 + 1, x28 + 1, x29 + 1, x30, x8, \
                             x26, x1^2 + x1, x2^2 + x2, x3^2 + x3, x4^2 + x4, x5^2 + x5, \
                             x6^2 + x6, x7^2 + x7, x8^2 + x8, x9^2 + x9, x10^2 + x10, \
                             x11^2 + x11, x12^2 + x12, x13^2 + x13, x14^2 + x14, x15^2 + x15, \
                             x16^2 + x16, x17^2 + x17, x18^2 + x18, x19^2 + x19, x20^2 + x20, \
                             x21^2 + x21, x22^2 + x22, x23^2 + x23, x24^2 + x24, x25^2 + x25, \
                             x26^2 + x26, x27^2 + x27, x28^2 + x28, x29^2 + x29, x30^2 + x30])
            sage: I.basis_is_groebner()
            True
            sage: sorted("".join(str(V[g]) for g in R.gens()) for V in I.variety())  # long time (6s on sage.math, 2011)
            ['101000100000000110001000100110',
             '101000100000000110001000101110',
             '101000100100000101001000100110',
             '101000100100000101001000101110',
             '101010100000000110001000100110',
             '101010100000000110001000101110',
             '101010100010000110001000100110',
             '101010100010000110001000101110',
             '101010100110000110001000100110',
             '101010100110000110001000101110',
             '101100100000000110001000100110',
             '101100100000000110001000101110',
             '101100100100000101001000100110',
             '101100100100000101001000101110',
             '101110100000000110001000100110',
             '101110100000000110001000101110',
             '101110100010000110001000100110',
             '101110100010000110001000101110',
             '101110100110000110001000100110',
             '101110100110000110001000101110']

        Check that the issue at :trac:`7425` is fixed::

            sage: R.<x, y, z> = QQ[]
            sage: I = R.ideal([x^2-y^3*z, x+y*z])
            sage: I.dimension()
            1
            sage: I.variety()
            Traceback (most recent call last):
            ...
            ValueError: The dimension of the ideal is 1, but it should be 0

        Check that the issue at :trac:`7425` is fixed::

            sage: S.<t>=PolynomialRing(QQ)
            sage: F.<q>=QQ.extension(t^4+1)
            sage: R.<x,y>=PolynomialRing(F)
            sage: I=R.ideal(x,y^4+1)
            sage: I.variety()
            [...{y: -q^3, x: 0}...]

        Check that computing the variety of the ``[1]`` ideal is allowed (:trac:`13977`)::

            sage: R.<x,y> = QQ[]
            sage: I = R.ideal(1)
            sage: I.variety()
            []

        Check that the issue at :trac:`16485` is fixed::

            sage: R.<a,b,c> = PolynomialRing(QQ, order='lex')
            sage: I = R.ideal(c^2-2, b-c, a)
            sage: I.variety(QQbar)
            [...a: 0...]

        An early version of :trac:`25351` broke this method by adding the
        @handle_AA_and_QQbar decorator to it.  To check for this bug, verify
        that this circle and this hyperbola have two real intersections and
        two more complex ones::

            sage: K.<x, y> = PolynomialRing(AA)
            sage: I = Ideal([ x*y - 1, (x-2)^2 + (y-1)^2 - 1])
            sage: len(I.variety())
            2
            sage: K.<x, y> = PolynomialRing(QQbar)
            sage: I = Ideal([ x*y - 1, (x-2)^2 + (y-1)^2 - 1])
            sage: len(I.variety())
            4

        ALGORITHM:

        Uses triangular decomposition.
        """
        def _variety(T, V, v=None):
            """
            Return variety ``V`` for one triangular set of
            polynomials ``T``.
            """
            if v is None:
                v = {}
            found = False
            for f in T:
                if f.is_univariate() and not f.is_constant():
                    T.remove(f)
                    found = True
                    break

            if found is False:
                V.append(v)
                return V

            variable = f.variable(0)
            roots = f.univariate_polynomial().roots(ring=ring, multiplicities=False)

            for root in roots:
                vbar = v.copy()
                vbar[variable] = root
                Tbar = [ f.subs({variable:root}) for f in T ]
                _variety(Tbar,V,vbar)

            return V

        d = self.dimension()
        if d > 0:
            raise ValueError("The dimension of the ideal is %s, but it should be 0"%d)
        if d == -1:
            return []

        import sage.rings.complex_mpfr as CCmod
        if isinstance(self.base_ring(), CCmod.ComplexField_class):
          verbose("Warning: computations in the complex field are inexact; variety may be computed partially or incorrectly.", level=0)
        P = self.ring()
        if ring is not None:
            P = P.change_ring(ring)
        try:
          TI = self.triangular_decomposition('singular:triangLfak')
          T = [list(each.gens()) for each in TI]
        except TypeError: # conversion to Singular not supported
          if self.ring().term_order().is_global():
            verbose("Warning: falling back to very slow toy implementation.", level=0)
            T = toy_variety.triangular_factorization(self.groebner_basis())
          else:
            raise TypeError("Local/unknown orderings not supported by 'toy_buchberger' implementation.")

        from sage.misc.converting_dict import KeyConvertingDict
        V = []
        for t in T:
            Vbar = _variety([P(f) for f in t], [])

            for v in Vbar:
                V.append(KeyConvertingDict(P, v))
        return V

    @require_field
    @handle_AA_and_QQbar
    def hilbert_polynomial(self, algorithm='sage'):
        r"""
        Return the Hilbert polynomial of this ideal.

        INPUT:

        - ``algorithm`` -- (default: ``'sage'``) must be either ``'sage'``
          or ``'singular'``

        Let `I` (which is ``self``) be a homogeneous ideal and
        `R = \bigoplus_d R_d` (which is ``self.ring()``) be a graded
        commutative algebra over a field `K`. The *Hilbert polynomial*
        is the unique polynomial `HP(t)` with rational coefficients
        such that `HP(d) = dim_K R_d` for all but finitely many
        positive integers `d`.

        EXAMPLES::

            sage: P.<x,y,z> = PolynomialRing(QQ)
            sage: I = Ideal([x^3*y^2 + 3*x^2*y^2*z + y^3*z^2 + z^5])
            sage: I.hilbert_polynomial()
            5*t - 5

        Of course, the Hilbert polynomial of a zero-dimensional ideal
        is zero::

            sage: J0 = Ideal([x^3*y^2 + 3*x^2*y^2*z + y^3*z^2 + z^5, y^3-2*x*z^2+x*y,x^4+x*y-y*z^2])
            sage: J = P*[m.lm() for m in J0.groebner_basis()]
            sage: J.dimension()
            0
            sage: J.hilbert_polynomial()
            0

        It is possible to request a computation using the Singular library::

            sage: I.hilbert_polynomial(algorithm = 'singular') == I.hilbert_polynomial()
            True
            sage: J.hilbert_polynomial(algorithm = 'singular') == J.hilbert_polynomial()
            True

        Here is a bigger examples::

            sage: n = 4; m = 11; P = PolynomialRing(QQ, n * m, "x"); x = P.gens(); M = Matrix(n, x)
            sage: Minors = P.ideal(M.minors(2))
            sage: hp = Minors.hilbert_polynomial(); hp
            1/21772800*t^13 + 61/21772800*t^12 + 1661/21772800*t^11
             + 26681/21772800*t^10 + 93841/7257600*t^9 + 685421/7257600*t^8
             + 1524809/3110400*t^7 + 39780323/21772800*t^6 + 6638071/1360800*t^5
             + 12509761/1360800*t^4 + 2689031/226800*t^3 + 1494509/151200*t^2
             + 12001/2520*t + 1

        Because Singular uses 32-bit integers, the above example would fail
        with Singular. We don't test it here, as it has a side-effect on
        other tests that is not understood yet (see :trac:`26300`)::

            sage: Minors.hilbert_polynomial(algorithm = 'singular')    # not tested
            Traceback (most recent call last):
            ...
            RuntimeError: error in Singular function call 'hilbPoly':
            int overflow in hilb 1
            error occurred in or before poly.lib::hilbPoly line 58: `   intvec v=hilb(I,2);`
            expected intvec-expression. type 'help intvec;'

        Note that in this example, the Hilbert polynomial gives the
        coefficients of the Hilbert-Poincaré series in all degrees::

            sage: P = PowerSeriesRing(QQ, 't', default_prec = 50)
            sage: hs = Minors.hilbert_series()
            sage: list(P(hs.numerator()) / P(hs.denominator())) == [hp(t = k) for k in range(50)]
            True

        TESTS:

        Check that :trac:`27483` and :trac:`28110` are fixed::

            sage: P.<x,y,z> = PolynomialRing(QQ)
            sage: I = Ideal([x^3, x*y^2, y^4, x^2*y*z, y^3*z, x^2*z^2, x*y*z^2, x*z^3])
            sage: I.hilbert_polynomial(algorithm='singular')
            3
            sage: I.hilbert_polynomial()
            3

        Check that this method works over QQbar (:trac:`25351`)::

            sage: P.<x,y,z> = QQbar[]
            sage: I = Ideal([x^3*y^2 + 3*x^2*y^2*z + y^3*z^2 + z^5])
            sage: I.hilbert_polynomial()
            5*t - 5
        """
        if not self.is_homogeneous():
            raise TypeError("ideal must be homogeneous")

        if algorithm == 'sage':
            from sage.misc.misc_c import prod
            hilbert_poincare = self.hilbert_series()
            denom = hilbert_poincare.denominator().factor()
            second_hilbert = hilbert_poincare.numerator()
            t = second_hilbert.parent().gen()
            if denom:
                s = denom[0][1] # this is the pole order of the Hilbert-Poincaré series at t=1
            else:
                return t.parent().zero()
            # we assume the denominator of the Hilbert series is of the form (1-t)^s, scale if needed
            if hilbert_poincare.denominator().leading_coefficient() == 1:
                second_hilbert = second_hilbert*(-1)**s
            denom = ZZ(s-1).factorial()
            out = sum(c / denom * prod(s - 1 - n - nu + t for nu in range(s-1))
                      for n,c in enumerate(second_hilbert)) + t.parent().zero()
            return out
        elif algorithm == 'singular':
            from sage.libs.singular.function_factory import ff
            hilbPoly = ff.poly__lib.hilbPoly

            hp = hilbPoly(self)
            t = ZZ['t'].gen()
            fp = ZZ(len(hp)-1).factorial()
            return sum(ZZ(coeff) * t**i for i,coeff in enumerate(hp)) / fp
        else:
            raise ValueError("'algorithm' must be 'sage' or 'singular'")

    @require_field
    @handle_AA_and_QQbar
    def hilbert_series(self, grading=None, algorithm='sage'):
        r"""
        Return the Hilbert series of this ideal.

        INPUT:

        - ``grading`` -- (optional) a list or tuple of integers
        - ``algorithm`` -- (default: ``'sage'``) must be either ``'sage'``
          or ``'singular'``

        Let `I` (which is ``self``) be a homogeneous ideal and
        `R = \bigoplus_d R_d` (which is ``self.ring()``) be a
        graded commutative algebra over a field `K`. Then the
        *Hilbert function* is defined as `H(d) = dim_K R_d` and
        the *Hilbert series* of `I` is defined as the formal power
        series `HS(t) = \sum_{d=0}^{\infty} H(d) t^d`.

        This power series can be expressed as
        `HS(t) = Q(t) / (1-t)^n` where `Q(t)` is a polynomial
        over `Z` and `n` the number of variables in `R`.
        This method returns `Q(t) / (1-t)^n`, normalised so
        that the leading monomial of the numerator is positive.

        An optional ``grading`` can be given, in which case
        the graded (or weighted) Hilbert series is given.

        EXAMPLES::

            sage: P.<x,y,z> = PolynomialRing(QQ)
            sage: I = Ideal([x^3*y^2 + 3*x^2*y^2*z + y^3*z^2 + z^5])
            sage: I.hilbert_series()
            (t^4 + t^3 + t^2 + t + 1)/(t^2 - 2*t + 1)
            sage: R.<a,b> = PolynomialRing(QQ)
            sage: J = R.ideal([a^2*b,a*b^2])
            sage: J.hilbert_series()
            (t^3 - t^2 - t - 1)/(t - 1)
            sage: J.hilbert_series(grading=(10,3))
            (t^25 + t^24 + t^23 - t^15 - t^14 - t^13 - t^12 - t^11
             - t^10 - t^9 - t^8 - t^7 - t^6 - t^5 - t^4 - t^3 - t^2
             - t - 1)/(t^12 + t^11 + t^10 - t^2 - t - 1)

            sage: K = R.ideal([a^2*b^3, a*b^4 + a^3*b^2])
            sage: K.hilbert_series(grading=[1,2])
            (t^11 + t^8 - t^6 - t^5 - t^4 - t^3 - t^2 - t - 1)/(t^2 - 1)
            sage: K.hilbert_series(grading=[2,1])
            (2*t^7 - t^6 - t^4 - t^2 - 1)/(t - 1)

        TESTS::

            sage: I.hilbert_series() == I.hilbert_series(algorithm = 'singular')
            True
            sage: J.hilbert_series() == J.hilbert_series(algorithm = 'singular')
            True
            sage: J.hilbert_series(grading = (10,3)) == J.hilbert_series(grading = (10,3), algorithm = 'singular')
            True
            sage: K.hilbert_series(grading = (1,2)) == K.hilbert_series(grading = (1,2), algorithm = 'singular')
            True
            sage: K.hilbert_series(grading = (2,1)) == K.hilbert_series(grading = (2,1), algorithm = 'singular')
            True

            sage: P.<x,y,z> = PolynomialRing(QQ)
            sage: I = Ideal([x^3*y^2 + 3*x^2*y^2*z + y^3*z^2 + z^5])
            sage: I.hilbert_series(grading=5)
            Traceback (most recent call last):
            ...
            TypeError: grading must be a list or a tuple of integers

        Check that this method works over QQbar (:trac:`25351`)::

            sage: P.<x,y,z> = QQbar[]
            sage: I = Ideal([x^3*y^2 + 3*x^2*y^2*z + y^3*z^2 + z^5])
            sage: I.hilbert_series()
            (t^4 + t^3 + t^2 + t + 1)/(t^2 - 2*t + 1)
        """
        if not self.is_homogeneous():
            raise TypeError("ideal must be homogeneous")

        if algorithm == 'sage':
            from sage.rings.polynomial.hilbert import hilbert_poincare_series

            if grading is not None:
                if not isinstance(grading, (list, tuple)) or any(a not in ZZ for a in grading):
                    raise TypeError("grading must be a list or a tuple of integers")
            gb = MPolynomialIdeal(self.ring(), [mon.lm() for mon in self.groebner_basis()])

            return hilbert_poincare_series(gb, grading)
        elif algorithm == 'singular':
            t = ZZ['t'].gen()
            n = self.ring().ngens()

            if grading is None:
                return self.hilbert_numerator(algorithm='singular') / (1 - t)**n

            # The check that ``grading`` is valid input is done by ``hilbert_numerator()``
            return (self.hilbert_numerator(algorithm='singular', grading=grading)
                    / prod((1 - t**a) for a in grading))
        else:
            raise ValueError("'algorithm' must be one of 'sage' or 'singular'")

    @require_field
    @handle_AA_and_QQbar
    def hilbert_numerator(self, grading = None, algorithm = 'sage'):
        r"""
        Return the Hilbert numerator of this ideal.

        INPUT:

        - ``grading`` -- (optional) a list or tuple of integers
        - ``algorithm`` -- (default: ``'sage'``) must be either ``'sage'``
          or ``'singular'``

        Let `I` (which is ``self``) be a homogeneous ideal and
        `R = \bigoplus_d R_d` (which is ``self.ring()``) be a
        graded commutative algebra over a field `K`. Then the
        *Hilbert function* is defined as `H(d) = dim_K R_d` and
        the *Hilbert series* of `I` is defined as the formal power
        series `HS(t) = \sum_{d=0}^{\infty} H(d) t^d`.

        This power series can be expressed as
        `HS(t) = Q(t) / (1-t)^n` where `Q(t)` is a polynomial
        over `Z` and `n` the number of variables in `R`. This
        method returns `Q(t)`, the numerator; hence the name,
        ``hilbert_numerator``. An optional ``grading`` can be given, in
        which case the graded (or weighted) Hilbert numerator is given.

        EXAMPLES::

            sage: P.<x,y,z> = PolynomialRing(QQ)
            sage: I = Ideal([x^3*y^2 + 3*x^2*y^2*z + y^3*z^2 + z^5])
            sage: I.hilbert_numerator()
            -t^5 + 1
            sage: R.<a,b> = PolynomialRing(QQ)
            sage: J = R.ideal([a^2*b,a*b^2])
            sage: J.hilbert_numerator()
            t^4 - 2*t^3 + 1
            sage: J.hilbert_numerator(grading=(10,3))
            t^26 - t^23 - t^16 + 1

        TESTS::

            sage: I.hilbert_numerator() == I.hilbert_numerator(algorithm = 'singular')
            True
            sage: J.hilbert_numerator() == J.hilbert_numerator(algorithm = 'singular')
            True
            sage: J.hilbert_numerator(grading=(10,3)) == J.hilbert_numerator(grading=(10,3), algorithm = 'singular')
            True

        Check that this method works over QQbar (:trac:`25351`)::

            sage: P.<x,y,z> = QQbar[]
            sage: I = Ideal([x^3*y^2 + 3*x^2*y^2*z + y^3*z^2 + z^5])
            sage: I.hilbert_numerator()
            -t^5 + 1
        """
        if not self.is_homogeneous():
            raise TypeError("Ideal must be homogeneous.")

        if algorithm == 'sage':
            from sage.rings.polynomial.hilbert import first_hilbert_series

            if grading is not None:
                if not isinstance(grading, (list, tuple)) or any(a not in ZZ for a in grading):
                    raise TypeError("grading must be a list or a tuple of integers")
            gb = MPolynomialIdeal(self.ring(), [mon.lm() for mon in self.groebner_basis()])

            return first_hilbert_series(gb, grading)
        elif algorithm == 'singular':
            from sage.libs.singular.function_factory import ff
            hilb = ff.hilb

            gb = self.groebner_basis()
            t = ZZ['t'].gen()
            gb = MPolynomialIdeal(self.ring(), gb)
            if grading is not None:
                if not isinstance(grading, (list, tuple)) or any(a not in ZZ for a in grading):
                    raise TypeError("grading must be a list or a tuple of integers")

                hs = hilb(gb, 1, tuple(grading), attributes={gb: {'isSB': 1}})
            else:
                hs = hilb(gb, 1, attributes={gb: {'isSB': 1}})
            return sum(ZZ(hs[i]) * t**i for i in range(len(hs)-1))
        else:
            raise ValueError("'algorithm' must be one of 'sage' or 'singular'")

    @require_field
    def _normal_basis_libsingular(self, degree, weights=None):
        r"""
        Return the normal basis for a given Groebner basis.

        This will use the Groebner basis as computed by
        ``MPolynomialIdeal._groebner_basis_libsingular()``.

        INPUT:

        - ``degree`` -- ``None`` or integer

        - ``weights`` -- tuple of positive integers (default: ``None``); if not
          ``None``, compute the degree with respect to these weights

        OUTPUT:

        If ``degree`` is an integer, only the monomials of the given degree in
        the normal basis.

        EXAMPLES::

            sage: R.<x,y,z> = PolynomialRing(QQ)
            sage: I = R.ideal(x^2-2*x*z+5, x*y^2+y*z+1, 3*y^2-8*x*z)
            sage: I.normal_basis() #indirect doctest
            [z^2, y*z, x*z, z, x*y, y, x, 1]
            sage: J = R.ideal(x^2-2*x*z+5)
            sage: J.normal_basis(3)  # indirect doctest
            [z^3, y*z^2, x*z^2, y^2*z, x*y*z, y^3, x*y^2]
            sage: [J._normal_basis_libsingular(d, (2, 2, 3)) for d in (0..8)]
            [[1], [], [x, y], [z], [x*y, y^2], [x*z, y*z], [x*y^2, y^3, z^2],
             [x*y*z, y^2*z], [x*y^3, y^4, x*z^2, y*z^2]]

        TESTS:

        Check that zero is not included in trivial results::

            sage: R.<x,y,z> = PolynomialRing(QQ)
            sage: I = R.ideal(x^2-2*x*z+5, x*y^2+y*z+1, 3*y^2-8*x*z)
            sage: I._normal_basis_libsingular(5)
            []
        """
        from sage.rings.polynomial.multi_polynomial_ideal_libsingular import kbase_libsingular
        from sage.rings.polynomial.multi_polynomial_sequence import PolynomialSequence
        gb = self._groebner_basis_libsingular()
        J = self.ring().ideal(gb)
        if weights is None:
            res = kbase_libsingular(J, degree)
        else:
            from sage.libs.singular.function_factory import ff
            res = ff.weightKB(J, -1 if degree is None else degree,
                              tuple(weights), attributes={J: {'isSB': 1}})
        if len(res) == 1 and res[0].is_zero():
            res = []
        return PolynomialSequence(self.ring(), res, immutable=True)

    @require_field
    @handle_AA_and_QQbar
    def normal_basis(self, degree=None, algorithm='libsingular',
                     singular=singular_default):
        """
        Return a vector space basis of the quotient ring of this ideal.

        INPUT:

        - ``degree`` -- integer (default: ``None``)

        - ``algorithm`` -- string (default: ``"libsingular"``); if not the
          default, this will use the ``kbase()`` or ``weightKB()`` command from
          Singular

        - ``singular`` -- the singular interpreter to use when ``algorithm`` is
          not ``"libsingular"`` (default: the default instance)

        OUTPUT:

        Monomials in the basis. If ``degree`` is given, only the monomials of
        the given degree are returned.

        EXAMPLES::

            sage: R.<x,y,z> = PolynomialRing(QQ)
            sage: I = R.ideal(x^2+y^2+z^2-4, x^2+2*y^2-5, x*z-1)
            sage: I.normal_basis()
            [y*z^2, z^2, y*z, z, x*y, y, x, 1]
            sage: I.normal_basis(algorithm='singular')
            [y*z^2, z^2, y*z, z, x*y, y, x, 1]

        The result can be restricted to monomials of a chosen degree, which is
        particularly useful when the quotient ring is not finite-dimensional as
        a vector space.  ::

            sage: J = R.ideal(x^2+y^2+z^2-4, x^2+2*y^2-5)
            sage: J.dimension()
            1
            sage: [J.normal_basis(d) for d in (0..3)]
            [[1], [z, y, x], [z^2, y*z, x*z, x*y], [z^3, y*z^2, x*z^2, x*y*z]]
            sage: [J.normal_basis(d, algorithm='singular') for d in (0..3)]
            [[1], [z, y, x], [z^2, y*z, x*z, x*y], [z^3, y*z^2, x*z^2, x*y*z]]

        In case of a polynomial ring with a weighted term order, the degree of
        the monomials is taken with respect to the weights.  ::

            sage: T = TermOrder('wdegrevlex', (1, 2, 3))
            sage: R.<x,y,z> = PolynomialRing(QQ, order=T)
            sage: B = R.ideal(x*y^2 + x^5, z*y + x^3*y).normal_basis(9); B
            [x^2*y^2*z, x^3*z^2, x*y*z^2, z^3]
            sage: all(f.degree() == 9 for f in B)
            True

        TESTS:

        Check that this method works over QQbar (:trac:`25351`)::

            sage: R.<x,y,z> = QQbar[]
            sage: I = R.ideal(x^2+y^2+z^2-4, x^2+2*y^2-5, x*z-1)
            sage: I.normal_basis()
            [y*z^2, z^2, y*z, z, x*y, y, x, 1]
            sage: J = R.ideal(x^2+y^2+z^2-4, x^2+2*y^2-5)
            sage: [J.normal_basis(d) for d in (0..3)]
            [[1], [z, y, x], [z^2, y*z, x*z, x*y], [z^3, y*z^2, x*z^2, x*y*z]]

        Check the option ``algorithm="singular"`` with a weighted term order::

            sage: T = TermOrder('wdegrevlex', (1, 2, 3))
            sage: S.<x,y,z> = PolynomialRing(GF(2), order=T)
            sage: S.ideal(x^6 + y^3 + z^2).normal_basis(6, algorithm='singular')
            [x^4*y, x^2*y^2, y^3, x^3*z, x*y*z, z^2]

        Check the deprecation::

            sage: R.<x,y> = PolynomialRing(QQ)
            sage: _ = R.ideal(x^2+y^2, x*y+2*y).normal_basis('singular')
            doctest:...: DeprecationWarning: "algorithm" should be used as keyword argument
            See https://trac.sagemath.org/29543 for details.
        """
        from sage.rings.polynomial.multi_polynomial_sequence import PolynomialSequence
        if isinstance(degree, str):
            from sage.misc.superseded import deprecation
            deprecation(29543,
                        '"algorithm" should be used as keyword argument')
            algorithm = degree
            degree = None

        weights = tuple(x.degree() for x in self.ring().gens())
        if all(w == 1 for w in weights):
            weights = None

        if algorithm == 'libsingular':
            return self._normal_basis_libsingular(degree, weights=weights)
        else:
            gb = self.groebner_basis()
            R = self.ring()
            if degree is None:
                res = singular.kbase(R.ideal(gb))
            elif weights is None:
                res = singular.kbase(R.ideal(gb), int(degree))
            else:
                res = singular.weightKB(R.ideal(gb), int(degree),
                                        singular(weights, type='intvec'))
            return PolynomialSequence(R, [R(f) for f in res], immutable=True)


class MPolynomialIdeal_macaulay2_repr:
    """
    An ideal in a multivariate polynomial ring, which has an underlying
    Macaulay2 ring associated to it.

    EXAMPLES::

        sage: R.<x,y,z,w> = PolynomialRing(ZZ, 4)
        sage: I = ideal(x*y-z^2, y^2-w^2)
        sage: I
        Ideal (x*y - z^2, y^2 - w^2) of Multivariate Polynomial Ring in x, y, z, w over Integer Ring
    """

    def _groebner_basis_macaulay2(self, strategy=None):
        r"""
        Return the Groebner basis for this ideal, computed using
        Macaulay2.

        ALGORITHM:

        Compute the Groebner basis using the specified strategy in Macaulay2.
        With no strategy option, the Macaulay2 ``gb`` command is used; other
        possible strategies are "f4" and "mgb", which correspond to the "F4"
        and "MGB" strategies in Macaulay2.

        A big advantage of Macaulay2 is that it can compute the Groebner basis
        of ideals in polynomial rings over the integers.

        INPUT:

        - ``strategy`` -- (default: ``'gb'``) argument specifying the strategy
          to be used by Macaulay2; possibilities: ``'f4'``, ``'gb'``, ``'mgb'``.

        EXAMPLES::

            sage: R.<x,y,z,w> = PolynomialRing(ZZ, 4)
            sage: I = ideal(x*y-z^2, y^2-w^2)
            sage: I.groebner_basis('macaulay2')                # indirect doctest; optional - macaulay2
            [z^4 - x^2*w^2, y*z^2 - x*w^2, x*y - z^2, y^2 - w^2]

        The Groebner basis can be used to compute in
        `\ZZ/n\ZZ[x,\ldots]`.

        ::

            sage: R.<x,y,z> = ZZ[]
            sage: I = ideal([y^2*z - x^3 - 19*x*z, y^2, 19^2])
            sage: I.groebner_basis('macaulay2')               # optional - macaulay2
            [x^3 + 19*x*z, y^2, 361]
            sage: I = ideal([y^2*z - x^3 - 19^2*x*z, y^2, 19^2])
            sage: I.groebner_basis('macaulay2')               # optional - macaulay2
            [x^3, y^2, 361]

        Over finite fields, Macaulay2 supports different algorithms to compute
        Gröbner bases::

            sage: R = PolynomialRing(GF(101), 'x', 4)
            sage: I = sage.rings.ideal.Cyclic(R)
            sage: gb1 = I.groebner_basis('macaulay2:gb')  # optional - macaulay2
            sage: I = sage.rings.ideal.Cyclic(R)
            sage: gb2 = I.groebner_basis('macaulay2:mgb')  # optional - macaulay2
            sage: I = sage.rings.ideal.Cyclic(R)
            sage: gb3 = I.groebner_basis('macaulay2:f4')  # optional - macaulay2
            sage: gb1 == gb2 == gb3  # optional - macaulay2
            True

        TESTS::

            sage: R.<x,y,z> = ZZ[]
            sage: I = ideal([y^2*z - x^3 - 19*x*z, y^2, 19^2])
            sage: I.groebner_basis('macaulay2:gibberish')     # optional - macaulay2
            Traceback (most recent call last):
            ...
            ValueError: unsupported Macaulay2 strategy
        """
        from sage.rings.polynomial.multi_polynomial_sequence import PolynomialSequence

        I = self._macaulay2_()
        if strategy == "gb" or strategy is None:
            m2G = I.gb().generators()
        elif strategy == 'f4':
            m2G = I.groebnerBasis('Strategy=>"F4"')
        elif strategy == 'mgb':
            m2G = I.groebnerBasis('Strategy=>"MGB"')
        else:
            raise ValueError("unsupported Macaulay2 strategy")
        G = str(m2G.external_string()).replace('\n','')
        i = G.rfind('{{')
        j = G.rfind('}}')
        G = G[i+2:j].split(',')
        R = self.ring()
        B = [R(f) for f in G]
        B = PolynomialSequence(self.ring(), B, immutable=True)
        return B

    def _reduce_using_macaulay2(self, f):
        """
        EXAMPLES::

            sage: R.<x,y,z,w> = PolynomialRing(ZZ, 4)
            sage: I = ideal(x*y-z^2, y^2-w^2)
            sage: I._reduce_using_macaulay2(x*y-z^2 + y^2)    # optional  - macaulay2
            w^2
        """
        I = self._macaulay2_()
        M2 = I.parent()
        k = M2('(%r) %% %s'%(f, I.name()))
        R = self.ring()
        return R(k)

class NCPolynomialIdeal(MPolynomialIdeal_singular_repr, Ideal_nc):
    def __init__(self, ring, gens, coerce=True, side = "left"):
        r"""
        Creates a non-commutative polynomial ideal.

        INPUT:

        - ``ring`` - the g-algebra to which this ideal belongs
        - ``gens`` - the generators of this ideal
        - ``coerce`` (optional - default True) - generators are
          coerced into the ring before creating the ideal
        - ``side`` - optional string, either "left" (default)
          or "twosided"; defines whether this ideal is left
          of two-sided.

        EXAMPLES::

            sage: A.<x,y,z> = FreeAlgebra(QQ, 3)
            sage: H = A.g_algebra({y*x:x*y-z, z*x:x*z+2*x, z*y:y*z-2*y})
            sage: H.inject_variables()
            Defining x, y, z
            sage: I = H.ideal([y^2, x^2, z^2-H.one()],coerce=False) # indirect doctest
            sage: I #random
            Left Ideal (y^2, x^2, z^2 - 1) of Noncommutative Multivariate Polynomial Ring in x, y, z over Rational Field, nc-relations: {z*x: x*z + 2*x, z*y: y*z - 2*y, y*x: x*y - z}
            sage: sorted(I.gens(),key=str)
            [x^2, y^2, z^2 - 1]
            sage: H.ideal([y^2, x^2, z^2-H.one()], side="twosided") #random
            Twosided Ideal (y^2, x^2, z^2 - 1) of Noncommutative Multivariate Polynomial Ring in x, y, z over Rational Field, nc-relations: {z*x: x*z + 2*x, z*y: y*z - 2*y, y*x: x*y - z}
            sage: sorted(H.ideal([y^2, x^2, z^2-H.one()], side="twosided").gens(),key=str)
            [x^2, y^2, z^2 - 1]
            sage: H.ideal([y^2, x^2, z^2-H.one()], side="right")
            Traceback (most recent call last):
            ...
            ValueError: Only left and two-sided ideals are allowed.

        """
        if side == "right":
            raise ValueError("Only left and two-sided ideals are allowed.")
        Ideal_nc.__init__(self, ring, gens, coerce=coerce, side=side)

    def __call_singular(self, cmd, arg = None):
        """
        Internal function for calling a Singular function.

        INPUT:

        - ``cmd`` - string, representing a Singular function
        - ``arg`` (Default: None) - arguments for which cmd is called

        OUTPUT:

        - result of the Singular function call

        EXAMPLES::

            sage: A.<x,y,z> = FreeAlgebra(QQ, 3)
            sage: H = A.g_algebra({y*x:x*y-z, z*x:x*z+2*x, z*y:y*z-2*y})
            sage: H.inject_variables()
            Defining x, y, z
            sage: id = H.ideal(x + y, y + z)
            sage: id.std()  # indirect doctest # random
            Left Ideal (z, y, x) of Noncommutative Multivariate Polynomial Ring in x, y, z over Rational Field, nc-relations: {z*x: x*z + 2*x, z*y: y*z - 2*y, y*x: x*y - z}
            sage: sorted(id.std().gens(),key=str)
            [x, y, z]
        """
        from sage.libs.singular.function import singular_function
        fun = singular_function(cmd)
        if arg is None:
             return fun(self, ring=self.ring())

        return fun(self, arg, ring=self.ring())

    @cached_method
    def std(self):
        r"""
        Computes a GB of the ideal. It is two-sided if and only if the ideal is two-sided.

        EXAMPLES::

            sage: A.<x,y,z> = FreeAlgebra(QQ, 3)
            sage: H = A.g_algebra({y*x:x*y-z, z*x:x*z+2*x, z*y:y*z-2*y})
            sage: H.inject_variables()
            Defining x, y, z
            sage: I = H.ideal([y^2, x^2, z^2-H.one()],coerce=False)
            sage: I.std() #random
            Left Ideal (z^2 - 1, y*z - y, x*z + x, y^2, 2*x*y - z - 1, x^2) of Noncommutative Multivariate Polynomial Ring in x, y, z over Rational Field, nc-relations: {z*x: x*z + 2*x, z*y: y*z - 2*y, y*x: x*y - z}
            sage: sorted(I.std().gens(),key=str)
            [2*x*y - z - 1, x*z + x, x^2, y*z - y, y^2, z^2 - 1]


        If the ideal is a left ideal, then std returns a left
        Groebner basis. But if it is a two-sided ideal, then
        the output of std and :meth:`twostd` coincide::

            sage: JL = H.ideal([x^3, y^3, z^3 - 4*z])
            sage: JL #random
            Left Ideal (x^3, y^3, z^3 - 4*z) of Noncommutative Multivariate Polynomial Ring in x, y, z over Rational Field, nc-relations: {z*x: x*z + 2*x, z*y: y*z - 2*y, y*x: x*y - z}
            sage: sorted(JL.gens(),key=str)
            [x^3, y^3, z^3 - 4*z]
            sage: JL.std() #random
            Left Ideal (z^3 - 4*z, y*z^2 - 2*y*z, x*z^2 + 2*x*z, 2*x*y*z - z^2 - 2*z, y^3, x^3) of Noncommutative Multivariate Polynomial Ring in x, y, z over Rational Field, nc-relations: {z*x: x*z + 2*x, z*y: y*z - 2*y, y*x: x*y - z}
            sage: sorted(JL.std().gens(),key=str)
            [2*x*y*z - z^2 - 2*z, x*z^2 + 2*x*z, x^3, y*z^2 - 2*y*z, y^3, z^3 - 4*z]
            sage: JT = H.ideal([x^3, y^3, z^3 - 4*z], side='twosided')
            sage: JT #random
            Twosided Ideal (x^3, y^3, z^3 - 4*z) of Noncommutative Multivariate Polynomial Ring in x, y, z over Rational Field, nc-relations: {z*x: x*z + 2*x, z*y: y*z - 2*y, y*x: x*y - z}
            sage: sorted(JT.gens(),key=str)
            [x^3, y^3, z^3 - 4*z]
            sage: JT.std() #random
            Twosided Ideal (z^3 - 4*z, y*z^2 - 2*y*z, x*z^2 + 2*x*z, y^2*z - 2*y^2, 2*x*y*z - z^2 - 2*z, x^2*z + 2*x^2, y^3, x*y^2 - y*z, x^2*y - x*z - 2*x, x^3) of Noncommutative Multivariate Polynomial Ring in x, y, z over Rational Field, nc-relations: {z*x: x*z + 2*x, z*y: y*z - 2*y, y*x: x*y - z}
            sage: sorted(JT.std().gens(),key=str)
            [2*x*y*z - z^2 - 2*z, x*y^2 - y*z, x*z^2 + 2*x*z, x^2*y - x*z - 2*x, x^2*z + 2*x^2, x^3, y*z^2 - 2*y*z, y^2*z - 2*y^2, y^3, z^3 - 4*z]
            sage: JT.std() == JL.twostd()
            True

        ALGORITHM: Uses Singular's std command
        """
        if self.side()  == 'twosided':
            return self.twostd()
        return self.ring().ideal( self.__call_singular('std'), side=self.side())
#        return self.__call_singular('std')

    def elimination_ideal(self, variables):
        r"""
        Return the elimination ideal of this ideal with respect to the
        variables given in "variables".

        EXAMPLES::

            sage: A.<x,y,z> = FreeAlgebra(QQ, 3)
            sage: H = A.g_algebra({y*x:x*y-z, z*x:x*z+2*x, z*y:y*z-2*y})
            sage: H.inject_variables()
            Defining x, y, z
            sage: I = H.ideal([y^2, x^2, z^2-H.one()],coerce=False)
            sage: I.elimination_ideal([x, z])
            Left Ideal (y^2) of Noncommutative Multivariate Polynomial Ring in x, y, z over Rational Field, nc-relations: {...}
            sage: J = I.twostd()
            sage: J
            Twosided Ideal (z^2 - 1, y*z - y, x*z + x, y^2, 2*x*y - z - 1, x^2) of Noncommutative Multivariate Polynomial Ring in x, y, z over Rational Field, nc-relations: {...}
            sage: J.elimination_ideal([x, z])
            Twosided Ideal (y^2) of Noncommutative Multivariate Polynomial Ring in x, y, z over Rational Field, nc-relations: {...}


        ALGORITHM: Uses Singular's eliminate command
        """
        from sage.misc.misc_c import prod
        if self.side() == 'twosided':
            J = self.twostd()
        else:
            J = self
        return J.ring().ideal(J.__call_singular('eliminate', prod(variables)), side=self.side())
#        return self.__call_singular('std')

    @cached_method
    def twostd(self):
        r"""
        Computes a two-sided GB of the ideal (even if it is a left ideal).

        EXAMPLES::

            sage: A.<x,y,z> = FreeAlgebra(QQ, 3)
            sage: H = A.g_algebra({y*x:x*y-z, z*x:x*z+2*x, z*y:y*z-2*y})
            sage: H.inject_variables()
            Defining x, y, z
            sage: I = H.ideal([y^2, x^2, z^2-H.one()],coerce=False)
            sage: I.twostd() #random
            Twosided Ideal (z^2 - 1, y*z - y, x*z + x, y^2, 2*x*y - z - 1, x^2) of Noncommutative Multivariate Polynomial Ring in x, y, z over Rational Field...
            sage: sorted(I.twostd().gens(),key=str)
            [2*x*y - z - 1, x*z + x, x^2, y*z - y, y^2, z^2 - 1]

        ALGORITHM: Uses Singular's twostd command
        """
        return self.ring().ideal( self.__call_singular('twostd'), side='twosided')
#        return self.__call_singular('twostd')

#    def syz(self):
#        return self.__call_singular('syz')

    @cached_method
    def _groebner_strategy(self):
        """
        Return Singular's Groebner Strategy object for the Groebner
        basis of this ideal which implements some optimized functions.

        EXAMPLES::

           sage: A.<x,y,z> = FreeAlgebra(QQ, 3)
           sage: H.<x,y,z> = A.g_algebra({y*x:x*y-z, z*x:x*z+2*x, z*y:y*z-2*y})
           sage: I = H.ideal([y^2, x^2, z^2-H.one()],coerce=False)
           sage: I._groebner_strategy() #random
           Groebner Strategy for ideal generated by 6 elements over
           Noncommutative Multivariate Polynomial Ring in x, y, z over Rational
           Field, nc-relations: {z*x: x*z + 2*x, z*y: y*z - 2*y, y*x: x*y - z}

        .. NOTE::

            This function is mainly used internally.
        """
        from sage.libs.singular.groebner_strategy import NCGroebnerStrategy
        return NCGroebnerStrategy(self.std())

    def reduce(self,p):
        """
        Reduce an element modulo a Groebner basis for this ideal.

        It returns 0 if and only if the element is in this ideal. In any
        case, this reduction is unique up to monomial orders.

        NOTE:

        There are left and two-sided ideals. Hence,

        EXAMPLES::

            sage: A.<x,y,z> = FreeAlgebra(QQ, 3)
            sage: H.<x,y,z> = A.g_algebra({y*x:x*y-z, z*x:x*z+2*x, z*y:y*z-2*y})
            sage: I = H.ideal([y^2, x^2, z^2-H.one()],coerce=False, side='twosided')
            sage: Q = H.quotient(I); Q #random
            Quotient of Noncommutative Multivariate Polynomial Ring in x, y, z
             over Rational Field, nc-relations: {z*x: x*z + 2*x,
             z*y: y*z - 2*y, y*x: x*y - z} by the ideal (y^2, x^2, z^2 - 1)
            sage: Q.2^2 == Q.one()   # indirect doctest
            True

        Here, we see that the relation that we just found in the quotient
        is actually a consequence of the given relations::

            sage: H.2^2-H.one() in I.std().gens()
            True

        Here is the corresponding direct test::

            sage: I.reduce(z^2)
            1

        """
        return self._groebner_strategy().normal_form(p)

    def _contains_(self,p):
        """
        EXAMPLES:

        We define a left and a two-sided ideal::

            sage: A.<x,y,z> = FreeAlgebra(QQ, 3)
            sage: H.<x,y,z> = A.g_algebra({y*x:x*y-z, z*x:x*z+2*x, z*y:y*z-2*y})
            sage: JL = H.ideal([x^3, y^3, z^3 - 4*z])
            sage: JL.std() #random
            Left Ideal (z^3 - 4*z, y*z^2 - 2*y*z, x*z^2 + 2*x*z, 2*x*y*z - z^2 - 2*z, y^3, x^3) of Noncommutative Multivariate Polynomial Ring in x, y, z over Rational Field, nc-relations: {z*x: x*z + 2*x, z*y: y*z - 2*y, y*x: x*y - z}
            sage: JT = H.ideal([x^3, y^3, z^3 - 4*z], side='twosided')
            sage: JT.std() #random
            Twosided Ideal (z^3 - 4*z, y*z^2 - 2*y*z, x*z^2 + 2*x*z, y^2*z - 2*y^2, 2*x*y*z - z^2 - 2*z, x^2*z + 2*x^2, y^3, x*y^2 - y*z, x^2*y - x*z - 2*x, x^3) of Noncommutative Multivariate Polynomial Ring in x, y, z over Rational Field, nc-relations: {z*x: x*z + 2*x, z*y: y*z - 2*y, y*x: x*y - z}

        Apparently, ``x*y^2-y*z`` should be in the two-sided, but not
        in the left ideal::

            sage: x*y^2-y*z in JL   #indirect doctest
            False
            sage: x*y^2-y*z in JT
            True

        """
        return self.reduce(p).is_zero()

    @require_field
    def syzygy_module(self):
        r"""
        Computes the first syzygy (i.e., the module of relations of the
        given generators) of the ideal.

        NOTE:

        Only left syzygies can be computed. So, even if the ideal is
        two-sided, then the syzygies are only one-sided. In that case,
        a warning is printed.

        EXAMPLES::

            sage: A.<x,y,z> = FreeAlgebra(QQ, 3)
            sage: H = A.g_algebra({y*x:x*y-z, z*x:x*z+2*x, z*y:y*z-2*y})
            sage: H.inject_variables()
            Defining x, y, z
            sage: I = H.ideal([y^2, x^2, z^2-H.one()],coerce=False)
            sage: G = vector(I.gens()); G
            d...: UserWarning: You are constructing a free module
            over a noncommutative ring. Sage does not have a concept
            of left/right and both sided modules, so be careful.
            It's also not guaranteed that all multiplications are
            done from the right side.
            d...: UserWarning: You are constructing a free module
            over a noncommutative ring. Sage does not have a concept
            of left/right and both sided modules, so be careful.
            It's also not guaranteed that all multiplications are
            done from the right side.
            (y^2, x^2, z^2 - 1)
            sage: M = I.syzygy_module(); M
            [                                                                         -z^2 - 8*z - 15                                                                                        0                                                                                      y^2]
            [                                                                                       0                                                                          -z^2 + 8*z - 15                                                                                      x^2]
            [                                                              x^2*z^2 + 8*x^2*z + 15*x^2                                                              -y^2*z^2 + 8*y^2*z - 15*y^2                                                                   -4*x*y*z + 2*z^2 + 2*z]
            [                 x^2*y*z^2 + 9*x^2*y*z - 6*x*z^3 + 20*x^2*y - 72*x*z^2 - 282*x*z - 360*x                                                              -y^3*z^2 + 7*y^3*z - 12*y^3                                                                                  6*y*z^2]
            [                                                              x^3*z^2 + 7*x^3*z + 12*x^3                 -x*y^2*z^2 + 9*x*y^2*z - 4*y*z^3 - 20*x*y^2 + 52*y*z^2 - 224*y*z + 320*y                                                                                 -6*x*z^2]
            [  x^2*y^2*z + 4*x^2*y^2 - 8*x*y*z^2 - 48*x*y*z + 12*z^3 - 64*x*y + 108*z^2 + 312*z + 288                                                                           -y^4*z + 4*y^4                                                                                        0]
            [                                                  2*x^3*y*z + 8*x^3*y + 9*x^2*z + 27*x^2                                   -2*x*y^3*z + 8*x*y^3 - 12*y^2*z^2 + 99*y^2*z - 195*y^2                                                                -36*x*y*z + 24*z^2 + 18*z]
            [                                                                           x^4*z + 4*x^4    -x^2*y^2*z + 4*x^2*y^2 - 4*x*y*z^2 + 32*x*y*z - 6*z^3 - 64*x*y + 66*z^2 - 240*z + 288                                                                                        0]
            [x^3*y^2*z + 4*x^3*y^2 + 18*x^2*y*z - 36*x*z^3 + 66*x^2*y - 432*x*z^2 - 1656*x*z - 2052*x                                      -x*y^4*z + 4*x*y^4 - 8*y^3*z^2 + 62*y^3*z - 114*y^3                                                                        48*y*z^2 - 36*y*z]

            sage: M*G
            (0, 0, 0, 0, 0, 0, 0, 0, 0)

        ALGORITHM: Uses Singular's syz command
        """
        if self.side() == 'twosided':
            warn("The result of this Syzygy computation is one-sided (left)!")
        from sage.libs.singular.function_factory import ff
        syz = ff.syz
        from sage.matrix.constructor import matrix

        #return self._singular_().syz().transpose().sage_matrix(self.ring())
        S = syz(self)
        return matrix(self.ring(), S)

    def res(self, length):
        r"""
        Compute the resolution up to a given length of the ideal.

        NOTE:

        Only left syzygies can be computed. So, even if the ideal is
        two-sided, then the resolution is only one-sided. In that case,
        a warning is printed.

        EXAMPLES::

            sage: A.<x,y,z> = FreeAlgebra(QQ, 3)
            sage: H = A.g_algebra({y*x:x*y-z, z*x:x*z+2*x, z*y:y*z-2*y})
            sage: H.inject_variables()
            Defining x, y, z
            sage: I = H.ideal([y^2, x^2, z^2-H.one()],coerce=False)
            sage: I.res(3)
            <Resolution>
        """
        if self.side() == 'twosided':
            warn("The resulting resolution is one-sided (left)!")
        return self.__call_singular('res', length)


@richcmp_method
class MPolynomialIdeal( MPolynomialIdeal_singular_repr, \
                        MPolynomialIdeal_macaulay2_repr, \
                        MPolynomialIdeal_magma_repr, \
                        Ideal_generic ):
    def __init__(self, ring, gens, coerce=True):
        r"""
        Create an ideal in a multivariate polynomial ring.

        INPUT:

        - ``ring`` - the ring the ideal is defined in

        - ``gens`` - a list of generators for the ideal

        - ``coerce`` - coerce elements to the ring ``ring``?

        EXAMPLES::

            sage: R.<x,y> = PolynomialRing(IntegerRing(), 2, order='lex')
            sage: R.ideal([x, y])
            Ideal (x, y) of Multivariate Polynomial Ring in x, y over Integer Ring
            sage: R.<x0,x1> = GF(3)[]
            sage: R.ideal([x0^2, x1^3])
            Ideal (x0^2, x1^3) of Multivariate Polynomial Ring in x0, x1 over Finite Field of size 3
        """
        Ideal_generic.__init__(self, ring, gens, coerce=coerce)
        self._gb_by_ordering = dict()

    def __hash__(self):
        r"""
        Stupid constant hash function!

        TESTS::

            sage: R.<x,y> = PolynomialRing(IntegerRing(), 2, order='lex')
            sage: hash(R.ideal([x, y]))
            0
        """
        return 0

    @cached_method
    def gens(self):
        """
        Return a set of generators / a basis of this ideal. This is usually the
        set of generators provided during object creation.

        EXAMPLES::

           sage: P.<x,y> = PolynomialRing(QQ,2)
           sage: I = Ideal([x,y+1]); I
           Ideal (x, y + 1) of Multivariate Polynomial Ring in x, y over Rational Field
           sage: I.gens()
           [x, y + 1]
         """
        from sage.rings.polynomial.multi_polynomial_sequence import PolynomialSequence
        return PolynomialSequence(self.ring(), Ideal_generic.gens(self), immutable=True)

    @property
    def basis(self):
        """
        Shortcut to ``gens()``.

        EXAMPLES::

           sage: P.<x,y> = PolynomialRing(QQ,2)
           sage: I = Ideal([x,y+1])
           sage: I.basis
           [x, y + 1]

        """
        return self.gens()

    def __richcmp__(self, other, op):
        """
        Compare ``self`` and ``other``.

        INPUT:

        - ``other`` -- a polynomial ideal

        OUTPUT:

        boolean

        ALGORITHM:

        Comparison for ``==`` and ``!=`` compares two Groebner bases.

        Comparison for ``<=` and ``>=`` tests the inclusion of ideals
        using the usual ideal membership test, namely all generators
        of one ideal must reduce to zero in the other ideal's Groebner
        basis.

        Comparison for ``<`` and ``>`` tests for inclusion and different
        Groebner bases.

        EXAMPLES::

            sage: R.<x,y> = ZZ[]; I = R*[x^2 + y, 2*y]; J = R*[x^2 + y]
            sage: I > J
            True
            sage: J < I
            True
            sage: I == I
            True

        ::

            sage: R.<x,y> = GF(32003)[]
            sage: I = R*[x^2 + x, y]
            sage: J = R*[x + 1, y]
            sage: J < I
            False
            sage: I < J
            True

        ::

            sage: R.<x,y> = GF(32003)[]
            sage: I = R*[x^2 + x, y]
            sage: J = R*[x + 1, y]
            sage: J > I
            True
            sage: I > J
            False

        ::

            sage: R = PolynomialRing(QQ,'x,y,z')
            sage: I = R.ideal()
            sage: I == R.ideal()
            True

        ::

            sage: R = PolynomialRing(QQ, names=[])
            sage: R.ideal(0) == R.ideal(0)
            True

        ::

            sage: R.<x,y> = QQ[]
            sage: I = (x^3 + y, y)*R
            sage: J = (x^3 + y, y, y*x^3 + y^2)*R
            sage: I == J
            True

        ::

            sage: R = PolynomialRing(QQ, 'x,y,z', order='degrevlex')
            sage: S = PolynomialRing(QQ, 'x,y,z', order='invlex')
            sage: I = R.ideal([R.0,R.1])
            sage: J = S.ideal([S.0,S.1])
            sage: I == J
            True

        TESTS:

        We test to make sure that pickling works with the cached
        Groebner basis::

            sage: R.<x,y> = GF(32003)[]
            sage: I = R*[x^2 + x, y]
            sage: J = R*[x + 1, y]
            sage: J >= I
            True
            sage: I >= J
            False

            sage: loads(dumps(I)).__getstate__()
            (Monoid of ideals of Multivariate Polynomial Ring in x, y over Finite Field of size 32003,
             {'_Ideal_generic__gens': (x^2 + x, y),
              '_Ideal_generic__ring': Multivariate Polynomial Ring in x, y over Finite Field of size 32003,
              '_cache__groebner_basis': {},
              '_gb_by_ordering': {'degrevlex': [x^2 + x, y]},
              'gens': Pickle of the cached method "gens",
              'groebner_basis': Pickle of the cached method "groebner_basis"})

        This example checks :trac:`12802`::

            sage: R.<x,y> = ZZ[]
            sage: I = R * [ x^2 + y, 2*y ]
            sage: J = R * [ x^2 - y, 2*y ]
            sage: I == J
            True

        Another good test from the discussion in :trac:`12802`::

            sage: Rx = PolynomialRing(QQ, 2, "x")
            sage: Ix = Rx.ideal(Rx.0)
            sage: Ry = PolynomialRing(QQ, 2, "y")
            sage: Iy = Ry.ideal(Ry.0)
            sage: Ix == Iy
            False

        However, this should work if only the orderings are different::

            sage: R = PolynomialRing(QQ, 'x', 2, order='degrevlex')
            sage: S = PolynomialRing(QQ, 'x', 2, order='lex')
            sage: R == S
            False
            sage: I = R*[R.0^2 + R.1, R.1]
            sage: J = S*[S.0^2 + S.1, S.1]
            sage: I == J
            True
        """
        # first check the type
        if not isinstance(other, MPolynomialIdeal):
            return NotImplemented

        if self is other:
            return rich_to_bool(op, 0)

        # comparison for >= and > : swap the arguments
        if op == op_GE:
            return other.__richcmp__(self, op_LE)
        elif op == op_GT:
            return other.__richcmp__(self, op_LT)

        # the ideals may be defined w.r.t. to different term orders
        # but are still the same.
        R = self.ring()
        S = other.ring()

        # separate next two tests to avoid unnecessary creation of
        # Groebner basis
        if S is not R:
          if S.change_ring(order=R.term_order()) != R: # rings are unique
            return NotImplemented
          else:
            # at this point, the rings are the same, but for the term order,
            # and we can fix that easily
            other_new = other.change_ring(R)
        else:
            other_new = other

        s_gens = self.gens()
        o_gens = other_new.gens()
        try:
            if (s_gens == o_gens) or (set(s_gens) == set(o_gens)):
                # the first clause works in the non-hashable case
                return rich_to_bool(op, 0)
        except TypeError:
            pass

        # comparison for <=
        # needs just the Groebner basis for other
        if op == op_LE:
            l = self.gens()
            try:
                # first check whether the GB is cached already
                if other_new.groebner_basis.is_in_cache():
                    r = other_new.groebner_basis()
                elif len(other_new._gb_by_ordering):
                    o, r = next(iter(other_new._gb_by_ordering.items()))
                    l = self.change_ring(R.change_ring(order=o)).gens()
                else: # use easy GB otherwise
                    newR = R.change_ring(order="degrevlex")
                    l = self.change_ring(newR).gens()
                    r = other_new.change_ring(newR).groebner_basis()
                    # remember this Groebner basis for future reference
                    other_new._gb_by_ordering['degrevlex'] = r
            except AttributeError: # e.g. quotient rings
                r = other_new.groebner_basis()
            return all(f.reduce(r) == 0 for f in l)

        # comparison for == and != and <
        # needs both groebner bases for the same term order
        # first check whether the GBs are cached already
        if op in [op_EQ, op_NE, op_LT]:
            try:
                if (other_new.groebner_basis.is_in_cache()
                    or self.groebner_basis().is_in_cache()):
                    l = self.groebner_basis()
                    r = other_new.groebner_basis()
                else: # use easy GB otherwise
                    newR = R.change_ring(order="degrevlex")
                    l = self.change_ring(newR).groebner_basis()
                    r = other_new.change_ring(newR).groebner_basis()
            except AttributeError: # e.g. quotient rings
                l = self.groebner_basis()
                r = other_new.groebner_basis()
            contained = all(f.reduce(r) == 0 for f in l)
            contains = all(f.reduce(l) == 0 for f in r)
            if op == op_EQ:
                return contained and contains
            elif op == op_NE:
                return not (contained and contains)
            else:  # remaining case <
                return contained and not contains

    def groebner_fan(self, is_groebner_basis=False, symmetry=None, verbose=False):
        r"""
        Return the Groebner fan of this ideal.

        The base ring must be `\QQ` or a finite field
        `\GF{p}` of with `p \leq 32749`.

        EXAMPLES::

            sage: P.<x,y> = PolynomialRing(QQ)
            sage: i = ideal(x^2 - y^2 + 1)
            sage: g = i.groebner_fan()
            sage: g.reduced_groebner_bases()
            [[x^2 - y^2 + 1], [-x^2 + y^2 - 1]]

        INPUT:


        -  ``is_groebner_basis`` - bool (default False). if
           True, then I.gens() must be a Groebner basis with respect to the
           standard degree lexicographic term order.

        -  ``symmetry`` - default: None; if not None, describes
           symmetries of the ideal

        -  ``verbose`` - default: False; if True, printout
           useful info during computations
        """
        import sage.rings.polynomial.groebner_fan as groebner_fan
        return groebner_fan.GroebnerFan(self, is_groebner_basis=is_groebner_basis,
                                        symmetry=symmetry, verbose=verbose)

    @cached_method(do_pickle=True)
    @handle_AA_and_QQbar
    def groebner_basis(self, algorithm='', deg_bound=None, mult_bound=None, prot=False, *args, **kwds):
        r"""
        Return the reduced Groebner basis of this ideal.

        A Groebner basis `g_1,...,g_n` for an ideal `I` is a
        generating set such that `<LM(g_i)> = LM(I)`, i.e., the
        leading monomial ideal of `I` is spanned by the leading terms
        of `g_1,...,g_n`. Groebner bases are the key concept in
        computational ideal theory in multivariate polynomial rings
        which allows a variety of problems to be solved.

        Additionally, a *reduced* Groebner basis `G` is a unique
        representation for the ideal `<G>` with respect to the chosen
        monomial ordering.

        INPUT:

        - ``algorithm`` - determines the algorithm to use, see below
           for available algorithms.

        - ``deg_bound`` - only compute to degree ``deg_bound``, that
          is, ignore all S-polynomials of higher degree. (default:
          ``None``)

        - ``mult_bound`` - the computation is stopped if the ideal is
          zero-dimensional in a ring with local ordering and its
          multiplicity is lower than ``mult_bound``. Singular
          only. (default: ``None``)

        - ``prot`` - if set to ``True`` the computation protocol of
          the underlying implementation is printed. If an algorithm
          from the ``singular:`` or ``magma:`` family is used,
          ``prot`` may also be ``sage`` in which case the output is
          parsed and printed in a common format where the amount of
          information printed can be controlled via calls to
          :func:`set_verbose`.

        - ``*args`` - additional parameters passed to the respective
           implementations

        - ``**kwds`` - additional keyword parameters passed to the
           respective implementations

        ALGORITHMS:

        ''
            autoselect (default)

        'singular:groebner'
            Singular's ``groebner`` command

        'singular:std'
            Singular's ``std`` command

        'singular:stdhilb'
            Singular's ``stdhib`` command

        'singular:stdfglm'
            Singular's ``stdfglm`` command

        'singular:slimgb'
            Singular's ``slimgb`` command

        'libsingular:groebner'
            libSingular's ``groebner`` command

        'libsingular:std'
            libSingular's ``std`` command

        'libsingular:slimgb'
            libSingular's ``slimgb`` command

        'libsingular:stdhilb'
            libSingular's ``stdhib`` command

        'libsingular:stdfglm'
            libSingular's ``stdfglm`` command

        'toy:buchberger'
            Sage's toy/educational buchberger without Buchberger criteria

        'toy:buchberger2'
            Sage's toy/educational buchberger with Buchberger criteria

        'toy:d_basis'
            Sage's toy/educational algorithm for computation over PIDs

        'macaulay2:gb'
            Macaulay2's ``gb`` command (if available)

        'macaulay2:f4'
            Macaulay2's ``GroebnerBasis`` command with the strategy "F4" (if available)

        'macaulay2:mgb'
            Macaulay2's ``GroebnerBasis`` command with the strategy "MGB" (if available)

        'magma:GroebnerBasis'
            Magma's ``Groebnerbasis`` command (if available)

        'ginv:TQ', 'ginv:TQBlockHigh', 'ginv:TQBlockLow' and 'ginv:TQDegree'
            One of GINV's implementations (if available)

        'giac:gbasis'
            Giac's ``gbasis`` command (if available)

        If only a system is given - e.g. 'magma' - the default algorithm is
        chosen for that system.

        .. NOTE::

            The Singular and libSingular versions of the respective
            algorithms are identical, but the former calls an external
            Singular process while the latter calls a C function,
            i.e. the calling overhead is smaller. However, the
            libSingular interface does not support pretty printing of
            computation protocols.

        EXAMPLES:

        Consider Katsura-3 over `\QQ` with lexicographical term
        ordering. We compute the reduced Groebner basis using every
        available implementation and check their equality.

        ::

            sage: P.<a,b,c> = PolynomialRing(QQ,3, order='lex')
            sage: I = sage.rings.ideal.Katsura(P,3) # regenerate to prevent caching
            sage: I.groebner_basis()
            [a - 60*c^3 + 158/7*c^2 + 8/7*c - 1, b + 30*c^3 - 79/7*c^2 + 3/7*c, c^4 - 10/21*c^3 + 1/84*c^2 + 1/84*c]

        ::

            sage: I = sage.rings.ideal.Katsura(P,3) # regenerate to prevent caching
            sage: I.groebner_basis('libsingular:groebner')
            [a - 60*c^3 + 158/7*c^2 + 8/7*c - 1, b + 30*c^3 - 79/7*c^2 + 3/7*c, c^4 - 10/21*c^3 + 1/84*c^2 + 1/84*c]

        ::

            sage: I = sage.rings.ideal.Katsura(P,3) # regenerate to prevent caching
            sage: I.groebner_basis('libsingular:std')
            [a - 60*c^3 + 158/7*c^2 + 8/7*c - 1, b + 30*c^3 - 79/7*c^2 + 3/7*c, c^4 - 10/21*c^3 + 1/84*c^2 + 1/84*c]

        ::

            sage: I = sage.rings.ideal.Katsura(P,3) # regenerate to prevent caching
            sage: I.groebner_basis('libsingular:stdhilb')
            [a - 60*c^3 + 158/7*c^2 + 8/7*c - 1, b + 30*c^3 - 79/7*c^2 + 3/7*c, c^4 - 10/21*c^3 + 1/84*c^2 + 1/84*c]

        ::

            sage: I = sage.rings.ideal.Katsura(P,3) # regenerate to prevent caching
            sage: I.groebner_basis('libsingular:stdfglm')
            [a - 60*c^3 + 158/7*c^2 + 8/7*c - 1, b + 30*c^3 - 79/7*c^2 + 3/7*c, c^4 - 10/21*c^3 + 1/84*c^2 + 1/84*c]

        ::

            sage: I = sage.rings.ideal.Katsura(P,3) # regenerate to prevent caching
            sage: I.groebner_basis('libsingular:slimgb')
            [a - 60*c^3 + 158/7*c^2 + 8/7*c - 1, b + 30*c^3 - 79/7*c^2 + 3/7*c, c^4 - 10/21*c^3 + 1/84*c^2 + 1/84*c]

        Although Giac does support lexicographical ordering, we use degree
        reverse lexicographical ordering here, in order to test against
        :trac:`21884`::

            sage: I = sage.rings.ideal.Katsura(P,3) # regenerate to prevent caching
            sage: J = I.change_ring(P.change_ring(order='degrevlex'))
            sage: gb = J.groebner_basis('giac') # random
            sage: gb
            [c^3 - 79/210*c^2 + 1/30*b + 1/70*c, b^2 - 3/5*c^2 - 1/5*b + 1/5*c, b*c + 6/5*c^2 - 1/10*b - 2/5*c, a + 2*b + 2*c - 1]

            sage: J.groebner_basis.set_cache(gb)
            sage: ideal(J.transformed_basis()).change_ring(P).interreduced_basis()  # testing trac 21884
            [a - 60*c^3 + 158/7*c^2 + 8/7*c - 1, b + 30*c^3 - 79/7*c^2 + 3/7*c, c^4 - 10/21*c^3 + 1/84*c^2 + 1/84*c]

        Giac's gbasis over `\QQ` can benefit from a probabilistic lifting and
        multi threaded operations::

            sage: A9=PolynomialRing(QQ,9,'x')
            sage: I9=sage.rings.ideal.Katsura(A9)
            sage: I9.groebner_basis("giac",proba_epsilon=1e-7) # long time (3s)
            ...Running a probabilistic check for the reconstructed Groebner basis...
            Polynomial Sequence with 143 Polynomials in 9 Variables

        The list of available Giac options is provided at :func:`sage.libs.giac.groebner_basis`.

        Note that ``toy:buchberger`` does not return the reduced Groebner
        basis, ::

            sage: I = sage.rings.ideal.Katsura(P,3) # regenerate to prevent caching
            sage: gb = I.groebner_basis('toy:buchberger')
            sage: gb.is_groebner()
            True
            sage: gb == gb.reduced()
            False

        but that ``toy:buchberger2`` does. ::

            sage: I = sage.rings.ideal.Katsura(P,3) # regenerate to prevent caching
            sage: gb = I.groebner_basis('toy:buchberger2'); gb
            [a - 60*c^3 + 158/7*c^2 + 8/7*c - 1, b + 30*c^3 - 79/7*c^2 + 3/7*c, c^4 - 10/21*c^3 + 1/84*c^2 + 1/84*c]
            sage: gb == gb.reduced()
            True

        Here we use Macaulay2 with three different strategies over a finite
        field. ::

            sage: R.<a,b,c> = PolynomialRing(GF(101), 3)
            sage: I = sage.rings.ideal.Katsura(R,3) # regenerate to prevent caching
            sage: I.groebner_basis('macaulay2:gb')  # optional - macaulay2
            [c^3 + 28*c^2 - 37*b + 13*c, b^2 - 41*c^2 + 20*b - 20*c, b*c - 19*c^2 + 10*b + 40*c, a + 2*b + 2*c - 1]

            sage: I = sage.rings.ideal.Katsura(R,3) # regenerate to prevent caching
            sage: I.groebner_basis('macaulay2:f4')  # optional - macaulay2
            [c^3 + 28*c^2 - 37*b + 13*c, b^2 - 41*c^2 + 20*b - 20*c, b*c - 19*c^2 + 10*b + 40*c, a + 2*b + 2*c - 1]

            sage: I = sage.rings.ideal.Katsura(R,3) # regenerate to prevent caching
            sage: I.groebner_basis('macaulay2:mgb') # optional - macaulay2
            [c^3 + 28*c^2 - 37*b + 13*c, b^2 - 41*c^2 + 20*b - 20*c, b*c - 19*c^2 + 10*b + 40*c, a + 2*b + 2*c - 1]

        ::

            sage: I = sage.rings.ideal.Katsura(P,3) # regenerate to prevent caching
            sage: I.groebner_basis('magma:GroebnerBasis') # optional - magma
            [a - 60*c^3 + 158/7*c^2 + 8/7*c - 1, b + 30*c^3 - 79/7*c^2 + 3/7*c, c^4 - 10/21*c^3 + 1/84*c^2 + 1/84*c]

        Singular and libSingular can compute Groebner basis with degree
        restrictions. ::

            sage: R.<x,y> = QQ[]
            sage: I = R*[x^3+y^2,x^2*y+1]
            sage: I.groebner_basis(algorithm='singular')
            [x^3 + y^2, x^2*y + 1, y^3 - x]
            sage: I.groebner_basis(algorithm='singular',deg_bound=2)
            [x^3 + y^2, x^2*y + 1]
            sage: I.groebner_basis()
            [x^3 + y^2, x^2*y + 1, y^3 - x]
            sage: I.groebner_basis(deg_bound=2)
            [x^3 + y^2, x^2*y + 1]

        A protocol is printed, if the verbosity level is at least 2,
        or if the argument ``prot`` is provided. Historically, the
        protocol did not appear during doctests, so, we skip the
        examples with protocol output.  ::

            sage: from sage.misc.verbose import set_verbose
            sage: set_verbose(2)
            sage: I = R*[x^3+y^2,x^2*y+1]
            sage: I.groebner_basis()  # not tested
            std in (QQ),(x,y),(dp(2),C)
            [...:2]3ss4s6
            (S:2)--
            product criterion:1 chain criterion:0
            [x^3 + y^2, x^2*y + 1, y^3 - x]
            sage: I.groebner_basis(prot=False)
            std in (QQ),(x,y),(dp(2),C)
            [...:2]3ss4s6
            (S:2)--
            product criterion:1 chain criterion:0
            [x^3 + y^2, x^2*y + 1, y^3 - x]
            sage: set_verbose(0)
            sage: I.groebner_basis(prot=True)  # not tested
            std in (QQ),(x,y),(dp(2),C)
            [...:2]3ss4s6
            (S:2)--
            product criterion:1 chain criterion:0
            [x^3 + y^2, x^2*y + 1, y^3 - x]

        The list of available options is provided at
        :class:`~sage.libs.singular.option.LibSingularOptions`.

        Note that Groebner bases over `\ZZ` can also be computed. ::

            sage: P.<a,b,c> = PolynomialRing(ZZ,3)
            sage: I = P * (a + 2*b + 2*c - 1, a^2 - a + 2*b^2 + 2*c^2, 2*a*b + 2*b*c - b)
            sage: I.groebner_basis()
            [b^3 - 181*b*c^2 + 222*c^3 - 26*b*c - 146*c^2 + 19*b + 24*c,
             2*b*c^2 - 48*c^3 + 3*b*c + 22*c^2 - 2*b - 2*c,
             42*c^3 + 45*b^2 + 54*b*c + 22*c^2 - 13*b - 12*c,
             2*b^2 + 6*b*c + 6*c^2 - b - 2*c,
             10*b*c + 12*c^2 - b - 4*c,
             a + 2*b + 2*c - 1]

        ::

            sage: I.groebner_basis('macaulay2') # optional - macaulay2
            [b^3 + b*c^2 + 12*c^3 + b^2 + b*c - 4*c^2,
             2*b*c^2 - 6*c^3 + b^2 + 5*b*c + 8*c^2 - b - 2*c,
             42*c^3 + b^2 + 2*b*c - 14*c^2 + b,
             2*b^2 - 4*b*c - 6*c^2 + 2*c, 10*b*c + 12*c^2 - b - 4*c,
             a + 2*b + 2*c - 1]

        Groebner bases over `\ZZ/n\ZZ` are also supported::

            sage: P.<a,b,c> = PolynomialRing(Zmod(1000),3)
            sage: I = P * (a + 2*b + 2*c - 1, a^2 - a + 2*b^2 + 2*c^2, 2*a*b + 2*b*c - b)
            sage: I.groebner_basis()
            [b*c^2 + 732*b*c + 808*b,
             2*c^3 + 884*b*c + 666*c^2 + 320*b,
             b^2 + 438*b*c + 281*b,
             5*b*c + 156*c^2 + 112*b + 948*c,
             50*c^2 + 600*b + 650*c,
             a + 2*b + 2*c + 999,
             125*b]

        ::

            sage: R.<x,y,z> = PolynomialRing(Zmod(2233497349584))
            sage: I = R.ideal([z*(x-3*y), 3^2*x^2-y*z, z^2+y^2])
            sage: I.groebner_basis()
            [2*z^4, y*z^2 + 81*z^3, 248166372176*z^3, 9*x^2 - y*z, y^2 + z^2, x*z +
            2233497349581*y*z, 248166372176*y*z]

        Sage also supports local orderings::

            sage: P.<x,y,z> = PolynomialRing(QQ,3,order='negdegrevlex')
            sage: I = P * (  x*y*z + z^5, 2*x^2 + y^3 + z^7, 3*z^5 +y ^5 )
            sage: I.groebner_basis()
            [x^2 + 1/2*y^3, x*y*z + z^5, y^5 + 3*z^5, y^4*z - 2*x*z^5, z^6]

        We can represent every element in the ideal as a combination
        of the generators using the :meth:`~sage.rings.polynomial.multi_polynomial_element.MPolynomial_polydict.lift` method::

            sage: P.<x,y,z> = PolynomialRing(QQ,3)
            sage: I = P * ( x*y*z + z^5, 2*x^2 + y^3 + z^7, 3*z^5 +y ^5 )
            sage: J = Ideal(I.groebner_basis())
            sage: f = sum(P.random_element(terms=2)*f for f in I.gens())
            sage: f                       # random
            1/2*y^2*z^7 - 1/4*y*z^8 + 2*x*z^5 + 95*z^6 + 1/2*y^5 - 1/4*y^4*z + x^2*y^2 + 3/2*x^2*y*z + 95*x*y*z^2
            sage: f.lift(I.gens())        # random
            [2*x + 95*z, 1/2*y^2 - 1/4*y*z, 0]
            sage: l = f.lift(J.gens()); l # random
            [0, 0, 0, 0, 0, 0, 0, 0, 0, 0, 0, 0, 0, -1/2*y^2 + 1/4*y*z, 1/2*y^2*z^2 - 1/4*y*z^3 + 2*x + 95*z]
            sage: sum(map(mul, zip(l,J.gens()))) == f
            True

        Groebner bases over fraction fields of polynomial rings are also supported::

            sage: P.<t> = QQ[]
            sage: F = Frac(P)
            sage: R.<X,Y,Z> = F[]
            sage: I = Ideal([f + P.random_element() for f in sage.rings.ideal.Katsura(R).gens()])
            sage: I.groebner_basis()
            [Z^3 + (-79/105*t - 79/70)*Z^2 + (2/15*t^2 - 74/315*t + 94/105)*Y + (2/35*t^2 + 194/315*t + 1/105)*Z - 4/105*t^2 - 17/210*t - 1/28, Y^2 + (-3/5)*Z^2 + (-2/5*t - 3/5)*Y + (2/5*t + 3/5)*Z - 4/15*t + 1/2, Y*Z + 6/5*Z^2 + (-1/5*t - 3/10)*Y + (-4/5*t - 6/5)*Z + 8/15*t - 1/2, X + 2*Y + 2*Z - t - 2]

        In cases where a characteristic cannot be determined, we use a toy implementation of Buchberger's algorithm
        (see :trac:`6581`)::

            sage: R.<a,b> = QQ[]; I = R.ideal(a^2+b^2-1)
            sage: Q = QuotientRing(R,I); K = Frac(Q)
            sage: R2.<x,y> = K[]; J = R2.ideal([(a^2+b^2)*x + y, x+y])
            sage: J.groebner_basis()
            verbose 0 (...: multi_polynomial_ideal.py, groebner_basis) Warning: falling back to very slow toy implementation.
            [x + y]

        ALGORITHM:

        Uses Singular, Magma (if available), Macaulay2 (if available),
        Giac (if available), or a toy implementation.

        TESTS:

        Check :trac:`27445`::

            sage: P = PolynomialRing(QQ, 't', 0)
            sage: P.ideal([P(2)]).groebner_basis()
            [1]
            sage: P.ideal([]).groebner_basis()
            [0]
            sage: P.ideal([0]).groebner_basis()
            [0]
            sage: P.ideal([3, 4, 0, 5]).groebner_basis()
            [1]

            sage: P = PolynomialRing(ZZ, 't', 0)
            sage: P.ideal([P(2)]).groebner_basis()
            [2]
            sage: P.ideal([]).groebner_basis()
            [0]
            sage: P.ideal([0]).groebner_basis()
            [0]
            sage: P.ideal([2, 4, 6]).groebner_basis()
            [2]

            sage: P = PolynomialRing(Zmod(8), 't', 0)
            sage: P.ideal([P(2)]).groebner_basis()
            [2]
            sage: P.ideal([]).groebner_basis()
            [0]
            sage: P.ideal([0]).groebner_basis()
            [0]
            sage: P.ideal([P(3)]).groebner_basis()
            [1]

        Check that this method works over QQbar (:trac:`25351`)::

            sage: P.<a,b,c> = PolynomialRing(QQbar,3, order='lex')
            sage: I = sage.rings.ideal.Katsura(P,3) # regenerate to prevent caching
            sage: I.groebner_basis()
            [a + (-60)*c^3 + 158/7*c^2 + 8/7*c - 1, b + 30*c^3 + (-79/7)*c^2 + 3/7*c, c^4 + (-10/21)*c^3 + 1/84*c^2 + 1/84*c]

            sage: I = sage.rings.ideal.Katsura(P,3) # regenerate to prevent caching
            sage: I.groebner_basis('libsingular:groebner')
            [a + (-60)*c^3 + 158/7*c^2 + 8/7*c - 1, b + 30*c^3 + (-79/7)*c^2 + 3/7*c, c^4 + (-10/21)*c^3 + 1/84*c^2 + 1/84*c]

            sage: I = sage.rings.ideal.Katsura(P,3) # regenerate to prevent caching
            sage: I.groebner_basis('libsingular:std')
            [a + (-60)*c^3 + 158/7*c^2 + 8/7*c - 1, b + 30*c^3 + (-79/7)*c^2 + 3/7*c, c^4 + (-10/21)*c^3 + 1/84*c^2 + 1/84*c]

            sage: I = sage.rings.ideal.Katsura(P,3) # regenerate to prevent caching
            sage: I.groebner_basis('libsingular:stdhilb')
            [a + (-60)*c^3 + 158/7*c^2 + 8/7*c - 1, b + 30*c^3 + (-79/7)*c^2 + 3/7*c, c^4 + (-10/21)*c^3 + 1/84*c^2 + 1/84*c]

            sage: I = sage.rings.ideal.Katsura(P,3) # regenerate to prevent caching
            sage: I.groebner_basis('libsingular:stdfglm')
            [a + (-60)*c^3 + 158/7*c^2 + 8/7*c - 1, b + 30*c^3 + (-79/7)*c^2 + 3/7*c, c^4 + (-10/21)*c^3 + 1/84*c^2 + 1/84*c]

            sage: I = sage.rings.ideal.Katsura(P,3) # regenerate to prevent caching
            sage: I.groebner_basis('libsingular:slimgb')
            [a + (-60)*c^3 + 158/7*c^2 + 8/7*c - 1, b + 30*c^3 + (-79/7)*c^2 + 3/7*c, c^4 + (-10/21)*c^3 + 1/84*c^2 + 1/84*c]

            sage: I = sage.rings.ideal.Katsura(P,3) # regenerate to prevent caching
            sage: J = I.change_ring(P.change_ring(order='degrevlex'))
            sage: gb = J.groebner_basis('giac') # random
            sage: gb
            [c^3 + (-79/210)*c^2 + 1/30*b + 1/70*c, b^2 + (-3/5)*c^2 + (-1/5)*b + 1/5*c, b*c + 6/5*c^2 + (-1/10)*b + (-2/5)*c, a + 2*b + 2*c - 1]

            sage: I = sage.rings.ideal.Katsura(P,3) # regenerate to prevent caching
            sage: I.groebner_basis('toy:buchberger2')
            [a + (-60)*c^3 + 158/7*c^2 + 8/7*c - 1, b + 30*c^3 + (-79/7)*c^2 + 3/7*c, c^4 + (-10/21)*c^3 + 1/84*c^2 + 1/84*c]

            sage: I = sage.rings.ideal.Katsura(P,3) # regenerate to prevent caching
            sage: I.groebner_basis('macaulay2:gb') # optional - macaulay2
            [a + (-60)*c^3 + 158/7*c^2 + 8/7*c - 1, b + 30*c^3 + (-79/7)*c^2 + 3/7*c, c^4 + (-10/21)*c^3 + 1/84*c^2 + 1/84*c]

            sage: I = sage.rings.ideal.Katsura(P,3) # regenerate to prevent caching
            sage: I.groebner_basis('magma:GroebnerBasis') # optional - magma
            [a + (-60)*c^3 + 158/7*c^2 + 8/7*c - 1, b + 30*c^3 + (-79/7)*c^2 + 3/7*c, c^4 + (-10/21)*c^3 + 1/84*c^2 + 1/84*c]
        """
        from sage.rings.finite_rings.integer_mod_ring import is_IntegerModRing
        from sage.rings.polynomial.multi_polynomial_sequence import PolynomialSequence
        from sage.rings.polynomial.polynomial_ring_constructor import PolynomialRing

        if algorithm.lower() == "magma":
            algorithm = "magma:GroebnerBasis"
        elif algorithm.lower() == "singular":
            algorithm = "singular:groebner"
        elif algorithm.lower() == "libsingular":
            algorithm = "libsingular:groebner"
        elif algorithm.lower() == "macaulay2":
            algorithm = "macaulay2:gb"
        elif algorithm.lower() == "toy":
            algorithm = "toy:buchberger2"
        elif algorithm.lower() == "giac":
            algorithm = "giac:gbasis"

        if not algorithm:
            try:
                gb = self._groebner_basis_libsingular("groebner", deg_bound=deg_bound, mult_bound=mult_bound, *args, **kwds)
            except (TypeError, NameError): # conversion to Singular not supported
                try:
                    gb = self._groebner_basis_singular("groebner", deg_bound=deg_bound, mult_bound=mult_bound, *args, **kwds)
                except (TypeError, NameError, NotImplementedError): # conversion to Singular not supported
                    R = self.ring()
                    B = R.base_ring()
                    if R.ngens() == 0:
                        if R.base_ring().is_field():
                            if any(g != 0 for g in self.gens()):
                                gb = [R.one()]
                            else:
                                gb = [R.zero()]
                        else:
                            # To deal with this degenerated case,
                            # we take a detour to a polynomial ring
                            # with one variable and then go back.
                            Rt = PolynomialRing(B, 't', 1)
                            It = Rt.ideal([Rt(g) for g in self.gens()])
                            gb = [R(g) for g in It.groebner_basis(
                                algorithm=algorithm,
                                deg_bound=deg_bound, mult_bound=mult_bound,
                                prot=prot, *args, **kwds)]
                    elif (R.term_order().is_global()
                          and is_IntegerModRing(B)
                          and not B.is_field()):
                        verbose("Warning: falling back to very slow toy implementation.", level=0)

                        ch = B.characteristic()
                        R_ZZ = R.change_ring(ZZ)
                        I = R_ZZ.ideal([R_ZZ(f) for f in self.gens()] + [R_ZZ(ch)])
                        gb_ZZ = toy_d_basis.d_basis(I, *args, **kwds)
                        gb = [r for r in (R(f) for f in gb_ZZ) if r]
                    elif R.term_order().is_global():
                        verbose("Warning: falling back to very slow toy implementation.", level=0)
                        gb = toy_buchberger.buchberger_improved(self, *args, **kwds)
                    else:
                        raise TypeError("Local/unknown orderings not supported by 'toy_buchberger' implementation.")

        elif algorithm.startswith('singular:'):
            gb = self._groebner_basis_singular(algorithm[9:], deg_bound=deg_bound, mult_bound=mult_bound, prot=prot, *args, **kwds)
        elif algorithm.startswith('libsingular:'):
            if prot == "sage":
                warn("The libsingular interface does not support prot='sage', reverting to 'prot=True'.")
            gb = self._groebner_basis_libsingular(algorithm[len('libsingular:'):], deg_bound=deg_bound, mult_bound=mult_bound, prot=prot, *args, **kwds)
        elif algorithm.startswith("macaulay2:"):
            gb = self._groebner_basis_macaulay2(strategy=algorithm.split(":")[1], *args, **kwds)
        elif algorithm == 'magma:GroebnerBasis':
            gb = self._groebner_basis_magma(prot=prot, deg_bound=deg_bound, *args, **kwds)
        elif algorithm == 'toy:buchberger':
            gb = toy_buchberger.buchberger(self, *args, **kwds)
        elif algorithm == 'toy:buchberger2':
            gb = toy_buchberger.buchberger_improved(self, *args, **kwds)
        elif algorithm == 'toy:d_basis':
            gb = toy_d_basis.d_basis(self, *args, **kwds)
        elif algorithm.startswith('ginv'):
            if algorithm == 'ginv':
                gb = self._groebner_basis_ginv(*args, **kwds)
            elif ":" in algorithm:
                ginv,alg = algorithm.split(":")
                gb = self._groebner_basis_ginv(algorithm=alg,*args, **kwds)
            else:
                raise NameError("Algorithm '%s' unknown."%algorithm)
        elif algorithm == 'giac:gbasis':
            from sage.libs.giac import groebner_basis as groebner_basis_libgiac
            gb = groebner_basis_libgiac(self, prot=prot, *args, **kwds)

        else:
            raise NameError("Algorithm '%s' unknown."%algorithm)

        gb = sorted(gb, reverse=True)
        if self.ring().base_ring().is_field():
            _gb = []
            for f in gb:
                if f.lc():
                    _gb.append(f*f.lc()**(-1))
                else:
                    _gb.append(f)
            gb = _gb
        elif self.ring().base_ring() is ZZ:
            if gb[-1].degree() == 0:
                gb = [f % gb[-1] for f in gb[:-1]] + [gb[-1]]

        gb = PolynomialSequence(self.ring(), gb, immutable=True)
        return gb

    def change_ring(self, P):
        r"""
        Return the ideal ``I`` in ``P`` spanned by
        the generators `g_1, ..., g_n` of self as returned by
        ``self.gens()``.

        INPUT:


        -  ``P`` - a multivariate polynomial ring


        EXAMPLES::

            sage: P.<x,y,z> = PolynomialRing(QQ,3,order='lex')
            sage: I = sage.rings.ideal.Cyclic(P)
            sage: I
            Ideal (x + y + z, x*y + x*z + y*z, x*y*z - 1) of
            Multivariate Polynomial Ring in x, y, z over Rational Field

        ::

            sage: I.groebner_basis()
            [x + y + z, y^2 + y*z + z^2, z^3 - 1]

        ::

            sage: Q.<x,y,z> = P.change_ring(order='degrevlex'); Q
            Multivariate Polynomial Ring in x, y, z over Rational Field
            sage: Q.term_order()
            Degree reverse lexicographic term order

        ::

            sage: J = I.change_ring(Q); J
            Ideal (x + y + z, x*y + x*z + y*z, x*y*z - 1) of
            Multivariate Polynomial Ring in x, y, z over Rational Field

        ::

            sage: J.groebner_basis()
            [z^3 - 1, y^2 + y*z + z^2, x + y + z]
        """
        return P.ideal([P(f) for f in self.gens()])

    def subs(self, in_dict=None, **kwds):
        """
        Substitute variables.

        This method substitutes some variables in the polynomials that
        generate the ideal with given values. Variables that are not
        specified in the input remain unchanged.

        INPUT:

        - ``in_dict`` -- (optional) dictionary of inputs

        - ``**kwds`` -- named parameters

        OUTPUT:

        A new ideal with modified generators. If possible, in the same
        polynomial ring. Raises a ``TypeError`` if no common
        polynomial ring of the substituted generators can be found.

        EXAMPLES::

            sage: R.<x,y> = PolynomialRing(ZZ,2,'xy')
            sage: I = R.ideal(x^5+y^5, x^2 + y + x^2*y^2 + 5); I
            Ideal (x^5 + y^5, x^2*y^2 + x^2 + y + 5) of Multivariate Polynomial Ring in x, y over Integer Ring
            sage: I.subs(x=y)
            Ideal (2*y^5, y^4 + y^2 + y + 5) of Multivariate Polynomial Ring in x, y over Integer Ring
            sage: I.subs({x:y})    # same substitution but with dictionary
            Ideal (2*y^5, y^4 + y^2 + y + 5) of Multivariate Polynomial Ring in x, y over Integer Ring

        The new ideal can be in a different ring::

            sage: R.<a,b> = PolynomialRing(QQ,2)
            sage: S.<x,y> = PolynomialRing(QQ,2)
            sage: I = R.ideal(a^2+b^2+a-b+2); I
            Ideal (a^2 + b^2 + a - b + 2) of Multivariate Polynomial Ring in a, b over Rational Field
            sage: I.subs(a=x, b=y)
            Ideal (x^2 + y^2 + x - y + 2) of Multivariate Polynomial Ring in x, y over Rational Field

        The resulting ring need not be a multivariate polynomial ring::

            sage: T.<t> = PolynomialRing(QQ)
            sage: I.subs(a=t, b=t)
            Principal ideal (t^2 + 1) of Univariate Polynomial Ring in t over Rational Field
            sage: var("z")
            z
            sage: I.subs(a=z, b=z)
            Principal ideal (2*z^2 + 2) of Symbolic Ring

        Variables that are not substituted remain unchanged::

            sage: R.<x,y> = PolynomialRing(QQ,2)
            sage: I = R.ideal(x^2+y^2+x-y+2); I
            Ideal (x^2 + y^2 + x - y + 2) of Multivariate Polynomial Ring in x, y over Rational Field
            sage: I.subs(x=1)
            Ideal (y^2 - y + 4) of Multivariate Polynomial Ring in x, y over Rational Field
        """
        ring = self.ring()
        generators = [f.subs(in_dict, **kwds) for f in self.gens()]
        if not all(gen in ring for gen in generators):
            ring = Sequence(generators).universe()
        try:
            return ring.ideal(generators)
        except AttributeError:
            raise TypeError('Cannot construct an ideal from the substituted generators!')

    def reduce(self, f):
        """
        Reduce an element modulo the reduced Groebner basis for this ideal.
        This returns 0 if and only if the element is in this ideal. In any
        case, this reduction is unique up to monomial orders.

        EXAMPLES::

            sage: R.<x,y> = PolynomialRing(QQ, 2)
            sage: I = (x^3 + y, y)*R
            sage: I.reduce(y)
            0
            sage: I.reduce(x^3)
            0
            sage: I.reduce(x - y)
            x

            sage: I = (y^2 - (x^3 + x))*R
            sage: I.reduce(x^3)
            y^2 - x
            sage: I.reduce(x^6)
            y^4 - 2*x*y^2 + x^2
            sage: (y^2 - x)^2
            y^4 - 2*x*y^2 + x^2

        .. NOTE::

            Requires computation of a Groebner basis, which can be a
            very expensive operation.
        """
        try:
            strat = self._groebner_strategy()
            return strat.normal_form(f)
        except (TypeError, NotImplementedError, ValueError):
            pass

        gb = self.groebner_basis()
        return f.reduce(gb)

    def _contains_(self, f):
        r"""
        Return ``True`` if ``f`` is in this ideal,
        ``False`` otherwise.

        EXAMPLES::

            sage: R.<x,y> = QQ[]
            sage: I = (x^3 + y, y)*R
            sage: x in I # indirect doctest
            False
            sage: y in I
            True
            sage: x^3 + 2*y in I
            True

        .. NOTE::

            Requires computation of a Groebner basis, which can be a very
            expensive operation.
        """
        g = f.reduce(self.groebner_basis())
        return self.ring()(g).is_zero()

    def homogenize(self, var='h'):
        """
        Return homogeneous ideal spanned by the homogeneous polynomials
        generated by homogenizing the generators of this ideal.

        INPUT:


        -  ``h`` - variable name or variable in cover ring
           (default: 'h')


        EXAMPLES::

            sage: P.<x,y,z> = PolynomialRing(GF(2))
            sage: I = Ideal([x^2*y + z + 1, x + y^2 + 1]); I
            Ideal (x^2*y + z + 1, y^2 + x + 1) of Multivariate
            Polynomial Ring in x, y, z over Finite Field of size 2

        ::

            sage: I.homogenize()
            Ideal (x^2*y + z*h^2 + h^3, y^2 + x*h + h^2) of
            Multivariate Polynomial Ring in x, y, z, h over Finite
            Field of size 2

        ::

            sage: I.homogenize(y)
            Ideal (x^2*y + y^3 + y^2*z, x*y) of Multivariate
            Polynomial Ring in x, y, z over Finite Field of size 2

        ::

                   sage: I = Ideal([x^2*y + z^3 + y^2*x, x + y^2 + 1])
            sage: I.homogenize()
            Ideal (x^2*y + x*y^2 + z^3, y^2 + x*h + h^2) of
            Multivariate Polynomial Ring in x, y, z, h over Finite
            Field of size 2
        """
        I = [f.homogenize(var) for f in self.gens()]
        P = max(I, key=lambda x: x.parent().ngens()).parent()
        return P.ideal([P(f) for f in I])

    def is_homogeneous(self):
        r"""
        Return ``True`` if this ideal is spanned by homogeneous
        polynomials, i.e. if it is a homogeneous ideal.

        EXAMPLES::

            sage: P.<x,y,z> = PolynomialRing(QQ,3)
            sage: I = sage.rings.ideal.Katsura(P)
            sage: I
            Ideal (x + 2*y + 2*z - 1, x^2 + 2*y^2 + 2*z^2 - x, 2*x*y +
            2*y*z - y) of Multivariate Polynomial Ring in x, y, z over
            Rational Field

        ::

            sage: I.is_homogeneous()
            False

        ::

            sage: J = I.homogenize()
            sage: J
            Ideal (x + 2*y + 2*z - h, x^2 + 2*y^2 + 2*z^2 - x*h, 2*x*y
            + 2*y*z - y*h) of Multivariate Polynomial Ring in x, y, z,
            h over Rational Field

        ::

            sage: J.is_homogeneous()
            True
        """
        for f in self.gens():
            if not f.is_homogeneous():
                return False
        return True

    def degree_of_semi_regularity(self):
        r"""
        Return the degree of semi-regularity of this ideal under the
        assumption that it is semi-regular.

        Let `\{f_1, ... , f_m\} \subset K[x_1 , ... , x_n]` be
        homogeneous polynomials of degrees `d_1,... ,d_m`
        respectively. This sequence is semi-regular if:

         * `\{f_1, ... , f_m\} \neq K[x_1 , ... , x_n]`

         * for all `1 \leq i \leq m` and `g \in K[x_1,\dots,x_n]`:
           `deg(g \cdot pi ) < D` and
           `g \cdot f_i \in <f_1 , \dots , f_{i-1}>` implies that
           `g \in <f_1, ..., f_{i-1}>` where `D` is the degree of regularity.

        This notion can be extended to affine polynomials by
        considering their homogeneous components of highest degree.

        The degree of regularity of a semi-regular sequence
        `f_1, ...,f_m` of respective degrees `d_1,...,d_m` is given by the
        index of the first non-positive coefficient of:

            `\sum c_k z^k = \frac{\prod (1 - z^{d_i})}{(1-z)^n}`

        EXAMPLES:

        We consider a homogeneous example::

            sage: n = 8
            sage: K = GF(127)
            sage: P = PolynomialRing(K,n,'x')
            sage: s = [K.random_element() for _ in range(n)]
            sage: L = []
            sage: for i in range(2*n):
            ....:     f = P.random_element(degree=2, terms=binomial(n,2))
            ....:     f -= f(*s)
            ....:     L.append(f.homogenize())
            sage: I = Ideal(L)
            sage: I.degree_of_semi_regularity()
            4

        From this, we expect a Groebner basis computation to reach at
        most degree 4. For homogeneous systems this is equivalent to
        the largest degree in the Groebner basis::

            sage: max(f.degree() for f in I.groebner_basis())
            4

        We increase the number of polynomials and observe a decrease
        the degree of regularity::

            sage: for i in range(2*n):
            ....:     f = P.random_element(degree=2, terms=binomial(n,2))
            ....:     f -= f(*s)
            ....:     L.append(f.homogenize())
            sage: I = Ideal(L)
            sage: I.degree_of_semi_regularity()
            3

            sage: max(f.degree() for f in I.groebner_basis())
            3

        The degree of regularity approaches 2 for quadratic systems as
        the number of polynomials approaches `n^2`::

            sage: for i in range((n-4)*n):
            ....:     f = P.random_element(degree=2, terms=binomial(n,2))
            ....:     f -= f(*s)
            ....:     L.append(f.homogenize())
            sage: I = Ideal(L)
            sage: I.degree_of_semi_regularity()
            2

            sage: max(f.degree() for f in I.groebner_basis())
            2

        .. NOTE::

            It is unknown whether semi-regular sequences
            exist. However, it is expected that random systems are
            semi-regular sequences. For more details about
            semi-regular sequences see [BFS2004]_.
        """
        degs = [f.degree() for f in self.gens() if f!=0] # we ignore zeroes
        m, n = self.ngens(), len(set(sum([f.variables() for f in self.gens()],())))
        if m <= n:
            raise ValueError("This function requires an overdefined system of polynomials.")

        from sage.rings.all import QQ
        from sage.misc.misc_c import prod
        from sage.rings.power_series_ring import PowerSeriesRing

        z = PowerSeriesRing(QQ, 'z', default_prec=sum(degs)).gen()
        s = prod([1-z**d for d in degs]) / (1-z)**n
        for dreg in range(sum(degs)):
            if s[dreg] <= 0:
                return ZZ(dreg)
        raise ValueError("BUG: Could not compute the degree of semi-regularity")

    def plot(self, *args, **kwds):
        """
        Plot the real zero locus of this principal ideal.

        INPUT:

        - ``self`` - a principal ideal in 2 variables

        - ``algorithm`` - set this to 'surf' if you want 'surf' to
           plot the ideal (default: None)

        - ``*args`` - optional tuples ``(variable, minimum, maximum)``
           for plotting dimensions

        - ``**kwds`` - optional keyword arguments passed on to
           ``implicit_plot``

        EXAMPLES:

        Implicit plotting in 2-d::

            sage: R.<x,y> = PolynomialRing(QQ,2)
            sage: I = R.ideal([y^3 - x^2])
            sage: I.plot()                         # cusp
            Graphics object consisting of 1 graphics primitive

        ::

            sage: I = R.ideal([y^2 - x^2 - 1])
            sage: I.plot((x,-3, 3), (y, -2, 2))  # hyperbola
            Graphics object consisting of 1 graphics primitive

        ::

            sage: I = R.ideal([y^2 + x^2*(1/4) - 1])
            sage: I.plot()                         # ellipse
            Graphics object consisting of 1 graphics primitive

        ::

            sage: I = R.ideal([y^2-(x^2-1)*(x-2)])
            sage: I.plot()                         # elliptic curve
            Graphics object consisting of 1 graphics primitive

        ::

            sage: f = ((x+3)^3 + 2*(x+3)^2 - y^2)*(x^3 - y^2)*((x-3)^3-2*(x-3)^2-y^2)
            sage: I = R.ideal(f)
            sage: I.plot()                         # the Singular logo
            Graphics object consisting of 1 graphics primitive

        ::

            sage: R.<x,y> = PolynomialRing(QQ,2)
            sage: I = R.ideal([x - 1])
            sage: I.plot((y, -2, 2))               # vertical line
            Graphics object consisting of 1 graphics primitive

        ::

            sage: I = R.ideal([-x^2*y + 1])
            sage: I.plot()                         # blow up
            Graphics object consisting of 1 graphics primitive

        """
        from sage.rings.real_mpfr import RR
        from sage.plot.all import implicit_plot

        K = self.base_ring()
        if not RR.has_coerce_map_from(K):
            raise NotImplementedError("plotting of curves over %s is not implemented yet" % K)

        if not self.is_principal():
            raise TypeError("ideal must be principal")

        f = self.gens()[0]

        variables = sorted(f.parent().gens(), reverse=True)

        if len(variables) == 2 and kwds.get('algorithm','') != 'surf':
            V = [(variables[0], None, None), (variables[1], None, None)]

            if len(args) > 2:
                raise TypeError("Expected up to 2 optional parameters but got %d."%len(args))

            # first check whether user supplied boundaries
            for e in args:
                if not isinstance(e, (tuple, list)) or len(e) != 3:
                    raise TypeError("Optional parameter must be list or tuple or length 3.")
                v,mi,ma = e

                if v not in variables:
                    raise TypeError("Optional parameter must contain variable of ideal generator.")

                vi = variables.index(v)
                V[vi] = v,mi,ma

            # now check whether we should find boundaries
            for var_index in range(2):
                if V[var_index][1] is None:
                    v, mi, ma = variables[var_index], -10, 10
                    for i in range(mi, ma):
                        poly = f.subs({v:i}).univariate_polynomial().change_ring(RR)
                        if not poly or len(poly.roots()) > 0:
                            mi = i - 1
                            break

                    for i in range(ma, mi, -1):
                        poly = f.subs({v:i}).univariate_polynomial().change_ring(RR)
                        if not poly or len(poly.roots()) > 0:
                            ma = i + 1
                            break
                    V[var_index] = variables[var_index], mi, ma

            kwds.setdefault("plot_points",200)
            kwds.pop('algorithm', '')
            return implicit_plot(f, V[0], V[1], **kwds)

        elif len(variables) == 3 or kwds.get('algorithm','') == 'surf':
            MPolynomialIdeal_singular_repr.plot(self, kwds.get("singular",singular_default))
        else:
            raise TypeError("Ideal generator may not have either 2 or 3 variables.")

    def random_element(self, degree, compute_gb=False, *args, **kwds):
        r"""
        Return a random element in this ideal as `r = \sum h_i·f_i`.

        INPUT:

        - ``compute_gb`` - if ``True`` then a Gröbner basis is computed first
          and `f_i` are the elements in the Gröbner basis. Otherwise whatever
          basis is returned by ``self.gens()`` is used.

        - ``*args`` and ``**kwds`` are passed to ``R.random_element()`` with
          ``R = self.ring()``.

        EXAMPLES:

        We compute a uniformly random element up to the provided degree. ::

            sage: P.<x,y,z> = GF(127)[]
            sage: I = sage.rings.ideal.Katsura(P)
            sage: I.random_element(degree=4, compute_gb=True, terms=infinity)
            34*x^4 - 33*x^3*y + 45*x^2*y^2 - 51*x*y^3 - 55*y^4 + 43*x^3*z ... - 28*y - 33*z + 45

        Note that sampling uniformly at random from the ideal at some large enough degree is
        equivalent to computing a Gröbner basis. We give an example showing how to compute a Gröbner
        basis if we can sample uniformly at random from an ideal::

            sage: n = 3; d = 4
            sage: P = PolynomialRing(GF(127), n, 'x')
            sage: I = sage.rings.ideal.Cyclic(P)

        1. We sample `n^d` uniformly random elements in the ideal::

            sage: F = Sequence(I.random_element(degree=d, compute_gb=True, terms=infinity) for _ in range(n^d))

        2. We linearize and compute the echelon form::

            sage: A,v = F.coefficient_matrix()
            sage: A.echelonize()

        3. The result is the desired Gröbner basis::

            sage: G = Sequence((A*v).list())
            sage: G.is_groebner()
            True
            sage: Ideal(G) == I
            True

        We return some element in the ideal with no guarantee on the distribution::

            sage: P = PolynomialRing(GF(127), 10, 'x')
            sage: I = sage.rings.ideal.Katsura(P)
            sage: f = I.random_element(degree=3)
            sage: f  # random
            -25*x0^2*x1 + 14*x1^3 + 57*x0*x1*x2 + ... + 19*x7*x9 + 40*x8*x9 + 49*x1
            sage: f.degree()
            3

        We show that the default method does not sample uniformly at random from the ideal::

            sage: P.<x,y,z> = GF(127)[]
            sage: G = Sequence([x+7, y-2, z+110])
            sage: I = Ideal([sum(P.random_element() * g for g in G) for _ in range(4)])
            sage: all(I.random_element(degree=1) == 0 for _ in range(100))
            True

        If degree equals the degree of the generators a random linear
        combination of the generators is returned::

            sage: P.<x,y> = QQ[]
            sage: I = P.ideal([x^2,y^2])
            sage: set_random_seed(5)
            sage: I.random_element(degree=2)
            -2*x^2 + 2*y^2

        """
        if compute_gb:
            gens = self.groebner_basis()
        else:
            gens = self.basis

        R = self.ring()

        r = R.zero()

        for f in gens:
            d = degree - f.degree()
            if d >= 0:
                h = R.random_element(degree=d, *args, **kwds)
                r += h*f
        return r

    @require_field
    def weil_restriction(self):
        r"""
        Compute the Weil restriction of this ideal over some extension
        field. If the field is a finite field, then this computes
        the Weil restriction to the prime subfield.

        A Weil restriction of scalars - denoted `Res_{L/k}` - is a
        functor which, for any finite extension of fields `L/k` and
        any algebraic variety `X` over `L`, produces another
        corresponding variety `Res_{L/k}(X)`, defined over `k`. It is
        useful for reducing questions about varieties over large
        fields to questions about more complicated varieties over
        smaller fields.

        This function does not compute this Weil restriction directly
        but computes on generating sets of polynomial ideals:

        Let `d` be the degree of the field extension `L/k`, let `a` a
        generator of `L/k` and `p` the minimal polynomial of
        `L/k`. Denote this ideal by `I`.

        Specifically, this function first maps each variable `x` to
        its representation over `k`: `\sum_{i=0}^{d-1} a^i x_i`. Then
        each generator of `I` is evaluated over these representations
        and reduced modulo the minimal polynomial `p`. The result is
        interpreted as a univariate polynomial in `a` and its
        coefficients are the new generators of the returned ideal.

        If the input and the output ideals are radical, this is
        equivalent to the statement about algebraic varieties above.

        OUTPUT: MPolynomial Ideal

        EXAMPLES::

            sage: k.<a> = GF(2^2)
            sage: P.<x,y> = PolynomialRing(k,2)
            sage: I = Ideal([x*y + 1, a*x + 1])
            sage: I.variety()
            [{y: a, x: a + 1}]
            sage: J = I.weil_restriction()
            sage: J
            Ideal (x0*y0 + x1*y1 + 1, x1*y0 + x0*y1 + x1*y1, x1 + 1, x0 + x1) of
            Multivariate Polynomial Ring in x0, x1, y0, y1 over Finite Field of size
            2
            sage: J += sage.rings.ideal.FieldIdeal(J.ring()) # ensure radical ideal
            sage: J.variety() # py2
            [{y1: 1, x1: 1, x0: 1, y0: 0}]
            sage: J.variety() # py3
            [{y1: 1, y0: 0, x1: 1, x0: 1}]

            sage: J.weil_restriction() # returns J
            Ideal (x0*y0 + x1*y1 + 1, x1*y0 + x0*y1 + x1*y1, x1 + 1, x0 + x1, x0^2 +
            x0, x1^2 + x1, y0^2 + y0, y1^2 + y1) of Multivariate Polynomial Ring in
            x0, x1, y0, y1 over Finite Field of size 2

            sage: k.<a> = GF(3^5)
            sage: P.<x,y,z> = PolynomialRing(k)
            sage: I = sage.rings.ideal.Katsura(P)
            sage: I.dimension()
            0
            sage: I.variety() # py2
            [{y: 0, z: 0, x: 1}]
            sage: I.variety() # py3
             [{z: 0, y: 0, x: 1}]

            sage: J = I.weil_restriction(); J
            Ideal (x0 - y0 - z0 - 1, x1 - y1 - z1, x2 - y2 - z2, x3 - y3 - z3, x4 -
            y4 - z4, x0^2 + x2*x3 + x1*x4 - y0^2 - y2*y3 - y1*y4 - z0^2 - z2*z3 -
            z1*z4 - x0, -x0*x1 - x2*x3 - x3^2 - x1*x4 + x2*x4 + y0*y1 + y2*y3 + y3^2
            + y1*y4 - y2*y4 + z0*z1 + z2*z3 + z3^2 + z1*z4 - z2*z4 - x1, x1^2 -
            x0*x2 + x3^2 - x2*x4 + x3*x4 - y1^2 + y0*y2 - y3^2 + y2*y4 - y3*y4 -
            z1^2 + z0*z2 - z3^2 + z2*z4 - z3*z4 - x2, -x1*x2 - x0*x3 - x3*x4 - x4^2
            + y1*y2 + y0*y3 + y3*y4 + y4^2 + z1*z2 + z0*z3 + z3*z4 + z4^2 - x3, x2^2
            - x1*x3 - x0*x4 + x4^2 - y2^2 + y1*y3 + y0*y4 - y4^2 - z2^2 + z1*z3 +
            z0*z4 - z4^2 - x4, -x0*y0 + x4*y1 + x3*y2 + x2*y3 + x1*y4 - y0*z0 +
            y4*z1 + y3*z2 + y2*z3 + y1*z4 - y0, -x1*y0 - x0*y1 - x4*y1 - x3*y2 +
            x4*y2 - x2*y3 + x3*y3 - x1*y4 + x2*y4 - y1*z0 - y0*z1 - y4*z1 - y3*z2 +
            y4*z2 - y2*z3 + y3*z3 - y1*z4 + y2*z4 - y1, -x2*y0 - x1*y1 - x0*y2 -
            x4*y2 - x3*y3 + x4*y3 - x2*y4 + x3*y4 - y2*z0 - y1*z1 - y0*z2 - y4*z2 -
            y3*z3 + y4*z3 - y2*z4 + y3*z4 - y2, -x3*y0 - x2*y1 - x1*y2 - x0*y3 -
            x4*y3 - x3*y4 + x4*y4 - y3*z0 - y2*z1 - y1*z2 - y0*z3 - y4*z3 - y3*z4 +
            y4*z4 - y3, -x4*y0 - x3*y1 - x2*y2 - x1*y3 - x0*y4 - x4*y4 - y4*z0 -
            y3*z1 - y2*z2 - y1*z3 - y0*z4 - y4*z4 - y4) of Multivariate Polynomial
            Ring in x0, x1, x2, x3, x4, y0, y1, y2, y3, y4, z0, z1, z2, z3, z4 over
            Finite Field of size 3
            sage: J += sage.rings.ideal.FieldIdeal(J.ring()) # ensure radical ideal
            sage: from sage.doctest.fixtures import reproducible_repr
            sage: print(reproducible_repr(J.variety()))
            [{x0: 1, x1: 0, x2: 0, x3: 0, x4: 0, y0: 0, y1: 0, y2: 0, y3: 0, y4: 0, z0: 0, z1: 0, z2: 0, z3: 0, z4: 0}]


        Weil restrictions are often used to study elliptic curves over
        extension fields so we give a simple example involving those::

            sage: K.<a> = QuadraticField(1/3)
            sage: E = EllipticCurve(K,[1,2,3,4,5])

        We pick a point on ``E``::

            sage: p = E.lift_x(1); p
            (1 : 2 : 1)

            sage: I = E.defining_ideal(); I
            Ideal (-x^3 - 2*x^2*z + x*y*z + y^2*z - 4*x*z^2 + 3*y*z^2 - 5*z^3) of Multivariate Polynomial Ring in x, y, z over Number Field in a with defining polynomial x^2 - 1/3 with a = 0.5773502691896258?

        Of course, the point ``p`` is a root of all generators of ``I``::

            sage: I.subs(x=1,y=2,z=1)
            Ideal (0) of Multivariate Polynomial Ring in x, y, z over Number Field in a with defining polynomial x^2 - 1/3 with a = 0.5773502691896258?

        ``I`` is also radical::

            sage: I.radical() == I
            True

        So we compute its Weil restriction::

            sage: J = I.weil_restriction()
            sage: J
            Ideal (-x0^3 - x0*x1^2 - 2*x0^2*z0 - 2/3*x1^2*z0 + x0*y0*z0 + y0^2*z0 +
            1/3*x1*y1*z0 + 1/3*y1^2*z0 - 4*x0*z0^2 + 3*y0*z0^2 - 5*z0^3 -
            4/3*x0*x1*z1 + 1/3*x1*y0*z1 + 1/3*x0*y1*z1 + 2/3*y0*y1*z1 - 8/3*x1*z0*z1
            + 2*y1*z0*z1 - 4/3*x0*z1^2 + y0*z1^2 - 5*z0*z1^2, -3*x0^2*x1 - 1/3*x1^3
            - 4*x0*x1*z0 + x1*y0*z0 + x0*y1*z0 + 2*y0*y1*z0 - 4*x1*z0^2 + 3*y1*z0^2
            - 2*x0^2*z1 - 2/3*x1^2*z1 + x0*y0*z1 + y0^2*z1 + 1/3*x1*y1*z1 +
            1/3*y1^2*z1 - 8*x0*z0*z1 + 6*y0*z0*z1 - 15*z0^2*z1 - 4/3*x1*z1^2 +
            y1*z1^2 - 5/3*z1^3) of Multivariate Polynomial Ring in x0, x1, y0, y1,
            z0, z1 over Rational Field

        We can check that the point ``p`` is still a root of all generators of ``J``::

            sage: J.subs(x0=1,y0=2,z0=1,x1=0,y1=0,z1=0)
            Ideal (0, 0) of Multivariate Polynomial Ring in x0, x1, y0, y1, z0, z1 over Rational Field

        Example for relative number fields::

            sage: R.<x> = QQ[]
            sage: K.<w> = NumberField(x^5-2)
            sage: R.<x> = K[]
            sage: L.<v> = K.extension(x^2+1)
            sage: S.<x,y> = L[]
            sage: I = S.ideal([y^2-x^3-1])
            sage: I.weil_restriction()
            Ideal (-x0^3 + 3*x0*x1^2 + y0^2 - y1^2 - 1, -3*x0^2*x1 + x1^3 + 2*y0*y1)
            of Multivariate Polynomial Ring in x0, x1, y0, y1 over Number Field in w
            with defining polynomial x^5 - 2

        .. NOTE::

            Based on a Singular implementation by Michael Brickenstein
        """
        from sage.rings.polynomial.polynomial_ring_constructor import PolynomialRing

        R = self.ring()
        nvars = R.ngens()
        L = R.base_ring()
        if L.is_finite():
            k = L.prime_subfield()
            d = L.degree()
            poly = L.polynomial()
        else:
            k = L.base_field()
            d = L.relative_degree()
            poly = L.relative_polynomial()

        if d == 1:
            return self

        helper = PolynomialRing(k, nvars + 1, (L.variable_name(),) + R.variable_names(), order='lex')
        myminpoly = poly.subs(helper.gen(0))

        l = [helper(str(f))  for f in self.gens()]
        r = myminpoly.degree()
        intermediate_ring = PolynomialRing(k, nvars*r+1, 'x')
        a = intermediate_ring.gen(0)

        # map e.g. x -> a^2*x_2 + a*x_1 + x_0, where x_0,..,x_2
        # represent the components of x if viewed as a vector in k^r
        map_ideal = [a]

        variables = iter(intermediate_ring.gens()[1:])
        for _ in range(nvars):
           map_ideal.append(sum([a**i * next(variables) for i in range(r)]))

        myminpoly = myminpoly(*map_ideal)
        l = [f(*map_ideal).reduce([myminpoly]) for f in l]

        result = []
        # split e.g. a^2*x2+a*x1+x0 to x0,x1,x2
        for f in l:
            t = []
            for i in reversed(range(r)):
               g = f.coefficient(a**i)
               f =  f - a**i * g
               t.append(g)
            result += reversed(t)

        # eliminate parameter
        new_var_names = [str(var) + "%d"%i for var in R.gens() for i in range(r)]

        result_ring = PolynomialRing(k, nvars*r, new_var_names)

        map_ideal = (0,) + result_ring.gens()
        result = [h(*map_ideal) for h in result]

        return result_ring.ideal(result)<|MERGE_RESOLUTION|>--- conflicted
+++ resolved
@@ -229,13 +229,8 @@
 #
 #  The full text of the GPL is available at:
 #
-<<<<<<< HEAD
-#                  http://www.gnu.org/licenses/
-#*****************************************************************************
-=======
 #                  https://www.gnu.org/licenses/
 # ****************************************************************************
->>>>>>> 9d686f22
 
 from sage.interfaces.all import (singular as singular_default,
                                  magma as magma_default)
