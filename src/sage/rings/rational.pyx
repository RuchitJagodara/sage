--- conflicted
+++ resolved
@@ -959,18 +959,6 @@
             sage: s = (1/2)^(2^100)
             Traceback (most recent call last):
             ...
-<<<<<<< HEAD
-            RuntimeError: exponent must be at most 4294967294  # 32-bit
-            RuntimeError: exponent must be at most 18446744073709551614 # 64-bit
-            sage: s = (1/2)^(-2^100)
-            Traceback (most recent call last):
-            ...
-            RuntimeError: exponent must be at most 4294967294  # 32-bit
-            RuntimeError: exponent must be at most 18446744073709551614 # 64-bit
-        """
-        cdef Rational _self = self
-        cdef unsigned long _n
-=======
             RuntimeError: exponent must be at most 2147483647  # 32-bit
             RuntimeError: exponent must be at most 9223372036854775807 # 64-bit
             sage: s = (1/2)^(-2^100)
@@ -983,7 +971,6 @@
         """
         if dummy is not None:
             raise ValueError, "__pow__ dummy variable not used"
->>>>>>> 1898a2d2
 
         if not PY_TYPE_CHECK(self, Rational):  #this is here for no good reason apparent to me... should be removed in the future.
             assert False, "BUG:  Rational.__pow__ called on a non-Rational"
@@ -993,11 +980,7 @@
         cdef long nn
 
         try:
-<<<<<<< HEAD
-            _n = n = PyNumber_Index(n)
-=======
             nn = PyNumber_Index(n)
->>>>>>> 1898a2d2
         except TypeError:
             if PY_TYPE_CHECK(n, Rational):
                 # this is the only sensible answer that avoids rounding and
@@ -1014,20 +997,6 @@
                 except:
                     raise TypeError, "exponent (=%s) must be an integer.\nCoerce your numbers to real or complex numbers first."%n
 
-<<<<<<< HEAD
-        if PY_TYPE(n) != <void*>int or n > MAX_UNSIGNED_LONG or -n > MAX_UNSIGNED_LONG:
-            raise RuntimeError, "exponent must be at most %s"%MAX_UNSIGNED_LONG
-
-        cdef Rational x = <Rational> PY_NEW(Rational)
-
-        if not _n:
-            if not mpq_sgn(_self.value):
-                raise ArithmeticError, "0^0 is undefined."
-            else:
-                mpq_set_si(x.value, 1, 1)
-                return x
-
-=======
         except OverflowError:
             if mpz_cmp_si(mpq_denref(_self.value), 1) == 0:
                 if mpz_cmp_si(mpq_numref(_self.value), 1) == 0:
@@ -1072,7 +1041,6 @@
             x = _self**(-n)
             return x.__invert__()
 
->>>>>>> 1898a2d2
         cdef mpz_t num, den
 
         _sig_on
