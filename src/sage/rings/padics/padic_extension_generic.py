--- conflicted
+++ resolved
@@ -49,20 +49,7 @@
         print_mode['var_name'] = names[0]
         names = names[0]
         pAdicGeneric.__init__(self, R, R.prime(), prec, print_mode, names, element_class)
-<<<<<<< HEAD
-        self._populate_coercion_lists_(coerce_list=[], element_constructor=element_class)
-=======
-        self._populate_coercion_lists_(coerce_list=[R], element_constructor=element_class)
-
-#     def __reduce__(self):
-#         """
-#         For pickling.
-
-#         This function is provided because prime_pow needs to be set before _printer, so the standard unpickling fails.
-#         """
-#         from sage.rings.padics.factory import ExtensionFactory
-#         return ExtensionFactory, (self.base_ring(), self._exact_modulus, self.precision_cap(), self.print_mode(), None, self.variable_name())
->>>>>>> 8351aa99
+        self._populate_coercion_lists_(element_constructor=element_class)
 
     def _coerce_map_from_(self, R):
         """
@@ -289,21 +276,13 @@
             sage: c, R0 = R.construction(); R0
             5-adic Ring with capped relative precision 8
             sage: c(R0)
-<<<<<<< HEAD
-            Unramified Extension of 5-adic Ring with capped relative precision 8 in a defined by (1 + O(5^8))*x^2 + (4 + O(5^8))*x + (2 + O(5^8))
-=======
             Unramified Extension in a defined by x^2 + 4*x + 2 with capped relative precision 8 over 5-adic Ring
->>>>>>> 8351aa99
             sage: c(R0) == R
             True
         """
         from sage.categories.pushout import AlgebraicExtensionFunctor as AEF
         print_mode = self._printer.dict()
-<<<<<<< HEAD
-        return (AEF([self._pre_poly], [self.variable_name()],
-=======
         return (AEF([self.defining_polynomial()], [self.variable_name()],
->>>>>>> 8351aa99
                     prec=self.precision_cap(), print_mode=self._printer.dict(),
                     implementation=self._implementation),
                 self.base_ring())
