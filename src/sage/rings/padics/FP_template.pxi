--- conflicted
+++ resolved
@@ -368,11 +368,7 @@
             if huge_val(ans.ordp):
                 ccopy(ans.unit, self.unit, ans.prime_pow)
             else:
-<<<<<<< HEAD
-                cshift(ans.unit, right.unit, tmpL, ans.prime_pow.ram_prec_cap, ans.prime_pow, False)
-=======
                 cshift_notrunc(ans.unit, right.unit, tmpL, ans.prime_pow.ram_prec_cap, ans.prime_pow, False)
->>>>>>> fda8a55c
                 cadd(ans.unit, ans.unit, self.unit, ans.prime_pow.ram_prec_cap, ans.prime_pow)
                 creduce(ans.unit, ans.unit, ans.prime_pow.ram_prec_cap, ans.prime_pow)
         return ans
@@ -411,11 +407,7 @@
             if huge_val(ans.ordp):
                 ccopy(ans.unit, self.unit, ans.prime_pow)
             else:
-<<<<<<< HEAD
-                cshift(ans.unit, right.unit, tmpL, ans.prime_pow.ram_prec_cap, ans.prime_pow, False)
-=======
                 cshift_notrunc(ans.unit, right.unit, tmpL, ans.prime_pow.ram_prec_cap, ans.prime_pow, False)
->>>>>>> fda8a55c
                 csub(ans.unit, self.unit, ans.unit, ans.prime_pow.ram_prec_cap, ans.prime_pow)
                 creduce(ans.unit, ans.unit, ans.prime_pow.ram_prec_cap, ans.prime_pow)
         else:
@@ -427,11 +419,7 @@
             if huge_val(ans.ordp):
                 ccopy(ans.unit, self.unit, ans.prime_pow)
             else:
-<<<<<<< HEAD
-                cshift(ans.unit, self.unit, tmpL, ans.prime_pow.ram_prec_cap, ans.prime_pow, False)
-=======
                 cshift_notrunc(ans.unit, self.unit, tmpL, ans.prime_pow.ram_prec_cap, ans.prime_pow, False)
->>>>>>> fda8a55c
                 csub(ans.unit, ans.unit, right.unit, ans.prime_pow.ram_prec_cap, ans.prime_pow)
                 creduce(ans.unit, ans.unit, ans.prime_pow.ram_prec_cap, ans.prime_pow)
         return ans
@@ -535,8 +523,6 @@
             creduce(ans.unit, ans.unit, ans.prime_pow.ram_prec_cap, ans.prime_pow)
         return ans
 
-<<<<<<< HEAD
-=======
     @coerce_binop
     def _quo_rem(self, _right):
         """
@@ -597,7 +583,6 @@
         q._normalize()
         return q, r
 
->>>>>>> fda8a55c
     def __pow__(FPElement self, _right, dummy): # NOTE: dummy ignored, always use self.prime_pow.ram_prec_cap
         """
         Exponentiation by an integer
@@ -769,11 +754,7 @@
                 ans._set_exact_zero()
             else:
                 ans.ordp = 0
-<<<<<<< HEAD
-                cshift(ans.unit, self.unit, -diff, ans.prime_pow.ram_prec_cap, ans.prime_pow, False)
-=======
                 cshift(ans.unit, ans.prime_pow.shift_rem, self.unit, -diff, ans.prime_pow.ram_prec_cap, ans.prime_pow, False)
->>>>>>> fda8a55c
                 ans._normalize()
         return ans
 
@@ -1827,11 +1808,7 @@
         cdef FPElement x = _x
         cdef FPElement ans = self._zero._new_c()
         ans.ordp = x.ordp
-<<<<<<< HEAD
-        cshift(ans.unit, x.unit, 0, ans.prime_pow.ram_prec_cap, x.prime_pow, False)
-=======
         cshift_notrunc(ans.unit, x.unit, 0, ans.prime_pow.ram_prec_cap, x.prime_pow, False)
->>>>>>> fda8a55c
         return ans
 
     cpdef Element _call_with_args(self, _x, args=(), kwds={}):
@@ -1998,11 +1975,7 @@
         if x.ordp < 0: raise ValueError("negative valuation")
         cdef FPElement ans = self._zero._new_c()
         ans.ordp = x.ordp
-<<<<<<< HEAD
-        cshift(ans.unit, x.unit, 0, ans.prime_pow.ram_prec_cap, ans.prime_pow, False)
-=======
         cshift_notrunc(ans.unit, x.unit, 0, ans.prime_pow.ram_prec_cap, ans.prime_pow, False)
->>>>>>> fda8a55c
         return ans
 
     cpdef Element _call_with_args(self, _x, args=(), kwds={}):
