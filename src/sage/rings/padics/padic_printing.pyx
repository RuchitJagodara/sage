--- conflicted
+++ resolved
@@ -920,13 +920,8 @@
                 if prec > 0:
                     s = (self.alphabet[0] * prec)
                 else:
-<<<<<<< HEAD
-                    s = "...?." + ("?" * (-prec)) + self.alphabet[0]
-            elif mode == bars:
-=======
                     s = unknown_digit + "." + (unknown_digit * (-prec)) + self.alphabet[0]
             elif mode == bars and self.show_prec == "dots":
->>>>>>> 23a2b10d
                 if self.base or self._ring().absolute_f() == 1:
                     zero = '0'
                 else:
@@ -987,14 +982,6 @@
                 lenL = elt.precision_relative()
             else:
                 lenL = min(elt.precision_relative(), max(self.max_ram_terms, -n))
-<<<<<<< HEAD
-            if len(L) < lenL:
-                if self.base or self._ring().absolute_f() == 1:
-                    L += [0]*(lenL - len(L))
-                else:
-                    L += [[]]*(lenL - len(L))
-            elif len(L) > lenL:
-=======
             if self.show_prec == "dots":
                 if len(L) < lenL:
                     if self.base or self._ring().absolute_f() == 1:
@@ -1002,7 +989,6 @@
                     else:
                         L += [[]]*(lenL - len(L))
             if len(L) > lenL:
->>>>>>> 23a2b10d
                 L = L[:lenL]
             L.reverse()
             if self.base or self._ring().absolute_f() == 1 or self.max_unram_terms == -1:
