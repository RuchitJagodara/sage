# -*- coding: utf-8 -*-
r"""
Miscellaneous Functions

This file contains several miscellaneous functions used by `p`-adics.

- ``gauss_sum`` -- compute Gauss sums using the Gross-Koblitz formula.
- ``min`` -- a version of ``min`` that returns `\infty` on empty input.
- ``max`` -- a version of ``max`` that returns `-\infty` on empty input.

AUTHORS:

- David Roe
- Adriana Salerno
- Ander Steele
- Kiran Kedlaya (modified gauss_sum 2017/09)
"""
#*****************************************************************************
#       Copyright (C) 2007-2013 David Roe <roed.math@gmail.com>
#                               William Stein <wstein@gmail.com>
#
#  Distributed under the terms of the GNU General Public License (GPL)
#  as published by the Free Software Foundation; either version 2 of
#  the License, or (at your option) any later version.
#
#                  http://www.gnu.org/licenses/
#*****************************************************************************
from __future__ import absolute_import

from six.moves.builtins import min as python_min
from six.moves.builtins import max as python_max
from sage.rings.infinity import infinity

def gauss_sum(a, p, f, prec=20, factored=False):
    r"""
    Return the Gauss sum `g_q(a)` as a `p`-adic number.

    The Gauss sum `g_q(a)` is defined by

    .. MATH::

        g_q(a)= \sum_{u\in F_q^*} \omega(u)^{-a} \zeta_q^u,

    where `q = p^f`, `\omega` is the Teichmüller character and
    `\zeta_q` is some arbitrary choice of primitive `q`-th root of
    unity. The computation is adapted from the main theorem in Alain
    Robert's paper *The Gross-Koblitz formula revisited*,
    Rend. Sem. Mat. Univ. Padova 105 (2001), 157--170.

    Let `p` be a prime, `f` a positive integer, `q=p^f`, and `\pi` be
    the unique root of `f(x) = x^{p-1}+p` congruent to `\zeta_p - 1` modulo
<<<<<<< HEAD
     `(\zeta_p - 1)^2`. Let `0\leq a < q-1`. Then the
=======
    `(\zeta_p - 1)^2`. Let `0\leq a < q-1`. Then the
>>>>>>> 45da4828
    Gross-Koblitz formula gives us the value of the Gauss sum `g_q(a)`
    as a product of `p`-adic Gamma functions as follows:

    .. MATH::

        g_q(a) = -\pi^s \prod_{0\leq i < f} \Gamma_p(a^{(i)}/(q-1)),

    where `s` is the sum of the digits of `a` in base `p` and the
    `a^{(i)}` have `p`-adic expansions obtained from cyclic
    permutations of that of `a`.

    INPUT:

    - ``a`` -- integer

    - ``p`` -- prime

    - ``f`` -- positive integer

    - ``prec`` -- positive integer (optional, 20 by default)

    - ``factored`` - boolean (optional, False by default)

    OUTPUT:

<<<<<<< HEAD
    If `factored` is False, returns a `p`-adic number in an Eisenstein extension of `\QQ_p`.
    This number has the form `pi^e * z` where `pi` is as above, `e` is some nonnegative
    integer, and `z` is an element of `\ZZ_p`; if `factored` is True, the pair `(e,z)`
    is returned instead, and the Eisenstein extension is not formed.
    
=======
    If ``factored`` is ``False``, returns a `p`-adic number in an Eisenstein extension of `\QQ_p`.
    This number has the form `pi^e * z` where `pi` is as above, `e` is some nonnegative
    integer, and `z` is an element of `\ZZ_p`; if ``factored`` is ``True``, the pair `(e,z)`
    is returned instead, and the Eisenstein extension is not formed.
>>>>>>> 45da4828

    .. NOTE::

        This is based on GP code written by Adriana Salerno.

    EXAMPLES:

    In this example, we verify that `g_3(0) = -1`::

        sage: from sage.rings.padics.misc import gauss_sum
        sage: -gauss_sum(0,3,1)
        1 + O(pi^40)

    Next, we verify that `g_5(a) g_5(-a) = 5 (-1)^a`::

        sage: from sage.rings.padics.misc import gauss_sum
        sage: gauss_sum(2,5,1)^2-5
        O(pi^84)
        sage: gauss_sum(1,5,1)*gauss_sum(3,5,1)+5
        O(pi^84)

    Finally, we compute a non-trivial value::

        sage: from sage.rings.padics.misc import gauss_sum
        sage: gauss_sum(2,13,2)
        6*pi^2 + 7*pi^14 + 11*pi^26 + 3*pi^62 + 6*pi^74 + 3*pi^86 + 5*pi^98 +
        pi^110 + 7*pi^134 + 9*pi^146 + 4*pi^158 + 6*pi^170 + 4*pi^194 +
        pi^206 + 6*pi^218 + 9*pi^230 + O(pi^242)
        sage: gauss_sum(2,13,2,prec=5,factored=True)
        (2, 6 + 6*13 + 10*13^2 + O(13^5))

    .. SEEALSO::

        - :func:`sage.arith.misc.gauss_sum` for general finite fields
        - :meth:`sage.modular.dirichlet.DirichletCharacter.gauss_sum`
          for prime finite fields
        - :meth:`sage.modular.dirichlet.DirichletCharacter.gauss_sum_numerical`
          for prime finite fields

    """
    from sage.rings.padics.factory import Zp
    from sage.rings.all import PolynomialRing
    a = a % (p**f - 1)
    R = Zp(p, prec)
    digits = Zp(p)(a).list(start_val=0)
    n = len(digits)
    digits = digits + [0] * (f - n)
    s = sum(digits)
    out = R(-1)
    for i in range(f):
        a_i = R.sum(digits[k] * p**((i + k) % f) for k in range(f))
        if a_i:
            out *= R((a_i / (p**f - 1)).gamma())
    if factored:
        return(s, out)
    X = PolynomialRing(R, name='X').gen()
    pi = R.ext(X**(p - 1) + p, names='pi').gen()
    out *= pi**s
    return out


def min(*L):
    r"""
    Return the minimum of the inputs, where the minimum of the empty
    list is `\infty`.

    EXAMPLES::

        sage: from sage.rings.padics.misc import min
        sage: min()
        +Infinity
        sage: min(2,3)
        2
    """
    if len(L) == 1 and isinstance(L[0], (list, tuple)):
        L = L[0]
    try:
        return python_min(L)
    except ValueError:
        return infinity


def max(*L):
    r"""
    Return the maximum of the inputs, where the maximum of the empty
    list is `-\infty`.

    EXAMPLES::

        sage: from sage.rings.padics.misc import max
        sage: max()
        -Infinity
        sage: max(2,3)
        3
    """
    if len(L) == 1 and isinstance(L[0], (list, tuple)):
        L = L[0]
    try:
        return python_max(L)
    except ValueError:
        return -infinity

def precprint(prec_type, prec_cap, p):
    """
    String describing the precision mode on a p-adic ring or field.

    EXAMPLES::

        sage: from sage.rings.padics.misc import precprint
        sage: precprint('capped-rel', 12, 2)
        'with capped relative precision 12'
        sage: precprint('capped-abs', 11, 3)
        'with capped absolute precision 11'
        sage: precprint('floating-point', 1234, 5)
        'with floating precision 1234'
        sage: precprint('fixed-mod', 1, 17)
        'of fixed modulus 17^1'
    """
    precD = {'capped-rel':'with capped relative precision %s'%prec_cap,
             'capped-abs':'with capped absolute precision %s'%prec_cap,
             'floating-point':'with floating precision %s'%prec_cap,
             'fixed-mod':'of fixed modulus %s^%s'%(p, prec_cap)}
    return precD[prec_type]<|MERGE_RESOLUTION|>--- conflicted
+++ resolved
@@ -49,11 +49,7 @@
 
     Let `p` be a prime, `f` a positive integer, `q=p^f`, and `\pi` be
     the unique root of `f(x) = x^{p-1}+p` congruent to `\zeta_p - 1` modulo
-<<<<<<< HEAD
-     `(\zeta_p - 1)^2`. Let `0\leq a < q-1`. Then the
-=======
     `(\zeta_p - 1)^2`. Let `0\leq a < q-1`. Then the
->>>>>>> 45da4828
     Gross-Koblitz formula gives us the value of the Gauss sum `g_q(a)`
     as a product of `p`-adic Gamma functions as follows:
 
@@ -79,18 +75,10 @@
 
     OUTPUT:
 
-<<<<<<< HEAD
-    If `factored` is False, returns a `p`-adic number in an Eisenstein extension of `\QQ_p`.
-    This number has the form `pi^e * z` where `pi` is as above, `e` is some nonnegative
-    integer, and `z` is an element of `\ZZ_p`; if `factored` is True, the pair `(e,z)`
-    is returned instead, and the Eisenstein extension is not formed.
-    
-=======
     If ``factored`` is ``False``, returns a `p`-adic number in an Eisenstein extension of `\QQ_p`.
     This number has the form `pi^e * z` where `pi` is as above, `e` is some nonnegative
     integer, and `z` is an element of `\ZZ_p`; if ``factored`` is ``True``, the pair `(e,z)`
     is returned instead, and the Eisenstein extension is not formed.
->>>>>>> 45da4828
 
     .. NOTE::
 
@@ -129,7 +117,6 @@
           for prime finite fields
         - :meth:`sage.modular.dirichlet.DirichletCharacter.gauss_sum_numerical`
           for prime finite fields
-
     """
     from sage.rings.padics.factory import Zp
     from sage.rings.all import PolynomialRing
