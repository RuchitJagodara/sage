--- conflicted
+++ resolved
@@ -103,11 +103,7 @@
             return self._flint_rep(var), Integer(self.ordp)
         if self._is_exact_zero():
             raise ValueError("Zero does not have a flint rep")
-<<<<<<< HEAD
-        cshift(self.prime_pow.poly_flint_rep, self.unit, self.ordp, self.ordp + self.prime_pow.prec_cap, self.prime_pow, False)
-=======
         cshift_notrunc(self.prime_pow.poly_flint_rep, self.unit, self.ordp, self.ordp + self.prime_pow.prec_cap, self.prime_pow, False)
->>>>>>> fda8a55c
         return self.prime_pow._new_fmpz_poly(self.prime_pow.poly_flint_rep, var), Integer(0)
 
 
