

import sys

include "sage/ext/cdefs.pxi"
include "sage/ext/gmp.pxi"
include "sage/ext/interrupt.pxi"
include "sage/ext/stdsage.pxi"

from sage.rings.all import GF
from sage.libs.flint.nmod_poly cimport *
from sage.libs.flint.ulong_extras cimport n_jacobi
from sage.structure.element cimport Element, ModuleElement, RingElement
from sage.rings.integer_ring import ZZ
from sage.rings.fraction_field import FractionField_generic, FractionField_1poly_field
from sage.rings.finite_rings.integer_mod cimport IntegerMod_int
from sage.rings.integer cimport Integer
from sage.rings.polynomial.polynomial_zmod_flint cimport Polynomial_zmod_flint, get_cparent
import sage.algebras.algebra

from sage.rings.finite_rings.integer_mod cimport jacobi_int, mod_inverse_int, mod_pow_int

class FpT(FractionField_1poly_field):
    """
    This class represents the fraction field GF(p)(T) for `2 < p < 2^16`.

    EXAMPLES::

        sage: R.<T> = GF(71)[]
        sage: K = FractionField(R); K
        Fraction Field of Univariate Polynomial Ring in T over Finite Field of size 71
        sage: 1-1/T
        (T + 70)/T
        sage: parent(1-1/T) is K
        True
    """
    def __init__(self, R, names=None):  # we include names so that one can use the syntax K.<t> = FpT(GF(5)['t']).  It's actually ignored
        """
        INPUT:

        - ``R`` -- A polynomial ring over a finite field of prime order `p` with `2 < p < 2^16`

        EXAMPLES::

            sage: R.<x> = GF(31)[]
            sage: K = R.fraction_field(); K
            Fraction Field of Univariate Polynomial Ring in x over Finite Field of size 31
        """
        cdef long p = R.base_ring().characteristic()
        assert 2 < p < 2**16
        self.p = p
        self.poly_ring = R
        FractionField_1poly_field.__init__(self, R, element_class = FpTElement)
        self._populate_coercion_lists_(coerce_list=[Polyring_FpT_coerce(self), Fp_FpT_coerce(self), ZZ_FpT_coerce(self)])

    def __iter__(self):
        """
        Returns an iterator over this fraction field.

        EXAMPLES::

            sage: R.<t> = GF(3)[]; K = R.fraction_field()
            sage: iter(K)
            <sage.rings.fraction_field_FpT.FpT_iter object at ...>
        """
        return self.iter()

    def iter(self, bound=None, start=None):
        """
        EXAMPLES::

            sage: from sage.rings.fraction_field_FpT import *
            sage: R.<t> = FpT(GF(5)['t'])
            sage: list(R.iter(2))[350:355]
            [(t^2 + t + 1)/(t + 2),
             (t^2 + t + 2)/(t + 2),
             (t^2 + t + 4)/(t + 2),
             (t^2 + 2*t + 1)/(t + 2),
             (t^2 + 2*t + 2)/(t + 2)]
        """
        return FpT_iter(self, bound, start)

cdef class FpTElement(RingElement):
    """
    An element of an FpT fraction field.
    """

    def __init__(self, parent, numer, denom=1, coerce=True, reduce=True):
        """
        INPUT:

        - parent -- the Fraction field containing this element
        - numer -- something that can be converted into the polynomial ring, giving the numerator
        - denom -- something that can be converted into the polynomial ring, giving the numerator (default 1)

        EXAMPLES::

            sage: from sage.rings.fraction_field_FpT import *
            sage: R.<t> = FpT(GF(5)['t'])
            sage: R(7)
            2

        """
        RingElement.__init__(self, parent)
        if coerce:
            numer = parent.poly_ring(numer)
            denom = parent.poly_ring(denom)
        self.p = parent.p
        nmod_poly_init(self._numer, self.p)
        nmod_poly_init(self._denom, self.p)
        self.initalized = True
        cdef long n
        for n, a in enumerate(numer):
            nmod_poly_set_coeff_ui(self._numer, n, a)
        for n, a in enumerate(denom):
            nmod_poly_set_coeff_ui(self._denom, n, a)
        if reduce:
            normalize(self._numer, self._denom, self.p)

    def __dealloc__(self):
        """
        Deallocation.

        EXAMPLES::

            sage: K = GF(11)['t'].fraction_field()
            sage: t = K.gen()
            sage: del t # indirect doctest
        """
        if self.initalized:
            nmod_poly_clear(self._numer)
            nmod_poly_clear(self._denom)

    def __reduce__(self):
        """
        For pickling.

        TESTS::

            sage: K = GF(11)['t'].fraction_field()
            sage: loads(dumps(K.gen()))
            t
            sage: loads(dumps(1/K.gen()))
            1/t
        """
        return (unpickle_FpT_element,
                (self._parent, self.numer(), self.denom()))

    cdef FpTElement _new_c(self):
        """
        Creates a new FpTElement in the same field, leaving the value to be initialized.
        """
        cdef FpTElement x = <FpTElement>PY_NEW(FpTElement)
        x._parent = self._parent
        x.p = self.p
        nmod_poly_init_preinv(x._numer, x.p, self._numer.mod.ninv)
        nmod_poly_init_preinv(x._denom, x.p, self._numer.mod.ninv)
        x.initalized = True
        return x

    cdef FpTElement _copy_c(self):
        """
        Creates a new FpTElement in the same field, with the same value as self.
        """
        cdef FpTElement x = <FpTElement>PY_NEW(FpTElement)
        x._parent = self._parent
        x.p = self.p
        nmod_poly_init2_preinv(x._numer, x.p, self._numer.mod.ninv, self._numer.length)
        nmod_poly_init2_preinv(x._denom, x.p, self._denom.mod.ninv, self._denom.length)
        nmod_poly_set(x._numer, self._numer)
        nmod_poly_set(x._denom, self._denom)
        x.initalized = True
        return x

    def numer(self):
        """
        Returns the numerator of this element, as an element of the polynomial ring.

        EXAMPLES::

            sage: K = GF(11)['t'].fraction_field()
            sage: t = K.gen(0); a = (t + 1/t)^3 - 1
            sage: a.numer()
            t^6 + 3*t^4 + 10*t^3 + 3*t^2 + 1
        """
        return self.numerator()

    cpdef numerator(self):
        """
        Returns the numerator of this element, as an element of the polynomial ring.

        EXAMPLES::

            sage: K = GF(11)['t'].fraction_field()
            sage: t = K.gen(0); a = (t + 1/t)^3 - 1
            sage: a.numerator()
            t^6 + 3*t^4 + 10*t^3 + 3*t^2 + 1
        """
        cdef Polynomial_zmod_flint res = <Polynomial_zmod_flint>PY_NEW(Polynomial_zmod_flint)
        nmod_poly_init2_preinv(&res.x, self.p, self._numer.mod.ninv, self._numer.length)
        nmod_poly_set(&res.x, self._numer)
        res._parent = self._parent.poly_ring
        res._cparent = get_cparent(self._parent.poly_ring)
        return res

    def denom(self):
        """
        Returns the denominator of this element, as an element of the polynomial ring.

        EXAMPLES::

            sage: K = GF(11)['t'].fraction_field()
            sage: t = K.gen(0); a = (t + 1/t)^3 - 1
            sage: a.denom()
            t^3
        """
        return self.denominator()

    cpdef denominator(self):
        """
        Returns the denominator of this element, as an element of the polynomial ring.

        EXAMPLES::

            sage: K = GF(11)['t'].fraction_field()
            sage: t = K.gen(0); a = (t + 1/t)^3 - 1
            sage: a.denominator()
            t^3
        """
        cdef Polynomial_zmod_flint res = <Polynomial_zmod_flint>PY_NEW(Polynomial_zmod_flint)
        nmod_poly_init2_preinv(&res.x, self.p, self._denom.mod.ninv, self._denom.length)
        nmod_poly_set(&res.x, self._denom)
        res._parent = self._parent.poly_ring
        res._cparent = get_cparent(self._parent.poly_ring)
        return res

    def __call__(self, *args, **kwds):
        """
        EXAMPLES::

            sage: K = Frac(GF(5)['t'])
            sage: t = K.gen()
            sage: t(3)
            3
            sage: f = t^2/(1-t)
            sage: f(2)
            1
            sage: f(t)
            4*t^2/(t + 4)
            sage: f(t^3)
            4*t^6/(t^3 + 4)
            sage: f((t+1)/t^3)
            (t^2 + 2*t + 1)/(t^6 + 4*t^4 + 4*t^3)
        """
        return self.numer()(*args, **kwds) / self.denom()(*args, **kwds)

    def subs(self, *args, **kwds):
        """
        EXAMPLES::

            sage: K = Frac(GF(11)['t'])
            sage: t = K.gen()
            sage: f = (t+1)/(t-1)
            sage: f.subs(t=2)
            3
            sage: f.subs(X=2)
            (t + 1)/(t + 10)
        """
        return self.numer().subs(*args, **kwds) / self.denom().subs(*args, **kwds)

    def valuation(self, v):
        """
        Returns the valuation of self at `v`.

        EXAMPLES::

            sage: R.<t> = GF(5)[]
            sage: f = (t+1)^2 * (t^2+t+1) / (t-1)^3
            sage: f.valuation(t+1)
            2
            sage: f.valuation(t-1)
            -3
            sage: f.valuation(t)
            0
        """
        return self.numer().valuation(v) - self.denom().valuation(v)

    def factor(self):
        """
        EXAMPLES::

            sage: K = Frac(GF(5)['t'])
            sage: t = K.gen()
            sage: f = 2 * (t+1) * (t^2+t+1)^2 / (t-1)
            sage: factor(f)
            (2) * (t + 4)^-1 * (t + 1) * (t^2 + t + 1)^2
        """
        return self.numer().factor() / self.denom().factor()

    def _repr_(self):
        """
        Returns a string representation of this element.

        EXAMPLES::

            sage: from sage.rings.fraction_field_FpT import *
            sage: R.<t> = FpT(GF(17)['t'])
            sage: -t # indirect doctest
            16*t
            sage: 1/t
            1/t
            sage: 1/(t+1)
            1/(t + 1)
            sage: 1-t/t
            0
            sage: (1-t)/t
            (16*t + 1)/t
        """
        if nmod_poly_degree(self._denom) == 0 and nmod_poly_get_coeff_ui(self._denom, 0) == 1:
            return repr(self.numer())
        else:
            numer_s = repr(self.numer())
            denom_s = repr(self.denom())
            if '-' in numer_s or '+' in numer_s:
                numer_s = "(%s)" % numer_s
            if '-' in denom_s or '+' in denom_s:
                denom_s = "(%s)" % denom_s
            return "%s/%s" % (numer_s, denom_s)

    def _latex_(self):
        r"""
        Returns a latex representation of this element.

        EXAMPLES::

            sage: K = GF(7)['t'].fraction_field(); t = K.gen(0)
            sage: latex(t^2 + 1) # indirect doctest
            t^{2} + 1
            sage: latex((t + 1)/(t-1))
            \frac{t + 1}{t + 6}
        """
        if nmod_poly_degree(self._denom) == 0 and nmod_poly_get_coeff_ui(self._denom, 0) == 1:
            return self.numer()._latex_()
        else:
            return "\\frac{%s}{%s}" % (self.numer()._latex_(), self.denom()._latex_())

    def __richcmp__(left, right, int op):
        """
        EXAMPLES::

            sage: K = Frac(GF(5)['t']); t = K.gen()
            sage: t == 1
            False
            sage: t + 1 < t^2
            True
        """
        return (<Element>left)._richcmp(right, op)

    cdef int _cmp_c_impl(self, Element other) except -2:
        """
        Compares this with another element.  The ordering is arbitrary,
        but it is an ordering, and it is consistent between runs.  It has
        nothing to do with the algebra structure.

        TESTS::

            sage: from sage.rings.fraction_field_FpT import *
            sage: R.<t> = FpT(GF(7)['t'])
            sage: t == t
            True
            sage: t == -t
            False
            sage: -t == 6*t
            True
            sage: 1/t == 1/t
            True
            sage: 1/t == 1/(t+1)
            False
            sage: 2*t/t == 2
            True
            sage: 2*t/2 == t
            True

            sage: a = (t^3 + 3*t)/(5*t-2); b = (t^2-2)/(t-1)
            sage: b < a
            True
            sage: a < b
            False
            sage: 1/a < b
            True
            sage: b < 1/a
            False
        """
        # They are normalized.
        cdef int j = sage_cmp_nmod_poly_t(self._numer, (<FpTElement>other)._numer)
        if j: return j
        return sage_cmp_nmod_poly_t(self._denom, (<FpTElement>other)._denom)

    def __hash__(self):
        """
        Returns a hash value for this element.

        TESTS::

            sage: from sage.rings.fraction_field_FpT import *
            sage: K.<t> = FpT(GF(7)['t'])
            sage: hash(K(0))
            0
            sage: hash(K(5))
            5
            sage: set([1, t, 1/t, t, t, 1/t, 1+1/t, t/t])
            set([1, 1/t, t, (t + 1)/t])
            sage: a = (t+1)/(t^2-1); hash(a) == hash((a.numer(),a.denom()))
            True
        """
        if self.denom() == 1:
            return hash(self.numer())
        return hash((self.numer(), self.denom()))

    def __neg__(self):
        """
        Negates this element.

        EXAMPLES::

            sage: K = GF(5)['t'].fraction_field(); t = K.gen(0)
            sage: a = (t^2 + 2)/(t-1)
            sage: -a # indirect doctest
            (4*t^2 + 3)/(t + 4)
        """
        cdef FpTElement x = self._copy_c()
        nmod_poly_neg(x._numer, x._numer)
        return x

    def __invert__(self):
        """
        Returns the multiplicative inverse of this element.

        EXAMPLES::

            sage: K = GF(5)['t'].fraction_field(); t = K.gen(0)
            sage: a = (t^2 + 2)/(t-1)
            sage: ~a # indirect doctest
            (t + 4)/(t^2 + 2)
        """
        if nmod_poly_degree(self._numer) == -1:
            raise ZeroDivisionError
        cdef FpTElement x = self._copy_c()
        nmod_poly_swap(x._numer, x._denom)
        return x

    cpdef ModuleElement _add_(self, ModuleElement _other):
        """
        Returns the sum of this fraction field element and another.

        EXAMPLES::

            sage: from sage.rings.fraction_field_FpT import *
            sage: R.<t> = FpT(GF(7)['t'])
            sage: t + t # indirect doctest
            2*t
            sage: (t + 3) + (t + 10)
            2*t + 6
            sage: sum([t] * 7)
            0
            sage: 1/t + t
            (t^2 + 1)/t
            sage: 1/t + 1/t^2
            (t + 1)/t^2
        """
        cdef FpTElement other = <FpTElement>_other
        cdef FpTElement x = self._new_c()
        nmod_poly_mul(x._numer, self._numer, other._denom)
        nmod_poly_mul(x._denom, self._denom, other._numer) # use x._denom as a temp
        nmod_poly_add(x._numer, x._numer, x._denom)
        nmod_poly_mul(x._denom, self._denom, other._denom)
        normalize(x._numer, x._denom, self.p)
        return x

    cpdef ModuleElement _sub_(self, ModuleElement _other):
        """
        Returns the difference of this fraction field element and another.

        EXAMPLES::

            sage: from sage.rings.fraction_field_FpT import *
            sage: R.<t> = FpT(GF(7)['t'])
            sage: t - t # indirect doctest
            0
            sage: (t + 3) - (t + 11)
            6
        """
        cdef FpTElement other = <FpTElement>_other
        cdef FpTElement x = self._new_c()
        nmod_poly_mul(x._numer, self._numer, other._denom)
        nmod_poly_mul(x._denom, self._denom, other._numer) # use x._denom as a temp
        nmod_poly_sub(x._numer, x._numer, x._denom)
        nmod_poly_mul(x._denom, self._denom, other._denom)
        normalize(x._numer, x._denom, self.p)
        return x

    cpdef RingElement _mul_(self, RingElement _other):
        """
        Returns the product of this fraction field element and another.

        EXAMPLES::

            sage: from sage.rings.fraction_field_FpT import *
            sage: R.<t> = FpT(GF(7)['t'])
            sage: t * t # indirect doctest
            t^2
            sage: (t + 3) * (t + 10)
            t^2 + 6*t + 2
        """
        cdef FpTElement other = <FpTElement>_other
        cdef FpTElement x = self._new_c()
        nmod_poly_mul(x._numer, self._numer, other._numer)
        nmod_poly_mul(x._denom, self._denom, other._denom)
        normalize(x._numer, x._denom, self.p)
        return x

    cpdef RingElement _div_(self, RingElement _other):
        """
        Returns the quotient of this fraction field element and another.

        EXAMPLES::

            sage: from sage.rings.fraction_field_FpT import *
            sage: R.<t> = FpT(GF(5)['t'])
            sage: t / t # indirect doctest
            1
            sage: (t + 3) / (t + 11)
            (t + 3)/(t + 1)
            sage: (t^2 + 2*t + 1) / (t + 1)
            t + 1
        """
        cdef FpTElement other = <FpTElement>_other
        if nmod_poly_degree(other._numer) == -1:
            raise ZeroDivisionError
        cdef FpTElement x = self._new_c()
        nmod_poly_mul(x._numer, self._numer, other._denom)
        nmod_poly_mul(x._denom, self._denom, other._numer)
        normalize(x._numer, x._denom, self.p)
        return x

    cpdef FpTElement next(self):
        """
        This function iterates through all polynomials, returning the "next" polynomial after this one.

        The strategy is as follows:

        - We always leave the denominator monic.

        - We progress through the elements with both numerator and denominator monic, and with the denominator less than the numerator.
          For each such, we output all the scalar multiples of it, then all of the scalar multiples of its inverse.

        - So if the leading coefficient of the numerator is less than p-1, we scale the numerator to increase it by 1.

        - Otherwise, we consider the multiple with numerator and denominator monic.

          - If the numerator is less than the denominator (lexicographically), we return the inverse of that element.

          - If the numerator is greater than the denominator, we invert, and then increase the numerator (remaining monic) until we either get something relatively prime to the new denominator, or we reach the new denominator.  In this case, we increase the denominator and set the numerator to 1.

        EXAMPLES::

            sage: from sage.rings.fraction_field_FpT import *
            sage: R.<t> = FpT(GF(3)['t'])
            sage: a = R(0)
            sage: for _ in range(30):
            ...       a = a.next()
            ...       print a
            ...
            1
            2
            1/t
            2/t
            t
            2*t
            1/(t + 1)
            2/(t + 1)
            t + 1
            2*t + 2
            t/(t + 1)
            2*t/(t + 1)
            (t + 1)/t
            (2*t + 2)/t
            1/(t + 2)
            2/(t + 2)
            t + 2
            2*t + 1
            t/(t + 2)
            2*t/(t + 2)
            (t + 2)/t
            (2*t + 1)/t
            (t + 1)/(t + 2)
            (2*t + 2)/(t + 2)
            (t + 2)/(t + 1)
            (2*t + 1)/(t + 1)
            1/t^2
            2/t^2
            t^2
            2*t^2
        """
        cdef FpTElement next = self._copy_c()
        cdef long a, lead
        cdef nmod_poly_t g
        if nmod_poly_degree(self._numer) == -1:
            # self should be normalized, so denom == 1
            nmod_poly_set_coeff_ui(next._numer, 0, 1)
            return next
        lead = nmod_poly_leading(next._numer)
        if lead < self.p - 1:
            a = mod_inverse_int(lead, self.p)
            # no overflow since self.p < 2^16
            a = a * (lead + 1) % self.p
            nmod_poly_scalar_mul_nmod(next._numer, next._numer, a)
        else:
            a = mod_inverse_int(lead, self.p)
            nmod_poly_scalar_mul_nmod(next._numer, next._numer, a)
            # now both next._numer and next._denom are monic.  We figure out which is lexicographically bigger:
            a = nmod_poly_cmp(next._numer, next._denom)
            if a == 0:
                # next._numer and next._denom are relatively prime, so they're both 1.
                nmod_poly_inc(next._denom, True)
                return next
            nmod_poly_set(next._denom, next._numer)
            nmod_poly_set(next._numer, self._denom)
            if a < 0:
                # since next._numer is smaller, we flip and return the inverse.
                return next
            elif a > 0:
                # since next._numer is bigger, we're in the flipped phase.  We flip back, and increment the numerator (until we reach the denominator).
                nmod_poly_init(g, self.p)
                try:
                    while True:
                        nmod_poly_inc(next._numer, True)
                        if nmod_poly_equal(next._numer, next._denom):
                            # Since we've reached the denominator, we reset the numerator to 1 and increment the denominator.
                            nmod_poly_inc(next._denom, True)
                            nmod_poly_zero(next._numer)
                            nmod_poly_set_coeff_ui(next._numer, 0, 1)
                            break
                        else:
                            # otherwise, we keep incrementing until we have a relatively prime numerator.
                            nmod_poly_gcd(g, next._numer, next._denom)
                            if nmod_poly_is_one(g):
                                break
                finally:
                    nmod_poly_clear(g)
        return next

    cpdef _sqrt_or_None(self):
        """
        Returns the squre root of self, or None. Differs from sqrt() by not raising an exception.

        TESTS::

            sage: from sage.rings.fraction_field_FpT import *
            sage: R.<t> = FpT(GF(17)['t'])
            sage: sqrt(t^2) # indirect doctest
            t
            sage: sqrt(1/t^2)
            1/t
            sage: sqrt((1+t)^2)
            t + 1
            sage: sqrt((1+t)^2 / t^2)
            (t + 1)/t

            sage: sqrt(4 * (1+t)^2 / t^2)
            (2*t + 2)/t

            sage: sqrt(R(0))
            0
            sage: sqrt(R(-1))
            4

            sage: sqrt(t^4)
            t^2
            sage: sqrt(4*t^4/(1+t)^8)
            2*t^2/(t^4 + 4*t^3 + 6*t^2 + 4*t + 1)

            sage: R.<t> = FpT(GF(5)['t'])
            sage: [a for a in R.iter(2) if (a^2).sqrt() not in (a,-a)]
            []
            sage: [a for a in R.iter(2) if a.is_square() and a.sqrt()^2 != a]
            []

        """
        if nmod_poly_is_zero(self._numer):
            return self

        if not nmod_poly_sqrt_check(self._numer) or not nmod_poly_sqrt_check(self._denom):
            return None

        cdef nmod_poly_t numer
        cdef nmod_poly_t denom
        cdef long a
        cdef FpTElement res

        nmod_poly_init(denom, self.p)
        nmod_poly_init(numer, self.p)

        if nmod_poly_sqrt(numer, self._numer) and nmod_poly_sqrt(denom, self._denom):
            # Make denominator monic
            a = nmod_poly_leading(denom)
            if a != 1:
                a = mod_inverse_int(a, self.p)
                nmod_poly_scalar_mul_nmod(numer, numer, a)
                nmod_poly_scalar_mul_nmod(denom, denom, a)
            # Choose numerator with smaller leading coefficient
            a = nmod_poly_leading(numer)
            if a > self.p - a:
                nmod_poly_neg(numer, numer)
            res = self._new_c()
            nmod_poly_swap(numer, res._numer)
            nmod_poly_swap(denom, res._denom)
            return res
        else:
            nmod_poly_clear(numer)
            nmod_poly_clear(denom)
            return None

    cpdef bint is_square(self):
        """
        Returns True if this element is the square of another element of the fraction field.

        EXAMPLES::

            sage: K = GF(13)['t'].fraction_field(); t = K.gen()
            sage: t.is_square()
            False
            sage: (1/t^2).is_square()
            True
            sage: K(0).is_square()
            True
        """
        return self._sqrt_or_None() is not None

    def sqrt(self, extend=True, all=False):
        """
        Returns the square root of this element.

        INPUT:

        -  ``extend`` - bool (default: True); if True, return a
           square root in an extension ring, if necessary. Otherwise, raise a
           ValueError if the square is not in the base ring.

        -  ``all`` - bool (default: False); if True, return all
           square roots of self, instead of just one.

        EXAMPLES::

            sage: from sage.rings.fraction_field_FpT import *
            sage: K = GF(7)['t'].fraction_field(); t = K.gen(0)
            sage: p = (t + 2)^2/(3*t^3 + 1)^4
            sage: p.sqrt()
            (3*t + 6)/(t^6 + 3*t^3 + 4)
            sage: p.sqrt()^2 == p
            True

        """
        s = self._sqrt_or_None()
        if s is None:
            if extend:
                raise NotImplementedError, "function fields not yet implemented"
            else:
                raise ValueError, "not a perfect square"
        else:
            if all:
                if not s:
                    return [s]
                else:
                    return [s, -s]
            else:
                return s

    def __pow__(FpTElement self, Py_ssize_t e, dummy):
        """
        Returns the ``e``th power of this element.

        EXAMPLES::

            sage: from sage.rings.fraction_field_FpT import *
            sage: R.<t> = FpT(GF(7)['t'])
            sage: t^5
            t^5
            sage: t^-5
            1/t^5

            sage: a = (t+1)/(t-1); a
            (t + 1)/(t + 6)
            sage: a^5
            (t^5 + 5*t^4 + 3*t^3 + 3*t^2 + 5*t + 1)/(t^5 + 2*t^4 + 3*t^3 + 4*t^2 + 5*t + 6)
            sage: a^7
            (t^7 + 1)/(t^7 + 6)
            sage: a^14
            (t^14 + 2*t^7 + 1)/(t^14 + 5*t^7 + 1)

            sage: (a^2)^2 == a^4
            True
            sage: a^3 * a^2 == a^5
            True
            sage: a^47 * a^92 == a^(47+92)
            True
        """
        cdef long a
        assert dummy is None
        cdef FpTElement x = self._new_c()
        if e >= 0:
            nmod_poly_pow(x._numer, self._numer, e)
            nmod_poly_pow(x._denom, self._denom, e)
        else:
            nmod_poly_pow(x._denom, self._numer, -e)
            nmod_poly_pow(x._numer, self._denom, -e)
            if nmod_poly_leading(x._denom) != 1:
                a = mod_inverse_int(nmod_poly_leading(x._denom), self.p)
                nmod_poly_scalar_mul_nmod(x._numer, x._numer, a)
                nmod_poly_scalar_mul_nmod(x._denom, x._denom, a)
        return x


cdef class FpT_iter:
    """
    Returns a class that iterates over all elements of an FpT.

    EXAMPLES::

        sage: K = GF(3)['t'].fraction_field()
        sage: I = K.iter(1)
        sage: list(I)
        [0,
         1,
         2,
         t,
         t + 1,
         t + 2,
         2*t,
         2*t + 1,
         2*t + 2,
         1/t,
         2/t,
         (t + 1)/t,
         (t + 2)/t,
         (2*t + 1)/t,
         (2*t + 2)/t,
         1/(t + 1),
         2/(t + 1),
         t/(t + 1),
         (t + 2)/(t + 1),
         2*t/(t + 1),
         (2*t + 1)/(t + 1),
         1/(t + 2),
         2/(t + 2),
         t/(t + 2),
         (t + 1)/(t + 2),
         2*t/(t + 2),
         (2*t + 2)/(t + 2)]
    """
    def __init__(self, parent, degree=None, FpTElement start=None):
        """
        INPUTS:

        - parent -- The FpT that we're iterating over.

        - degree -- The maximum degree of the numerator and denominator of the elements over which we iterate.

        - start -- (default 0) The element on which to start.

        EXAMPLES::

            sage: K = GF(11)['t'].fraction_field()
            sage: I = K.iter(2) # indirect doctest
            sage: for a in I:
            ...       if a.denom()[0] == 3 and a.numer()[1] == 2:
            ...           print a; break
            2*t/(t + 3)
        """
        #if degree is None:
        #    raise NotImplementedError
        self.parent = parent
        self.cur = start
        self.degree = -2 if degree is None else degree

    def __cinit__(self, parent, *args, **kwds):
        """
        Memory allocation for the temp variable storing the gcd of the numerator and denominator.

        TESTS::

            sage: from sage.rings.fraction_field_FpT import FpT_iter
            sage: K = GF(7)['t'].fraction_field()
            sage: I = FpT_iter(K, 3) # indirect doctest
            sage: I
            <sage.rings.fraction_field_FpT.FpT_iter object at ...>
        """
        nmod_poly_init(self.g, parent.characteristic())

    def __dealloc__(self):
        """
        Deallocating of self.g.

        TESTS::

            sage: from sage.rings.fraction_field_FpT import FpT_iter
            sage: K = GF(7)['t'].fraction_field()
            sage: I = FpT_iter(K, 3)
            sage: del I # indirect doctest
        """
        nmod_poly_clear(self.g)

    def __iter__(self):
        """
        Returns this iterator.

        TESTS::

            sage: from sage.rings.fraction_field_FpT import FpT_iter
            sage: K = GF(3)['t'].fraction_field()
            sage: I = FpT_iter(K, 3)
            sage: for a in I: # indirect doctest
            ...       if a.numer()[1] == 1 and a.denom()[1] == 2 and a.is_square():
            ...            print a; break
            (t^2 + t + 1)/(t^2 + 2*t + 1)
        """
        return self

    def __next__(self):
        """
        Returns the next element to iterate over.

        This is achieved by iterating over monic denominators, and for each denominator,
        iterating over all numerators relatively prime to the given denominator.

        EXAMPLES::

            sage: from sage.rings.fraction_field_FpT import *
            sage: K.<t> = FpT(GF(3)['t'])
            sage: list(K.iter(1)) # indirect doctest
            [0,
             1,
             2,
             t,
             t + 1,
             t + 2,
             2*t,
             2*t + 1,
             2*t + 2,
             1/t,
             2/t,
             (t + 1)/t,
             (t + 2)/t,
             (2*t + 1)/t,
             (2*t + 2)/t,
             1/(t + 1),
             2/(t + 1),
             t/(t + 1),
             (t + 2)/(t + 1),
             2*t/(t + 1),
             (2*t + 1)/(t + 1),
             1/(t + 2),
             2/(t + 2),
             t/(t + 2),
             (t + 1)/(t + 2),
             2*t/(t + 2),
             (2*t + 2)/(t + 2)]

            sage: len(list(K.iter(3)))
            2187

            sage: K.<t> = FpT(GF(5)['t'])
            sage: L = list(K.iter(3)); len(L)
            78125
            sage: L[:10]
            [0, 1, 2, 3, 4, t, t + 1, t + 2, t + 3, t + 4]
            sage: L[2000]
            (3*t^3 + 3*t^2 + 3*t + 4)/(t + 2)
            sage: L[-1]
            (4*t^3 + 4*t^2 + 4*t + 4)/(t^3 + 4*t^2 + 4*t + 4)
        """
        cdef FpTElement next
        if self.cur is None:
            self.cur = self.parent(0)
        elif self.degree == -2:
            self.cur = self.cur.next()
        else:
            next = self.cur._copy_c()
            sig_on()
            while True:
                nmod_poly_inc(next._numer, False)
                if nmod_poly_degree(next._numer) > self.degree:
                    nmod_poly_inc(next._denom, True)
                    if nmod_poly_degree(next._denom) > self.degree:
                        sig_off()
                        raise StopIteration
                    nmod_poly_zero(next._numer)
                    nmod_poly_set_coeff_ui(next._numer, 0, 1)
                nmod_poly_gcd(self.g, next._numer, next._denom)
                if nmod_poly_is_one(self.g):
                    break
            sig_off()
            self.cur = next
#            self.cur = self.cur.next()
#            if nmod_poly_degree(self.cur._numer) > self.degree:
#                raise StopIteration
        return self.cur

cdef class Polyring_FpT_coerce(RingHomomorphism_coercion):
    """
    This class represents the coercion map from GF(p)[t] to GF(p)(t)

    Note that by :trac:`14711` coerce maps should be copied before extracting
    them from the coercion system.

    EXAMPLES::

        sage: R.<t> = GF(5)[]
        sage: K = R.fraction_field()
        sage: f = copy(K.coerce_map_from(R)); f
        Ring Coercion morphism:
          From: Univariate Polynomial Ring in t over Finite Field of size 5
          To:   Fraction Field of Univariate Polynomial Ring in t over Finite Field of size 5
        sage: type(f)
        <type 'sage.rings.fraction_field_FpT.Polyring_FpT_coerce'>
    """
    cdef long p

    def __init__(self, R):
        """
        INPUTS:

        - R -- An FpT

        EXAMPLES::

            sage: R.<t> = GF(next_prime(2000))[]
            sage: K = R.fraction_field() # indirect doctest
        """
        RingHomomorphism_coercion.__init__(self, R.ring_of_integers().Hom(R), check=False)
        self.p = R.base_ring().characteristic()

    cdef dict _extra_slots(self, dict _slots):
        """
        Helper for copying and pickling.

        EXAMPLES::

            sage: R.<t> = GF(5)[]
            sage: K = R.fraction_field()
            sage: f = copy(K.coerce_map_from(R)) # indirect doctest
            sage: f(t^2 + 1)
            t^2 + 1
        """
        _slots['p'] = self.p
        return RingHomomorphism_coercion._extra_slots(self, _slots)

    cdef _update_slots(self, dict _slots):
        """
        Helper for copying and pickling.

        EXAMPLES::

            sage: R.<t> = GF(5)[]
            sage: K = R.fraction_field()
            sage: f = copy(K.coerce_map_from(R)) # indirect doctest
            sage: f(t^2 + 1)
            t^2 + 1
        """
        self.p = _slots['p']
        RingHomomorphism_coercion._update_slots(self, _slots)

    cpdef Element _call_(self, _x):
        """
        Applies the coercion.

        EXAMPLES::

            sage: R.<t> = GF(5)[]
            sage: K = R.fraction_field()
            sage: f = K.coerce_map_from(R)
            sage: f(t^2 + 1) # indirect doctest
            t^2 + 1
        """
        cdef Polynomial_zmod_flint x = <Polynomial_zmod_flint?> _x
        cdef FpTElement ans = <FpTElement>PY_NEW(FpTElement)
        ans._parent = self.codomain()
        ans.p = self.p
        nmod_poly_init(ans._numer, ans.p)
        nmod_poly_init(ans._denom, ans.p)
        nmod_poly_set(ans._numer, &x.x)
        nmod_poly_set_coeff_ui(ans._denom, 0, 1)
        ans.initalized = True
        return ans

    cpdef Element _call_with_args(self, _x, args=(), kwds={}):
        """
        This function allows the map to take multiple arguments, usually used to specify both numerator and denominator.

        If ``reduce`` is specified as False, then the result won't be normalized.

        EXAMPLES::

            sage: R.<t> = GF(5)[]
            sage: K = R.fraction_field()
            sage: f = K.coerce_map_from(R)
            sage: f(2*t + 2, t + 3) # indirect doctest
            (2*t + 2)/(t + 3)
            sage: f(2*t + 2, 2)
            t + 1
            sage: f(2*t + 2, 2, reduce=False)
            (2*t + 2)/2

        TEST:

        Check that :trac:`12217` is fixed::

            sage: R.<t> = GF(5)[]
            sage: K = R.fraction_field()
            sage: f = K.coerce_map_from(R)
            sage: f(t, 0)
            Traceback (most recent call last):
            ...
            ZeroDivisionError: fraction has denominator 0

        """
        cdef Polynomial_zmod_flint x = <Polynomial_zmod_flint?> _x
        cdef FpTElement ans = <FpTElement>PY_NEW(FpTElement)
        ans._parent = self.codomain()
        ans.p = self.p
        nmod_poly_init(ans._numer, ans.p)
        nmod_poly_init(ans._denom, ans.p)
        cdef long r
        nmod_poly_set(ans._numer, &x.x)
        if len(args) == 0:
            nmod_poly_set_coeff_ui(ans._denom, 0, 1)
        elif len(args) == 1:
            y = args[0]
            if PY_TYPE_CHECK(y, Integer):
                r = mpz_fdiv_ui((<Integer>y).value, self.p)
                if r == 0:
                    raise ZeroDivisionError('fraction has denominator 0')
                nmod_poly_set_coeff_ui(ans._denom, 0, r)
            else:
                # could use the coerce keyword being set to False to not check this...
                if not (PY_TYPE_CHECK(y, Element) and y.parent() is self.domain()):
                    # We could special case integers and GF(p) elements here.
<<<<<<< HEAD
                    y = self.domain()(y)
=======
                    y = self._domain(y)
                if not y:
                    raise ZeroDivisionError('fraction has denominator 0')
>>>>>>> 13c6ffc6
                nmod_poly_set(ans._denom, &((<Polynomial_zmod_flint?>y).x))
        else:
            raise ValueError, "FpT only supports two positional arguments"
        if not (kwds.has_key('reduce') and not kwds['reduce']):
            normalize(ans._numer, ans._denom, ans.p)
        ans.initalized = True
        return ans

    def section(self):
        """
        Returns the section of this inclusion: the partially defined map from ``GF(p)(t)``
        back to ``GF(p)[t]``, defined on elements with unit denominator.

        EXAMPLES::

            sage: R.<t> = GF(5)[]
            sage: K = R.fraction_field()
            sage: f = K.coerce_map_from(R)
            sage: g = f.section(); g
            Section map:
              From: Fraction Field of Univariate Polynomial Ring in t over Finite Field of size 5
              To:   Univariate Polynomial Ring in t over Finite Field of size 5
            sage: t = K.gen()
            sage: g(t)
            t
            sage: g(1/t)
            Traceback (most recent call last):
            ...
            ValueError: not integral
        """
        return FpT_Polyring_section(self)

cdef class FpT_Polyring_section(Section):
    """
    This class represents the section from GF(p)(t) back to GF(p)[t]

    Note that coerce and conversion maps should be copied before using
    them outside of the coercion system, by :trac:`14711`.

    EXAMPLES::

        sage: R.<t> = GF(5)[]
        sage: K = R.fraction_field()
        sage: f = copy(R.convert_map_from(K)); f
        Section map:
          From: Fraction Field of Univariate Polynomial Ring in t over Finite Field of size 5
          To:   Univariate Polynomial Ring in t over Finite Field of size 5
        sage: type(f)
        <type 'sage.rings.fraction_field_FpT.FpT_Polyring_section'>
    """
    cdef long p

    def __init__(self, Polyring_FpT_coerce f):
        """
        INPUTS:

        - f -- A Polyring_FpT_coerce homomorphism

        EXAMPLES::

            sage: R.<t> = GF(next_prime(2000))[]
            sage: K = R.fraction_field()
            sage: R(K.gen(0)) # indirect doctest
            t
        """
        self.p = f.p
        Section.__init__(self, f)

    cdef dict _extra_slots(self, dict _slots):
        """
        Helper for copying and pickling.

        EXAMPLES::

            sage: R.<t> = GF(7)[]
            sage: K = R.fraction_field()
            sage: f = K.coerce_map_from(R)
            sage: g = copy(f.section())   # indirect doctest
            sage: t = K.gen()
            sage: g(t^2)
            t^2
            sage: g(1/t)
            Traceback (most recent call last):
            ...
            ValueError: not integral
        """
        _slots['p'] = self.p
        return Section._extra_slots(self, _slots)

    cdef _update_slots(self, dict _slots):
        """
        Helper for copying and pickling.

        EXAMPLES::

            sage: R.<t> = GF(7)[]
            sage: K = R.fraction_field()
            sage: f = K.coerce_map_from(R)
            sage: g = copy(f.section())   # indirect doctest
            sage: t = K.gen()
            sage: g(t^2)
            t^2
            sage: g(1/t)
            Traceback (most recent call last):
            ...
            ValueError: not integral

        """
        self.p = _slots['p']
        Section._update_slots(self, _slots)

    cpdef Element _call_(self, _x):
        """
        Applies the section.

        EXAMPLES::

            sage: R.<t> = GF(7)[]
            sage: K = R.fraction_field()
            sage: f = K.coerce_map_from(R)
            sage: g = f.section(); g
            Section map:
              From: Fraction Field of Univariate Polynomial Ring in t over Finite Field of size 7
              To:   Univariate Polynomial Ring in t over Finite Field of size 7
            sage: t = K.gen()
            sage: g(t^2) # indirect doctest
            t^2
            sage: g(1/t)
            Traceback (most recent call last):
            ...
            ValueError: not integral
        """
        cdef FpTElement x = <FpTElement?>_x
        cdef Polynomial_zmod_flint ans
        if nmod_poly_degree(x._denom) != 0:
            normalize(x._numer, x._denom, self.p)
            if nmod_poly_degree(x._denom) != 0:
                raise ValueError, "not integral"
        ans = PY_NEW(Polynomial_zmod_flint)
        if nmod_poly_get_coeff_ui(x._denom, 0) != 1:
            normalize(x._numer, x._denom, self.p)
        nmod_poly_init(&ans.x, self.p)
        nmod_poly_set(&ans.x, x._numer)
        ans._parent = self.codomain()
        ans._cparent = get_cparent(ans._parent)
        return ans

cdef class Fp_FpT_coerce(RingHomomorphism_coercion):
    """
    This class represents the coercion map from GF(p) to GF(p)(t)

    EXAMPLES::

        sage: R.<t> = GF(5)[]
        sage: K = R.fraction_field()
        sage: f = K.coerce_map_from(GF(5)); f
        Ring Coercion morphism:
          From: Finite Field of size 5
          To:   Fraction Field of Univariate Polynomial Ring in t over Finite Field of size 5
        sage: type(f)
        <type 'sage.rings.fraction_field_FpT.Fp_FpT_coerce'>
    """
    cdef long p

    def __init__(self, R):
        """
        INPUTS:

        - R -- An FpT

        EXAMPLES::

            sage: R.<t> = GF(next_prime(3000))[]
            sage: K = R.fraction_field() # indirect doctest
        """
        RingHomomorphism_coercion.__init__(self, R.base_ring().Hom(R), check=False)
        self.p = R.base_ring().characteristic()

    cdef dict _extra_slots(self, dict _slots):
        """
        Helper for copying and pickling.

        EXAMPLES::

            sage: R.<t> = GF(5)[]
            sage: K = R.fraction_field()
            sage: f = K.coerce_map_from(GF(5))
            sage: g = copy(f)
            sage: g == f
            True
            sage: g(GF(5)(2)) == f(GF(5)(2))
            True

        """
        _slots['p'] = self.p
        return RingHomomorphism_coercion._extra_slots(self, _slots)

    cdef _update_slots(self, dict _slots):
        """
        Helper for copying and pickling.

        EXAMPLES::

            sage: R.<t> = GF(5)[]
            sage: K = R.fraction_field()
            sage: f = K.coerce_map_from(GF(5))
            sage: g = copy(f)
            sage: g == f
            True
            sage: g(GF(5)(2)) == f(GF(5)(2))
            True

        """
        self.p = _slots['p']
        RingHomomorphism_coercion._update_slots(self, _slots)

    cpdef Element _call_(self, _x):
        """
        Applies the coercion.

        EXAMPLES::

            sage: R.<t> = GF(5)[]
            sage: K = R.fraction_field()
            sage: f = K.coerce_map_from(GF(5))
            sage: f(GF(5)(3)) # indirect doctest
            3
        """
        cdef IntegerMod_int x = <IntegerMod_int?> _x
        cdef FpTElement ans = <FpTElement>PY_NEW(FpTElement)
        ans._parent = self.codomain()
        ans.p = self.p
        nmod_poly_init(ans._numer, ans.p)
        nmod_poly_init(ans._denom, ans.p)
        nmod_poly_set_coeff_ui(ans._numer, 0, x.ivalue)
        nmod_poly_set_coeff_ui(ans._denom, 0, 1)
        ans.initalized = True
        return ans

    cpdef Element _call_with_args(self, _x, args=(), kwds={}):
        """
        This function allows the map to take multiple arguments, usually used to specify both numerator and denominator.

        If ``reduce`` is specified as False, then the result won't be normalized.

        EXAMPLES::

            sage: R.<t> = GF(5)[]
            sage: K = R.fraction_field()
            sage: f = K.coerce_map_from(GF(5))
            sage: f(1, t + 3) # indirect doctest
            1/(t + 3)
            sage: f(2, 2*t)
            1/t
            sage: f(2, 2*t, reduce=False)
            2/2*t
        """
        cdef IntegerMod_int x = <IntegerMod_int?> _x
        cdef FpTElement ans = <FpTElement>PY_NEW(FpTElement)
        ans._parent = self.codomain()
        ans.p = self.p
        nmod_poly_init(ans._numer, ans.p)
        nmod_poly_init(ans._denom, ans.p)
        cdef long r
        nmod_poly_set_coeff_ui(ans._numer, 0, x.ivalue)
        if len(args) == 0:
            nmod_poly_set_coeff_ui(ans._denom, 0, 1)
        if len(args) == 1:
            y = args[0]
            if PY_TYPE_CHECK(y, Integer):
                r = mpz_fdiv_ui((<Integer>y).value, self.p)
                if r == 0:
                    raise ZeroDivisionError
                nmod_poly_set_coeff_ui(ans._denom, 0, r)
            else:
                R = ans._parent.ring_of_integers()
                # could use the coerce keyword being set to False to not check this...
                if not (PY_TYPE_CHECK(y, Element) and y.parent() is R):
                    # We could special case integers and GF(p) elements here.
                    y = R(y)
                nmod_poly_set(ans._denom, &((<Polynomial_zmod_flint?>y).x))
        else:
            raise ValueError, "FpT only supports two positional arguments"
        if not (kwds.has_key('reduce') and not kwds['reduce']):
            normalize(ans._numer, ans._denom, ans.p)
        ans.initalized = True
        return ans

    def section(self):
        """
        Returns the section of this inclusion: the partially defined map from ``GF(p)(t)``
        back to ``GF(p)``, defined on constant elements.

        EXAMPLES::

            sage: R.<t> = GF(5)[]
            sage: K = R.fraction_field()
            sage: f = K.coerce_map_from(GF(5))
            sage: g = f.section(); g
            Section map:
              From: Fraction Field of Univariate Polynomial Ring in t over Finite Field of size 5
              To:   Finite Field of size 5
            sage: t = K.gen()
            sage: g(f(1,3,reduce=False))
            2
            sage: g(t)
            Traceback (most recent call last):
            ...
            ValueError: not constant
            sage: g(1/t)
            Traceback (most recent call last):
            ...
            ValueError: not integral
        """
        return FpT_Fp_section(self)

cdef class FpT_Fp_section(Section):
    """
    This class represents the section from GF(p)(t) back to GF(p)[t]

    Note that convert maps should be copied before using them outside
    of the coercion system, by :trac:`14711`.

    EXAMPLES::

        sage: R.<t> = GF(5)[]
        sage: K = R.fraction_field()
        sage: f = copy(GF(5).convert_map_from(K)); f
        Section map:
          From: Fraction Field of Univariate Polynomial Ring in t over Finite Field of size 5
          To:   Finite Field of size 5
        sage: type(f)
        <type 'sage.rings.fraction_field_FpT.FpT_Fp_section'>
    """
    cdef long p

    def __init__(self, Fp_FpT_coerce f):
        """
        INPUTS:

        - f -- An Fp_FpT_coerce homomorphism

        EXAMPLES::

            sage: R.<t> = GF(next_prime(2000))[]
            sage: K = R.fraction_field()
            sage: GF(next_prime(2000))(K(127)) # indirect doctest
            127
        """
        self.p = f.p
        Section.__init__(self, f)

    cdef dict _extra_slots(self, dict _slots):
        """
        Helper for copying and pickling.

        EXAMPLES::

            sage: R.<t> = GF(7)[]
            sage: K = R.fraction_field()
            sage: f = K.coerce_map_from(GF(7))
            sage: g = copy(f.section())   # indirect doctest
            sage: t = K.gen()
            sage: g(t^2)
            Traceback (most recent call last):
            ...
            ValueError: not constant
            sage: g(1/t)
            Traceback (most recent call last):
            ...
            ValueError: not integral
            sage: g(K(4))
            4
            sage: g(K(0))
            0

        """
        _slots['p'] = self.p
        return Section._extra_slots(self, _slots)

    cdef _update_slots(self, dict _slots):
        """
        Helper for copying and pickling.

        EXAMPLES::

            sage: R.<t> = GF(7)[]
            sage: K = R.fraction_field()
            sage: f = K.coerce_map_from(GF(7))
            sage: g = copy(f.section())   # indirect doctest
            sage: t = K.gen()
            sage: g(t^2)
            Traceback (most recent call last):
            ...
            ValueError: not constant
            sage: g(1/t)
            Traceback (most recent call last):
            ...
            ValueError: not integral
            sage: g(K(4))
            4
            sage: g(K(0))
            0

        """
        self.p = _slots['p']
        Section._update_slots(self, _slots)

    cpdef Element _call_(self, _x):
        """
        Applies the section.

        EXAMPLES::

            sage: R.<t> = GF(7)[]
            sage: K = R.fraction_field()
            sage: f = K.coerce_map_from(GF(7))
            sage: g = f.section(); g
            Section map:
              From: Fraction Field of Univariate Polynomial Ring in t over Finite Field of size 7
              To:   Finite Field of size 7
            sage: t = K.gen()
            sage: g(t^2) # indirect doctest
            Traceback (most recent call last):
            ...
            ValueError: not constant
            sage: g(1/t)
            Traceback (most recent call last):
            ...
            ValueError: not integral
            sage: g(K(4))
            4
            sage: g(K(0))
            0
        """
        cdef FpTElement x = <FpTElement?>_x
        cdef IntegerMod_int ans
        if nmod_poly_degree(x._denom) != 0 or nmod_poly_degree(x._numer) > 0:
            normalize(x._numer, x._denom, self.p)
            if nmod_poly_degree(x._denom) != 0:
                raise ValueError, "not integral"
            if nmod_poly_degree(x._numer) > 0:
                raise ValueError, "not constant"
        ans = PY_NEW(IntegerMod_int)
        ans._parent = self.codomain()
        ans.__modulus = ans._parent._pyx_order
        if nmod_poly_get_coeff_ui(x._denom, 0) != 1:
            normalize(x._numer, x._denom, self.p)
        ans.ivalue = nmod_poly_get_coeff_ui(x._numer, 0)
        return ans

cdef class ZZ_FpT_coerce(RingHomomorphism_coercion):
    """
    This class represents the coercion map from ZZ to GF(p)(t)

    EXAMPLES::

        sage: R.<t> = GF(17)[]
        sage: K = R.fraction_field()
        sage: f = K.coerce_map_from(ZZ); f
        Ring Coercion morphism:
          From: Integer Ring
          To:   Fraction Field of Univariate Polynomial Ring in t over Finite Field of size 17
        sage: type(f)
        <type 'sage.rings.fraction_field_FpT.ZZ_FpT_coerce'>
    """
    cdef long p

    def __init__(self, R):
        """
        INPUTS:

        - R -- An FpT

        EXAMPLES::

            sage: R.<t> = GF(next_prime(3000))[]
            sage: K = R.fraction_field() # indirect doctest
        """
        RingHomomorphism_coercion.__init__(self, ZZ.Hom(R), check=False)
        self.p = R.base_ring().characteristic()

    cdef dict _extra_slots(self, dict _slots):
        """
        Helper for copying and pickling.

        EXAMPLES::

            sage: R.<t> = GF(5)[]
            sage: K = R.fraction_field()
            sage: f = K.coerce_map_from(ZZ)
            sage: g = copy(f)   # indirect doctest
            sage: g == f
            True
            sage: g(5) == f(5)
            True
            sage: g(0) == f(0)
            True

        """
        _slots['p'] = self.p
        return RingHomomorphism_coercion._extra_slots(self, _slots)

    cdef _update_slots(self, dict _slots):
        """
        Helper for copying and pickling.

        EXAMPLES::

            sage: R.<t> = GF(5)[]
            sage: K = R.fraction_field()
            sage: f = K.coerce_map_from(ZZ)
            sage: g = copy(f)   # indirect doctest
            sage: g == f
            True
            sage: g(5) == f(5)
            True
            sage: g(0) == f(0)
            True

        """
        self.p = _slots['p']
        RingHomomorphism_coercion._update_slots(self, _slots)

    cpdef Element _call_(self, _x):
        """
        Applies the coercion.

        EXAMPLES::

            sage: R.<t> = GF(5)[]
            sage: K = R.fraction_field()
            sage: f = K.coerce_map_from(ZZ)
            sage: f(3) # indirect doctest
            3
        """
        cdef Integer x = <Integer?> _x
        cdef FpTElement ans = <FpTElement>PY_NEW(FpTElement)
        ans._parent = self.codomain()
        ans.p = self.p
        nmod_poly_init(ans._numer, ans.p)
        nmod_poly_init(ans._denom, ans.p)
        nmod_poly_set_coeff_ui(ans._numer, 0, mpz_fdiv_ui(x.value, self.p))
        nmod_poly_set_coeff_ui(ans._denom, 0, 1)
        ans.initalized = True
        return ans

    cpdef Element _call_with_args(self, _x, args=(), kwds={}):
        """
        This function allows the map to take multiple arguments, usually used to specify both numerator and denominator.

        If ``reduce`` is specified as False, then the result won't be normalized.

        EXAMPLES::

            sage: R.<t> = GF(5)[]
            sage: K = R.fraction_field()
            sage: f = K.coerce_map_from(ZZ)
            sage: f(1, t + 3) # indirect doctest
            1/(t + 3)
            sage: f(1,2)
            3
            sage: f(2, 2*t)
            1/t
            sage: f(2, 2*t, reduce=False)
            2/2*t
        """
        cdef Integer x = <Integer?> _x
        cdef FpTElement ans = <FpTElement>PY_NEW(FpTElement)
        ans._parent = self.codomain()
        ans.p = self.p
        nmod_poly_init(ans._numer, ans.p)
        nmod_poly_init(ans._denom, ans.p)
        cdef long r
        nmod_poly_set_coeff_ui(ans._numer, 0, mpz_fdiv_ui(x.value, self.p))
        if len(args) == 0:
            nmod_poly_set_coeff_ui(ans._denom, 0, 1)
        if len(args) == 1:
            y = args[0]
            if PY_TYPE_CHECK(y, Integer):
                r = mpz_fdiv_ui((<Integer>y).value, self.p)
                if r == 0:
                    raise ZeroDivisionError
                nmod_poly_set_coeff_ui(ans._denom, 0, r)
            else:
                R = ans._parent.ring_of_integers()
                # could use the coerce keyword being set to False to not check this...
                if not (PY_TYPE_CHECK(y, Element) and y.parent() is R):
                    # We could special case integers and GF(p) elements here.
                    y = R(y)
                nmod_poly_set(ans._denom, &((<Polynomial_zmod_flint?>y).x))
        else:
            raise ValueError, "FpT only supports two positional arguments"
        if not (kwds.has_key('reduce') and not kwds['reduce']):
            normalize(ans._numer, ans._denom, ans.p)
        ans.initalized = True
        return ans

    def section(self):
        """
        Returns the section of this inclusion: the partially defined map from ``GF(p)(t)``
        back to ``ZZ``, defined on constant elements.

        EXAMPLES::

            sage: R.<t> = GF(5)[]
            sage: K = R.fraction_field()
            sage: f = K.coerce_map_from(ZZ)
            sage: g = f.section(); g
            Composite map:
              From: Fraction Field of Univariate Polynomial Ring in t over Finite Field of size 5
              To:   Integer Ring
              Defn:   Section map:
                      From: Fraction Field of Univariate Polynomial Ring in t over Finite Field of size 5
                      To:   Finite Field of size 5
                    then
                      Lifting map:
                      From: Finite Field of size 5
                      To:   Integer Ring
            <BLANKLINE>        
                            WARNING: This map has apparently been used internally
                            in the coercion system. It may become defunct in the next
                            garbage collection. Please use a copy.
            sage: h = copy(g); h
            Composite map:
              From: Fraction Field of Univariate Polynomial Ring in t over Finite Field of size 5
              To:   Integer Ring
              Defn:   Section map:
                      From: Fraction Field of Univariate Polynomial Ring in t over Finite Field of size 5
                      To:   Finite Field of size 5
                    then
                      Lifting map:
                      From: Finite Field of size 5
                      To:   Integer Ring
            sage: t = K.gen()
            sage: h(f(1,3,reduce=False))
            2
            sage: h(t)
            Traceback (most recent call last):
            ...
            ValueError: not constant
            sage: h(1/t)
            Traceback (most recent call last):
            ...
            ValueError: not integral
        """
        return ZZ.convert_map_from(self.codomain().base_ring()) * Fp_FpT_coerce(self.codomain()).section()

cdef inline bint normalize(nmod_poly_t numer, nmod_poly_t denom, long p):
    """
    Puts numer/denom into a normal form: denominator monic and sharing no common factor with the numerator.

    The normalized form of 0 is 0/1.

    Returns True if numer and denom were changed.
    """
    cdef long a
    cdef bint changed
    if nmod_poly_degree(numer) == -1:
        if nmod_poly_degree(denom) > 0 or nmod_poly_leading(denom) != 1:
            changed = True
        else:
            changed = False
        nmod_poly_truncate(denom, 0)
        nmod_poly_set_coeff_ui(denom, 0, 1)
        return changed
    elif nmod_poly_degree(numer) == 0 or nmod_poly_degree(denom) == 0:
        if nmod_poly_leading(denom) != 1:
            a = mod_inverse_int(nmod_poly_leading(denom), p)
            nmod_poly_scalar_mul_nmod(numer, numer, a)
            nmod_poly_scalar_mul_nmod(denom, denom, a)
            return True
        return False
    cdef nmod_poly_t g
    changed = False
    try:
        nmod_poly_init_preinv(g, p, numer.mod.ninv)
        nmod_poly_gcd(g, numer, denom)
        if nmod_poly_degree(g) != 0:
            # Divide knowing divisible by? Can we get these quotients as a byproduct of the gcd?
            nmod_poly_div(numer, numer, g)
            nmod_poly_div(denom, denom, g)
            changed = True
        if nmod_poly_leading(denom) != 1:
            a = mod_inverse_int(nmod_poly_leading(denom), p)
            nmod_poly_scalar_mul_nmod(numer, numer, a)
            nmod_poly_scalar_mul_nmod(denom, denom, a)
            changed = True
        return changed
    finally:
        nmod_poly_clear(g)

cdef inline unsigned long nmod_poly_leading(nmod_poly_t poly):
    """
    Returns the leading coefficient of ``poly``.
    """
    return nmod_poly_get_coeff_ui(poly, nmod_poly_degree(poly))

cdef inline void nmod_poly_inc(nmod_poly_t poly, bint monic):
    """
    Sets poly to the "next" polynomial: this is just counting in base p.

    If monic is True then will only iterate through monic polynomials.
    """
    cdef long n
    cdef long a
    cdef long p = poly.mod.n
    for n from 0 <= n <= nmod_poly_degree(poly) + 1:
        a = nmod_poly_get_coeff_ui(poly, n) + 1
        if a == p:
            nmod_poly_set_coeff_ui(poly, n, 0)
        else:
            nmod_poly_set_coeff_ui(poly, n, a)
            break
    if monic and a == 2 and n == nmod_poly_degree(poly):
        nmod_poly_set_coeff_ui(poly, n, 0)
        nmod_poly_set_coeff_ui(poly, n+1, 1)

cdef inline long nmod_poly_cmp(nmod_poly_t a, nmod_poly_t b):
    """
    Compares `a` and `b`, returning 0 if they are equal.

    - If the degree of `a` is less than that of `b`, returns -1.

    - If the degree of `b` is less than that of `a`, returns 1.

    - Otherwise, compares `a` and `b` lexicographically, starting at the leading terms.
    """
    cdef long ad = nmod_poly_degree(a)
    cdef long bd = nmod_poly_degree(b)
    if ad < bd:
        return -1
    elif ad > bd:
        return 1
    cdef long d = nmod_poly_degree(a)
    while d >= 0:
        ad = nmod_poly_get_coeff_ui(a, d)
        bd = nmod_poly_get_coeff_ui(b, d)
        if ad < bd:
            return -1
        elif ad > bd:
            return 1
        d -= 1
    return 0

cdef bint nmod_poly_sqrt_check(nmod_poly_t poly):
     """
     Quick check to see if poly could possibly be a square.
     """
     # We could use Sage's jacobi_int which is for 32 bits integers rather
     # than FLINT's n_jacobi which is for longs as the FpT class is crafted
     # for primes 2 < p < 2^16
     return (nmod_poly_degree(poly) % 2 == 0
         and n_jacobi(nmod_poly_leading(poly), poly.mod.n) == 1
         and n_jacobi(nmod_poly_get_coeff_ui(poly, 0), poly.mod.n) != -1)

def unpickle_FpT_element(K, numer, denom):
    """
    Used for pickling.

    TESTS::

        sage: from sage.rings.fraction_field_FpT import unpickle_FpT_element
        sage: R.<t> = GF(13)['t']
        sage: unpickle_FpT_element(Frac(R), t+1, t)
        (t + 1)/t
    """
    return FpTElement(K, numer, denom, coerce=False, reduce=False)


#  Somehow this isn't in FLINT, evidently.  It could be moved
#  elsewhere at some point.
cdef int sage_cmp_nmod_poly_t(nmod_poly_t L, nmod_poly_t R):
    """
    Compare two nmod_poly_t in a Pythonic way, so this returns -1, 0,
    or 1, and is consistent.
    """
    cdef int j
    cdef Py_ssize_t i

    # First compare the degrees
    j = nmod_poly_degree(L) - nmod_poly_degree(R)
    if j<0: return -1
    elif j>0: return 1

    # Same degree, so compare coefficients, term by term
    for i in range(nmod_poly_degree(L)+1):
        j = nmod_poly_get_coeff_ui(L,i) - nmod_poly_get_coeff_ui(R,i)
        if j<0: return -1
        elif j>0: return 1

    # Two polynomials are equal
    return 0<|MERGE_RESOLUTION|>--- conflicted
+++ resolved
@@ -1145,13 +1145,7 @@
                 # could use the coerce keyword being set to False to not check this...
                 if not (PY_TYPE_CHECK(y, Element) and y.parent() is self.domain()):
                     # We could special case integers and GF(p) elements here.
-<<<<<<< HEAD
                     y = self.domain()(y)
-=======
-                    y = self._domain(y)
-                if not y:
-                    raise ZeroDivisionError('fraction has denominator 0')
->>>>>>> 13c6ffc6
                 nmod_poly_set(ans._denom, &((<Polynomial_zmod_flint?>y).x))
         else:
             raise ValueError, "FpT only supports two positional arguments"
