r"""
Rigged Configuration Elements

A rigged configuration element is a sequence of
:class:`~sage.combinat.rigged_configurations.rigged_partition.RiggedPartition`
objects.

AUTHORS:

- Travis Scrimshaw (2010-09-26): Initial version
- Travis Scrimshaw (2012-10-25): Added virtual rigged configurations
"""

# ****************************************************************************
#       Copyright (C) 2010-2012 Travis Scrimshaw <tscrim@ucdavis.edu>
#
#  Distributed under the terms of the GNU General Public License (GPL)
#
#    This code is distributed in the hope that it will be useful,
#    but WITHOUT ANY WARRANTY; without even the implied warranty of
#    MERCHANTABILITY or FITNESS FOR A PARTICULAR PURPOSE.  See the GNU
#    General Public License for more details.
#
#  The full text of the GPL is available at:
#
<<<<<<< HEAD
#                  http://www.gnu.org/licenses/
#*****************************************************************************

=======
#                  https://www.gnu.org/licenses/
# ****************************************************************************
>>>>>>> 9d686f22
from sage.misc.cachefunc import cached_method
from sage.structure.list_clone import ClonableArray
from sage.rings.integer import Integer
from sage.rings.integer_ring import ZZ
from sage.combinat.rigged_configurations.rigged_partition import RiggedPartition, RiggedPartitionTypeB


####################################################
#  Base classes for rigged configuration elements  #
####################################################

class RiggedConfigurationElement(ClonableArray):
    """
    A rigged configuration for simply-laced types.

    For more information on rigged configurations, see
    :class:`RiggedConfigurations`. For rigged configurations for
    non-simply-laced types, use :class:`RCNonSimplyLacedElement`.

    Typically to create a specific rigged configuration, the user will pass in
    the optional argument ``partition_list`` and if the user wants to specify
    the rigging values, give the optional argument ``rigging_list`` as well.
    If ``rigging_list`` is not passed, the rigging values are set to the
    corresponding vacancy numbers.

    INPUT:

    - ``parent`` -- the parent of this element

    - ``rigged_partitions`` -- a list of rigged partitions

    There are two optional arguments to explicitly construct a rigged
    configuration. The first is ``partition_list`` which gives a list of
    partitions, and the second is ``rigging_list`` which is a list of
    corresponding lists of riggings. If only partition_list is specified,
    then it sets the rigging equal to the calculated vacancy numbers.

    If we are constructing a rigged configuration from a rigged configuration
    (say of another type) and we don't want to recompute the vacancy numbers,
    we can use the ``use_vacancy_numbers`` to avoid the recomputation.

    EXAMPLES:

    Type `A_n^{(1)}` examples::

        sage: RC = RiggedConfigurations(['A', 4, 1], [[2, 2]])
        sage: RC(partition_list=[[2], [2, 2], [2], [2]])
        <BLANKLINE>
        0[ ][ ]0
        <BLANKLINE>
        -2[ ][ ]-2
        -2[ ][ ]-2
        <BLANKLINE>
        2[ ][ ]2
        <BLANKLINE>
        -2[ ][ ]-2
        <BLANKLINE>

        sage: RC = RiggedConfigurations(['A', 4, 1], [[1, 1], [1, 1]])
        sage: RC(partition_list=[[], [], [], []])
        <BLANKLINE>
        (/)
        <BLANKLINE>
        (/)
        <BLANKLINE>
        (/)
        <BLANKLINE>
        (/)
        <BLANKLINE>

    Type `D_n^{(1)}` examples::

        sage: RC = RiggedConfigurations(['D', 4, 1], [[2, 2]])
        sage: RC(partition_list=[[3], [3,2], [4], [3]])
        <BLANKLINE>
        -1[ ][ ][ ]-1
        <BLANKLINE>
        1[ ][ ][ ]1
        0[ ][ ]0
        <BLANKLINE>
        -3[ ][ ][ ][ ]-3
        <BLANKLINE>
        -1[ ][ ][ ]-1
        <BLANKLINE>

        sage: RC = RiggedConfigurations(['D', 4, 1], [[1, 1], [2, 1]])
        sage: RC(partition_list=[[1], [1,1], [1], [1]])
        <BLANKLINE>
        1[ ]1
        <BLANKLINE>
        0[ ]0
        0[ ]0
        <BLANKLINE>
        0[ ]0
        <BLANKLINE>
        0[ ]0
        <BLANKLINE>
        sage: elt = RC(partition_list=[[1], [1,1], [1], [1]], rigging_list=[[0], [0,0], [0], [0]]); elt
        <BLANKLINE>
        1[ ]0
        <BLANKLINE>
        0[ ]0
        0[ ]0
        <BLANKLINE>
        0[ ]0
        <BLANKLINE>
        0[ ]0
        <BLANKLINE>

        sage: from sage.combinat.rigged_configurations.rigged_partition import RiggedPartition
        sage: RC2 = RiggedConfigurations(['D', 5, 1], [[2, 1], [3, 1]])
        sage: l = [RiggedPartition()] + list(elt)
        sage: ascii_art(RC2(*l))
        (/)  1[ ]0  0[ ]0  0[ ]0  0[ ]0
                    0[ ]0
        sage: ascii_art(RC2(*l, use_vacancy_numbers=True))
        (/)  1[ ]0  0[ ]0  0[ ]0  0[ ]0
                    0[ ]0
    """
    def __init__(self, parent, rigged_partitions=[], **options):
        r"""
        Construct a rigged configuration element.

        .. WARNING::

            This changes the vacancy numbers of the rigged partitions, so
            if the rigged partitions comes from another rigged configuration,
            a deep copy should be made before being passed here. We do not
            make a deep copy here because the crystal operators generate
            their own rigged partitions. See :trac:`17054`.

        EXAMPLES::

            sage: RC = RiggedConfigurations(['A', 4, 1], [[2, 1]])
            sage: RC(partition_list=[[], [], [], []])
            <BLANKLINE>
            (/)
            <BLANKLINE>
            (/)
            <BLANKLINE>
            (/)
            <BLANKLINE>
            (/)
            <BLANKLINE>
            sage: RC(partition_list=[[1], [1], [], []])
            <BLANKLINE>
            -1[ ]-1
            <BLANKLINE>
            0[ ]0
            <BLANKLINE>
            (/)
            <BLANKLINE>
            (/)
            <BLANKLINE>
            sage: elt = RC(partition_list=[[1], [1], [], []], rigging_list=[[-1], [0], [], []]); elt
            <BLANKLINE>
            -1[ ]-1
            <BLANKLINE>
            0[ ]0
            <BLANKLINE>
            (/)
            <BLANKLINE>
            (/)
            <BLANKLINE>
            sage: TestSuite(elt).run()
        """
        n = options.get('n', parent._cartan_type.rank())
        if "partition_list" in options:
            data = options["partition_list"]
            if len(data) == 0:
                # Create a size n array of empty rigged tableau since no tableau
                #   were given
                nu = []
                for i in range(n):
                    nu.append(RiggedPartition())
            else:
                if len(data) != n: # otherwise n should be equal to the number of tableaux
                    raise ValueError("incorrect number of partitions")

                nu = []
                if "rigging_list" in options:
                    rigging_data = options["rigging_list"]

                    if len(rigging_data) != n:
                        raise ValueError("incorrect number of riggings")

                    for i in range(n):
                       nu.append(RiggedPartition(tuple(data[i]), \
                          list(rigging_data[i])))
                else:
                    for partition_data in data:
                        nu.append(RiggedPartition(tuple(partition_data)))
        elif n == len(rigged_partitions) and isinstance(rigged_partitions[0], RiggedPartition):
            # The isinstance check is to make sure we are not in the n == 1 special case because
            #   Parent's __call__ always passes at least 1 argument to the element constructor

            if options.get('use_vacancy_numbers', False):
                ClonableArray.__init__(self, parent, rigged_partitions)
                return
            nu = rigged_partitions
        else:
            # Otherwise we did not receive any info, create a size n array of
            #   empty rigged partitions
            nu = []
            for i in range(n):
                nu.append(RiggedPartition())
            #raise ValueError("Invalid input")
            #raise ValueError("Incorrect number of rigged partitions")

        # Set the vacancy numbers
        for a, partition in enumerate(nu):
            # If the partition is empty, there's nothing to do
            if len(partition) <= 0:
                continue

            # Setup the first block
            block_len = partition[0]
            vac_num = parent._calc_vacancy_number(nu, a, block_len)

            for i, row_len in enumerate(partition):
                # If we've gone to a different sized block, then update the
                #   values which change when moving to a new block size
                if block_len != row_len:
                    vac_num = parent._calc_vacancy_number(nu, a, row_len)
                    block_len = row_len

                partition.vacancy_numbers[i] = vac_num
                if partition.rigging[i] is None:
                    partition.rigging[i] = partition.vacancy_numbers[i]

        ClonableArray.__init__(self, parent, nu)

    def check(self):
        """
        Check the rigged configuration is properly defined.

        There is nothing to check here.

        EXAMPLES::

            sage: RC = crystals.infinity.RiggedConfigurations(['A', 4])
            sage: b = RC.module_generators[0].f_string([1,2,1,1,2,4,2,3,3,2])
            sage: b.check()
        """
        pass

    def _repr_(self):
        """
        Return a string representation of ``self``.

        EXAMPLES::

            sage: RC = RiggedConfigurations(['D', 4, 1], [[2, 2]])
            sage: elt = RC(partition_list=[[2], [3,1], [3], [3]]); elt
            <BLANKLINE>
            -1[ ][ ]-1
            <BLANKLINE>
            2[ ][ ][ ]2
            0[ ]0
            <BLANKLINE>
            -2[ ][ ][ ]-2
            <BLANKLINE>
            -2[ ][ ][ ]-2
            <BLANKLINE>
            sage: RC.options(display='horizontal')
            sage: elt
            -1[ ][ ]-1   2[ ][ ][ ]2   -2[ ][ ][ ]-2   -2[ ][ ][ ]-2
                         0[ ]0
            sage: RC.options._reset()
        """
        return self.parent().options._dispatch(self, '_repr_', 'display')

    def _repr_vertical(self):
        """
        Return the string representation of ``self`` vertically.

        EXAMPLES::

            sage: RC = RiggedConfigurations(['D', 4, 1], [[2, 2]])
            sage: print(RC(partition_list=[[2], [3,1], [3], [3]])._repr_vertical())
            <BLANKLINE>
            -1[ ][ ]-1
            <BLANKLINE>
            2[ ][ ][ ]2
            0[ ]0
            <BLANKLINE>
            -2[ ][ ][ ]-2
            <BLANKLINE>
            -2[ ][ ][ ]-2
            <BLANKLINE>
            sage: print(RC(partition_list=[[],[],[],[]])._repr_vertical())
            <BLANKLINE>
            (/)
            <BLANKLINE>
            (/)
            <BLANKLINE>
            (/)
            <BLANKLINE>
            (/)
            <BLANKLINE>
        """
        ret_str = ""
        for tableau in self:
            ret_str += "\n" + repr(tableau)
        return(ret_str)

    def _repr_horizontal(self):
        """
        Return the string representation of ``self`` horizontally.

        EXAMPLES::

            sage: RC = RiggedConfigurations(['D', 4, 1], [[2, 2]])
            sage: print(RC(partition_list=[[2], [3,1], [3], [3]])._repr_horizontal())
            -1[ ][ ]-1   2[ ][ ][ ]2   -2[ ][ ][ ]-2   -2[ ][ ][ ]-2
                         0[ ]0
            sage: print(RC(partition_list=[[],[],[],[]])._repr_horizontal())
            (/)   (/)   (/)   (/)
        """
        tab_str = [repr(x).splitlines() for x in self]
        height = max(len(t) for t in tab_str)
        widths = [max(len(x) for x in t) for t in tab_str]
        ret_str = ''
        for i in range(height):
            if i != 0:
                ret_str += '\n'
            for j,t in enumerate(tab_str):
                if j != 0:
                    ret_str += '   '
                if i < len(t):
                    ret_str += t[i] + ' ' * (widths[j]-len(t[i]))
                else:
                    ret_str += ' ' * widths[j]
        return ret_str

    def _latex_(self):
        r"""
        Return the LaTeX representation of ``self``.

        EXAMPLES::

            sage: RC = RiggedConfigurations(['D', 4, 1], [[2, 2]])
            sage: latex(RC(partition_list=[[2], [3,1], [3], [3]]))
            {
            \begin{array}[t]{r|c|c|l}
            \cline{2-3} -1 &\phantom{|}&\phantom{|}& -1 \\
             \cline{2-3}
            \end{array}
            }
            \quad
             {
            \begin{array}[t]{r|c|c|c|l}
            \cline{2-4} 2 &\phantom{|}&\phantom{|}&\phantom{|}& 2 \\
             \cline{2-4} 0 &\phantom{|}& \multicolumn{3 }{l}{ 0 } \\
             \cline{2-2}
            \end{array}
            }
            \quad
             {
            \begin{array}[t]{r|c|c|c|l}
            \cline{2-4} -2 &\phantom{|}&\phantom{|}&\phantom{|}& -2 \\
             \cline{2-4}
            \end{array}
            }
            \quad
             {
            \begin{array}[t]{r|c|c|c|l}
            \cline{2-4} -2 &\phantom{|}&\phantom{|}&\phantom{|}& -2 \\
             \cline{2-4}
            \end{array}
            }
            sage: latex(RC(partition_list=[[],[],[],[]]))
            {\emptyset}
            \quad
            {\emptyset}
            \quad
            {\emptyset}
            \quad
            {\emptyset}
        """
        ret_string = self[0]._latex_()

        for partition in self[1:]:
            ret_string += "\n\\quad\n" + partition._latex_()

        return ret_string

    def _ascii_art_(self):
        """
        Return an ASCII art representation of ``self``.

        EXAMPLES::

            sage: RC = RiggedConfigurations(['D', 4, 1], [[2, 2]])
            sage: ascii_art(RC(partition_list=[[2], [3,1], [3], [3]]))
            -1[ ][ ]-1  2[ ][ ][ ]2  -2[ ][ ][ ]-2  -2[ ][ ][ ]-2
                        0[ ]0
            sage: ascii_art(RC(partition_list=[[],[],[],[]]))
            (/)  (/)  (/)  (/)
            sage: RC = RiggedConfigurations(['D', 7, 1], [[3,3],[5,2],[4,3],[2,3],[4,4],[3,1],[1,4],[2,2]])
            sage: elt = RC(partition_list=[[2],[3,2,1],[2,2,1,1],[2,2,1,1,1,1],[3,2,1,1,1,1],[2,1,1],[2,2]],
            ....:          rigging_list=[[2],[1,0,0],[4,1,2,1],[1,0,0,0,0,0],[0,1,0,0,0,0],[0,0,0],[0,0]])
            sage: ascii_art(elt)
            3[ ][ ]2  1[ ][ ][ ]1  4[ ][ ]4  2[ ][ ]1  0[ ][ ][ ]0  0[ ][ ]0  0[ ][ ]0
                      2[ ][ ]0     4[ ][ ]1  2[ ][ ]0  2[ ][ ]1     0[ ]0     0[ ][ ]0
                      1[ ]0        3[ ]2     0[ ]0     0[ ]0        0[ ]0
                                   3[ ]1     0[ ]0     0[ ]0
                                             0[ ]0     0[ ]0
                                             0[ ]0     0[ ]0
            sage: Partitions.options(convention='French')
            sage: ascii_art(elt)
                                             0[ ]0     0[ ]0
                                             0[ ]0     0[ ]0
                                   3[ ]1     0[ ]0     0[ ]0
                      1[ ]0        3[ ]2     0[ ]0     0[ ]0        0[ ]0
                      2[ ][ ]0     4[ ][ ]1  2[ ][ ]0  2[ ][ ]1     0[ ]0     0[ ][ ]0
            3[ ][ ]2  1[ ][ ][ ]1  4[ ][ ]4  2[ ][ ]1  0[ ][ ][ ]0  0[ ][ ]0  0[ ][ ]0
            sage: Partitions.options._reset()
        """
        from sage.combinat.partition import Partitions
        if Partitions.options.convention == "French":
            baseline = lambda s: 0
        else:
            baseline = lambda s: len(s)
        from sage.typeset.ascii_art import AsciiArt
        s = repr(self[0]).splitlines()
        ret = AsciiArt(s, baseline=baseline(s))
        for tableau in self[1:]:
            s = repr(tableau).splitlines()
            ret += AsciiArt(["  "], baseline=baseline(s)) + AsciiArt(s, baseline=baseline(s))
        return ret

    def nu(self):
        r"""
        Return the list `\nu` of rigged partitions of this rigged
        configuration element.

        OUTPUT:

        The `\nu` array as a list.

        EXAMPLES::

            sage: RC = RiggedConfigurations(['A', 4, 1], [[2, 2]])
            sage: RC(partition_list=[[2], [2,2], [2], [2]]).nu()
            [0[ ][ ]0
             , -2[ ][ ]-2
             -2[ ][ ]-2
             , 2[ ][ ]2
             , -2[ ][ ]-2
             ]
        """
        return list(self)

    # TODO: Change e/f to work for all types
    def e(self, a):
        r"""
        Return the action of the crystal operator `e_a` on ``self``.

        This implements the method defined in [CrysStructSchilling06]_ which
        finds the value `k` which is  the length of the string with the
        smallest negative rigging of smallest length. Then it removes a box
        from a string of length `k` in the `a`-th rigged partition, keeping all
        colabels fixed and increasing the new label by one. If no such string
        exists, then `e_a` is undefined.

        This method can also be used when the underlying Cartan matrix is a
        Borcherds-Cartan matrix.  In this case, then method of [SS2018]_ is
        used, where the new label is increased by half of the `a`-th diagonal
        entry of the underlying Borcherds-Cartan matrix.  This method will also
        return ``None`` if `a` is imaginary and the smallest rigging in the
        `a`-th rigged partition is not exactly half of the `a`-th diagonal entry
        of the Borcherds-Cartan matrix.

        INPUT:

        - ``a`` -- the index of the partition to remove a box

        OUTPUT:

        The resulting rigged configuration element.

        EXAMPLES::

            sage: RC = RiggedConfigurations(['A', 4, 1], [[2,1]])
            sage: elt = RC(partition_list=[[1], [1], [1], [1]])
            sage: elt.e(3)
            sage: elt.e(1)
            <BLANKLINE>
            (/)
            <BLANKLINE>
            0[ ]0
            <BLANKLINE>
            0[ ]0
            <BLANKLINE>
            -1[ ]-1
            <BLANKLINE>

            sage: A = CartanMatrix([[-2,-1],[-1,-2]], borcherds=True)
            sage: RC = crystals.infinity.RiggedConfigurations(A)
            sage: nu0 = RC(partition_list=[[],[]])
            sage: nu = nu0.f_string([1,0,0,0])
            sage: ascii_art(nu.e(0))
            5[ ]3  4[ ]3
            5[ ]1
        """
        if a not in self.parent()._rc_index_inverse:
            raise ValueError("{} is not in the index set".format(a))
        a = self.parent()._rc_index_inverse[a]
        M = self.parent()._cartan_matrix

        new_list = self[a][:]
        new_vac_nums = self[a].vacancy_numbers[:]
        new_rigging = self[a].rigging[:]

        # Separate out one of the Borcherds cases
        if M[a,a] != 2:
            k = None
            set_vac_num = True
            if new_rigging[-1] != -M[a,a] // 2:
                return None
            new_list.pop()
            new_vac_nums.pop()
            new_rigging.pop()
        else:
            # Find k and perform e_a
            k = None
            num_rows = len(new_list)
            cur_rigging = -1
            rigging_index = None
            for i in range(num_rows):
                if new_rigging[i] <= cur_rigging:
                    cur_rigging = new_rigging[i]
                    rigging_index = i

            # If we've not found a valid k
            if rigging_index is None:
                return None

            # Note that because the riggings are weakly decreasing, we will always
            #   remove the last box on of a block
            k = new_list[rigging_index]
            set_vac_num = False
            if k == 1:
                new_list.pop()
                new_vac_nums.pop()
                new_rigging.pop()
            else:
                new_list[rigging_index] -= 1
                cur_rigging += M[a,a] // 2
                # Properly sort the riggings
                j = rigging_index + 1
                # Update the vacancy number if the row lengths are the same
                if j < num_rows and new_list[j] == new_list[rigging_index]:
                    new_vac_nums[rigging_index] = new_vac_nums[j]
                    set_vac_num = True
                while j < num_rows and new_list[j] == new_list[rigging_index] \
                  and new_rigging[j] > cur_rigging:
                    new_rigging[j-1] = new_rigging[j] # Shuffle it along
                    j += 1
                new_rigging[j-1] = cur_rigging

        new_partitions = []
        for b in range(len(self)):
            if b != a:
                new_partitions.append(self._generate_partition_e(a, b, k))
            else:
                # Update the vacancy numbers and the rigging
                for i in range(len(new_vac_nums)):
                    if k is not None and new_list[i] < k:
                        break

                    new_vac_nums[i] += M[a,b]
                    new_rigging[i] += M[a,b]


                if k != 1 and not set_vac_num: # If we did not remove a row nor found another row of length k-1
                    new_vac_nums[rigging_index] += 2

                new_partitions.append(RiggedPartition(new_list, new_rigging, new_vac_nums))

        ret_RC = self.__class__(self.parent(), new_partitions, use_vacancy_numbers=True)
        nu = ret_RC.nu()
        if k != 1 and not set_vac_num: # If we did not remove a row nor found another row of length k-1
            # Update that row's vacancy number
            ret_RC[a].vacancy_numbers[rigging_index] = \
              self.parent()._calc_vacancy_number(nu, a, nu[a][rigging_index])
        return ret_RC

    def _generate_partition_e(self, a, b, k):
        r"""
        Generate a new partition for a given value of `a` by updating the
        vacancy numbers and preserving co-labels for the map `e_a`.

        INPUT:

        - ``a`` -- the index of the partition we operated on
        - ``b`` -- the index of the partition to generate
        - ``k`` -- the length of the string with the smallest negative
          rigging of smallest length

        OUTPUT:

        The constructed rigged partition.

        TESTS::

            sage: RC = RiggedConfigurations(['A', 4, 1], [[2,1]])
            sage: RC(partition_list=[[1], [1], [1], [1]])._generate_partition_e(1, 2, 1)
            -1[ ]-1
            <BLANKLINE>
        """
        # Check to make sure we will do something
        if not self.parent()._cartan_matrix[a,b]:
            return self[b]

        new_list = self[b]._list
        new_vac_nums = self[b].vacancy_numbers[:]
        new_rigging = self[b].rigging[:]

        # Update the vacancy numbers and the rigging
        value = self.parent()._cartan_matrix[b,a]
        for i in range(len(new_vac_nums)):
            if k is not None and new_list[i] < k:
                break

            new_vac_nums[i] += value
            new_rigging[i] += value

        return RiggedPartition(new_list, new_rigging, new_vac_nums)

    def f(self, a):
        r"""
        Return the action of the crystal operator `f_a` on ``self``.

        This implements the method defined in [CrysStructSchilling06]_ which
        finds the value `k` which is the length of the string with the
        smallest nonpositive rigging of largest length. Then it adds a box from
        a string of length `k` in the `a`-th rigged partition, keeping all
        colabels fixed and decreasing the new label by one. If no such string
        exists, then it adds a new string of length 1 with label `-1`. However
        we need to modify the definition to work for `B(\infty)` by removing
        the condition that the resulting rigged configuration is valid.

        This method can also be used when the underlying Cartan matrix is a
        Borcherds-Cartan matrix.  In this case, then method of [SS2018]_ is
        used, where the new label is decreased by half of the `a`-th diagonal
        entry of the underlying Borcherds-Cartan matrix.

        INPUT:

        - ``a`` -- the index of the partition to add a box

        OUTPUT:

        The resulting rigged configuration element.

        EXAMPLES::

            sage: RC = crystals.infinity.RiggedConfigurations(['A', 3])
            sage: nu0 = RC.module_generators[0]
            sage: nu0.f(2)
            <BLANKLINE>
            (/)
            <BLANKLINE>
            -2[ ]-1
            <BLANKLINE>
            (/)
            <BLANKLINE>

            sage: A = CartanMatrix([[-2,-1],[-1,-2]], borcherds=True)
            sage: RC = crystals.infinity.RiggedConfigurations(A)
            sage: nu0 = RC(partition_list=[[],[]])
            sage: nu = nu0.f_string([1,0,0,0])
            sage: ascii_art(nu.f(0))
            9[ ]7  6[ ]5
            9[ ]5
            9[ ]3
            9[ ]1
        """
        if a not in self.parent()._rc_index_inverse:
            raise ValueError("{} is not in the index set".format(a))
        a = self.parent()._rc_index_inverse[a]
        M = self.parent()._cartan_matrix

        new_list = self[a][:]
        new_vac_nums = self[a].vacancy_numbers[:]
        new_rigging = self[a].rigging[:]

        # Find k and perform f_a
        k = None
        add_index = -1 # Index where we will add our row too
        rigging_index = None # Index which we will pull the rigging from
        cur_rigging = ZZ.zero()
        num_rows = len(new_list)
        for i in reversed(range(num_rows)):
            # If we need to increment a row, look for when we change rows for
            #   the correct index.
            if add_index is None and new_list[i] != new_list[rigging_index]:
                add_index = i+1

            if new_rigging[i] <= cur_rigging:
                cur_rigging = new_rigging[i]
                k = new_list[i]
                rigging_index = i
                add_index = None

        # If we've not found a valid k
        if k is None:
            new_list.append(1)
            new_rigging.append(-M[a,a] // 2)
            new_vac_nums.append(None)
            k = 0
            add_index = num_rows
            num_rows += 1 # We've added a row
        else:
            if add_index is None: # We are adding to the first row in the list
                add_index = 0
            new_list[add_index] += 1
            new_rigging.insert(add_index, new_rigging[rigging_index] - M[a,a] // 2)
            new_vac_nums.insert(add_index, None)
            new_rigging.pop(rigging_index + 1) # add 1 for the insertion
            new_vac_nums.pop(rigging_index + 1)

        new_partitions = []
        for b in range(len(self)):
            if b != a:
                new_partitions.append(self._generate_partition_f(a, b, k))
            else:
                # Update the vacancy numbers and the rigging
                for i in range(num_rows):
                    if new_list[i] <= k:
                        break

                    if i != add_index:
                        new_vac_nums[i] -= M[a,b]
                        new_rigging[i] -= M[a,b]

                new_partitions.append(RiggedPartition(new_list, new_rigging, new_vac_nums))

        new_partitions[a].vacancy_numbers[add_index] = \
          self.parent()._calc_vacancy_number(new_partitions, a,
                                             new_partitions[a][add_index])

        # Note that we do not need to sort the rigging since if there was a
        #   smaller rigging in a larger row, then `k` would be larger.
        return self.__class__(self.parent(), new_partitions, use_vacancy_numbers=True)

    def _generate_partition_f(self, a, b, k):
        r"""
        Generate a new partition for a given value of `a` by updating the
        vacancy numbers and preserving co-labels for the map `f_a`.

        INPUT:

        - ``a`` -- the index of the partition we operated on
        - ``b`` -- the index of the partition to generate
        - ``k`` -- the length of the string with smallest nonpositive rigging
          of largest length

        OUTPUT:

        The constructed rigged partition.

        TESTS::

            sage: RC = RiggedConfigurations(['A', 4, 1], [[2,1]])
            sage: RC(partition_list=[[1], [1], [1], [1]])._generate_partition_f(1, 2, 1)
            0[ ]0
            <BLANKLINE>
        """
        # Check to make sure we will do something
        if not self.parent()._cartan_matrix[a,b]:
            return self[b]

        new_list = self[b]._list
        new_vac_nums = self[b].vacancy_numbers[:]
        new_rigging = self[b].rigging[:]

        # Update the vacancy numbers and the rigging
        value = self.parent()._cartan_matrix[b,a]
        for i in range(len(new_vac_nums)):
            if new_list[i] <= k:
                break

            new_vac_nums[i] -= value
            new_rigging[i] -= value

        return RiggedPartition(new_list, new_rigging, new_vac_nums)

    def epsilon(self, a):
        r"""
        Return `\varepsilon_a` of ``self``.

        Let `x_{\ell}` be the smallest string of `\nu^{(a)}` or `0` if
        `\nu^{(a)} = \emptyset`, then we have
        `\varepsilon_a = -\min(0, x_{\ell})`.

        EXAMPLES::

            sage: La = RootSystem(['B',2]).weight_lattice().fundamental_weights()
            sage: RC = crystals.RiggedConfigurations(La[1]+La[2])
            sage: I = RC.index_set()
            sage: matrix([[rc.epsilon(i) for i in I] for rc in RC[:4]])
            [0 0]
            [1 0]
            [0 1]
            [0 2]
        """
        a = self.parent()._rc_index_inverse[a]
        if not self[a]:
            return ZZ.zero()
        return Integer(-min(0, min(self[a].rigging)))

    def phi(self, a):
        r"""
        Return `\varphi_a` of ``self``.

        Let `x_{\ell}` be the smallest string of `\nu^{(a)}` or `0` if
        `\nu^{(a)} = \emptyset`, then we have
        `\varepsilon_a = p_{\infty}^{(a)} - \min(0, x_{\ell})`.

        EXAMPLES::

            sage: La = RootSystem(['B',2]).weight_lattice().fundamental_weights()
            sage: RC = crystals.RiggedConfigurations(La[1]+La[2])
            sage: I = RC.index_set()
            sage: matrix([[rc.phi(i) for i in I] for rc in RC[:4]])
            [1 1]
            [0 3]
            [0 2]
            [1 1]
        """
        a = self.parent()._rc_index_inverse[a]
        p_inf = self.parent()._calc_vacancy_number(self, a, float("inf"))
        if not self[a]:
            return Integer(p_inf)
        return Integer(p_inf - min(0, min(self[a].rigging)))

    def vacancy_number(self, a, i):
        r"""
        Return the vacancy number `p_i^{(a)}`.

        INPUT:

        - ``a`` -- the index of the rigged partition

        - ``i`` -- the row of the rigged partition

        EXAMPLES::

            sage: RC = RiggedConfigurations(['A', 4, 1], [[2, 2]])
            sage: elt = RC(partition_list=[[1], [2,1], [1], []])
            sage: elt.vacancy_number(2, 3)
            -2
            sage: elt.vacancy_number(2, 2)
            -2
            sage: elt.vacancy_number(2, 1)
            -1

            sage: RC = RiggedConfigurations(['D',4,1], [[2,1], [2,1]])
            sage: x = RC(partition_list=[[3], [3,1,1], [2], [3,1]]); ascii_art(x)
            -1[ ][ ][ ]-1  1[ ][ ][ ]1  0[ ][ ]0  -3[ ][ ][ ]-3
                           0[ ]0                  -1[ ]-1
                           0[ ]0
            sage: x.vacancy_number(2,2)
            1
        """
        a = self.parent()._rc_index_inverse[a]
        return self.parent()._calc_vacancy_number(self, a, i)

    def partition_rigging_lists(self):
        """
        Return the list of partitions and the associated list of riggings
        of ``self``.

        EXAMPLES::

            sage: RC = RiggedConfigurations(['A',3,1], [[1,2],[2,2]])
            sage: rc = RC(partition_list=[[2],[1],[1]], rigging_list=[[-1],[0],[-1]]); rc
            <BLANKLINE>
            -1[ ][ ]-1
            <BLANKLINE>
            1[ ]0
            <BLANKLINE>
            -1[ ]-1
            <BLANKLINE>
            sage: rc.partition_rigging_lists()
            [[[2], [1], [1]], [[-1], [0], [-1]]]
        """
        partitions = []
        riggings = []
        for p in self:
            partitions.append(list(p))
            riggings.append(list(p.rigging))
        return [partitions, riggings]

class RCNonSimplyLacedElement(RiggedConfigurationElement):
    """
    Rigged configuration elements for non-simply-laced types.

    TESTS::

        sage: vct = CartanType(['C',2,1]).as_folding()
        sage: RC = crystals.infinity.RiggedConfigurations(vct)
        sage: elt = RC.module_generators[0].f_string([1,0,2,2,0,1]); elt
        <BLANKLINE>
        -2[ ][ ]-1
        <BLANKLINE>
        -2[ ]-1
        -2[ ]-1
        <BLANKLINE>
        -2[ ][ ]-1
        <BLANKLINE>
        sage: TestSuite(elt).run()
    """
    def to_virtual_configuration(self):
        """
        Return the corresponding rigged configuration in the virtual crystal.

        EXAMPLES::

            sage: RC = RiggedConfigurations(['C',2,1], [[1,2],[1,1],[2,1]])
            sage: elt = RC(partition_list=[[3],[2]]); elt
            <BLANKLINE>
            0[ ][ ][ ]0
            <BLANKLINE>
            0[ ][ ]0
            sage: elt.to_virtual_configuration()
            <BLANKLINE>
            0[ ][ ][ ]0
            <BLANKLINE>
            0[ ][ ][ ][ ]0
            <BLANKLINE>
            0[ ][ ][ ]0
        """
        return self.parent().to_virtual(self)

    def e(self, a):
        r"""
        Return the action of `e_a` on ``self``.

        This works by lifting into the virtual configuration, then applying

        .. MATH::

            e^v_a = \prod_{j \in \iota(a)} \hat{e}_j^{\gamma_j}

        and pulling back.

        EXAMPLES::

            sage: vct = CartanType(['C',2,1]).as_folding()
            sage: RC = crystals.infinity.RiggedConfigurations(vct)
            sage: elt = RC(partition_list=[[2],[1,1],[2]], rigging_list=[[-1],[-1,-1],[-1]])
            sage: ascii_art(elt.e(0))
            0[ ]0  -2[ ]-1  -2[ ][ ]-1
                   -2[ ]-1
            sage: ascii_art(elt.e(1))
            -3[ ][ ]-2  0[ ]1  -3[ ][ ]-2
            sage: ascii_art(elt.e(2))
            -2[ ][ ]-1  -2[ ]-1  0[ ]0
                        -2[ ]-1
        """
        vct = self.parent()._folded_ct
        L = []
        gamma = vct.scaling_factors()
        for i in vct.folding_orbit()[a]:
            L.extend([i]*gamma[a])
        virtual_rc = self.parent().to_virtual(self).e_string(L)
        if virtual_rc is None:
            return None
        return self.parent().from_virtual(virtual_rc)

    def f(self, a):
        r"""
        Return the action of `f_a` on ``self``.

        This works by lifting into the virtual configuration, then applying

        .. MATH::

            f^v_a = \prod_{j \in \iota(a)} \hat{f}_j^{\gamma_j}

        and pulling back.

        EXAMPLES::

            sage: vct = CartanType(['C',2,1]).as_folding()
            sage: RC = crystals.infinity.RiggedConfigurations(vct)
            sage: elt = RC(partition_list=[[2],[1,1],[2]], rigging_list=[[-1],[-1,-1],[-1]])
            sage: ascii_art(elt.f(0))
            -4[ ][ ][ ]-2  -2[ ]-1  -2[ ][ ]-1
                           -2[ ]-1
            sage: ascii_art(elt.f(1))
            -1[ ][ ]0  -2[ ][ ]-2  -1[ ][ ]0
                       -2[ ]-1
            sage: ascii_art(elt.f(2))
            -2[ ][ ]-1  -2[ ]-1  -4[ ][ ][ ]-2
                        -2[ ]-1
        """
        vct = self.parent()._folded_ct
        L = []
        gamma = vct.scaling_factors()
        for i in vct.folding_orbit()[a]:
            L.extend([i]*gamma[a])
        virtual_rc = self.parent().to_virtual(self).f_string(L)
        if virtual_rc is None:
            return None
        return self.parent().from_virtual(virtual_rc)

##########################################################
## Highest weight crystal rigged configuration elements ##
##########################################################

class RCHighestWeightElement(RiggedConfigurationElement):
    """
    Rigged configurations in highest weight crystals.

    TESTS::

        sage: La = RootSystem(['A',2,1]).weight_lattice(extended=True).fundamental_weights()
        sage: RC = crystals.RiggedConfigurations(['A',2,1], La[0])
        sage: elt = RC(partition_list=[[1,1],[1],[2]]); elt
        <BLANKLINE>
        -1[ ]-1
        -1[ ]-1
        <BLANKLINE>
        1[ ]1
        <BLANKLINE>
        -1[ ][ ]-1
        <BLANKLINE>
        sage: TestSuite(elt).run()
    """
    def check(self):
        """
        Make sure all of the riggings are less than or equal to the
        vacancy number.

        TESTS::

            sage: La = RootSystem(['A',2,1]).weight_lattice(extended=True).fundamental_weights()
            sage: RC = crystals.RiggedConfigurations(['A',2,1], La[0])
            sage: elt = RC(partition_list=[[1,1],[1],[2]])
            sage: elt.check()
        """
        for a, partition in enumerate(self):
            for i, vac_num in enumerate(partition.vacancy_numbers):
                if vac_num < partition.rigging[i]:
                    raise ValueError("rigging can be at most the vacancy number")

    def f(self, a):
        r"""
        Return the action of the crystal operator `f_a` on ``self``.

        This implements the method defined in [CrysStructSchilling06]_ which
        finds the value `k` which is  the length of the string with the
        smallest nonpositive rigging of largest length. Then it adds a box
        from a string of length `k` in the `a`-th rigged partition, keeping
        all colabels fixed and decreasing the new label by one. If no such
        string exists, then it adds a new string of length 1 with label `-1`.
        If any of the resulting vacancy numbers are larger than the labels
        (i.e. it is an invalid rigged configuration), then `f_a` is
        undefined.

        INPUT:

        - ``a`` -- the index of the partition to add a box

        OUTPUT:

        The resulting rigged configuration element.

        EXAMPLES::

            sage: La = RootSystem(['A',2,1]).weight_lattice(extended=True).fundamental_weights()
            sage: RC = crystals.RiggedConfigurations(['A',2,1], La[0])
            sage: elt = RC(partition_list=[[1,1],[1],[2]])
            sage: elt.f(0)
            <BLANKLINE>
            -2[ ][ ]-2
            -1[ ]-1
            <BLANKLINE>
            1[ ]1
            <BLANKLINE>
            0[ ][ ]0
            <BLANKLINE>
            sage: elt.f(1)
            <BLANKLINE>
            0[ ]0
            0[ ]0
            <BLANKLINE>
            -1[ ]-1
            -1[ ]-1
            <BLANKLINE>
            0[ ][ ]0
            <BLANKLINE>
            sage: elt.f(2)
        """
        if not self.phi(a):
            return None
        return RiggedConfigurationElement.f(self, a)

    def weight(self):
        """
        Return the weight of ``self``.

        EXAMPLES::

            sage: La = RootSystem(['A',2,1]).weight_lattice(extended=True).fundamental_weights()
            sage: B = crystals.RiggedConfigurations(['A',2,1], La[0])
            sage: mg = B.module_generators[0]
            sage: mg.f_string([0,1,2,0]).weight()
            -Lambda[0] + Lambda[1] + Lambda[2] - 2*delta
        """
        P = self.parent().weight_lattice_realization()
        alpha = list(P.simple_roots())
        return self.parent()._wt - sum(sum(x) * alpha[i] for i,x in enumerate(self))

class RCHWNonSimplyLacedElement(RCNonSimplyLacedElement):
    """
    Rigged configurations in highest weight crystals.

    TESTS::

        sage: La = RootSystem(['C',2,1]).weight_lattice(extended=True).fundamental_weights()
        sage: vct = CartanType(['C',2,1]).as_folding()
        sage: RC = crystals.RiggedConfigurations(vct, La[0])
        sage: elt = RC(partition_list=[[1,1],[2],[2]]); ascii_art(elt)
        -1[ ]-1  2[ ][ ]2  -2[ ][ ]-2
        -1[ ]-1
        sage: TestSuite(elt).run()
    """
    def check(self):
        """
        Make sure all of the riggings are less than or equal to the
        vacancy number.

        TESTS::

            sage: La = RootSystem(['C',2,1]).weight_lattice(extended=True).fundamental_weights()
            sage: vct = CartanType(['C',2,1]).as_folding()
            sage: RC = crystals.RiggedConfigurations(vct, La[0])
            sage: elt = RC(partition_list=[[1,1],[2],[2]])
            sage: elt.check()
        """
        for partition in self:
            for i, vac_num in enumerate(partition.vacancy_numbers):
                if vac_num < partition.rigging[i]:
                    raise ValueError("rigging can be at most the vacancy number")

    def f(self, a):
        r"""
        Return the action of `f_a` on ``self``.

        This works by lifting into the virtual configuration, then applying

        .. MATH::

            f^v_a = \prod_{j \in \iota(a)} \hat{f}_j^{\gamma_j}

        and pulling back.

        EXAMPLES::

            sage: La = RootSystem(['C',2,1]).weight_lattice(extended=True).fundamental_weights()
            sage: vct = CartanType(['C',2,1]).as_folding()
            sage: RC = crystals.RiggedConfigurations(vct, La[0])
            sage: elt = RC(partition_list=[[1,1],[2],[2]])
            sage: elt.f(0)
            sage: ascii_art(elt.f(1))
            0[ ]0   0[ ][ ]0  -1[ ][ ]-1
            0[ ]0  -1[ ]-1
            sage: elt.f(2)
        """
        if not self.phi(a):
            return None
        return RCNonSimplyLacedElement.f(self, a)

    # FIXME: Do not duplicate with the simply-laced HW RC element class
    def weight(self):
        """
        Return the weight of ``self``.

        EXAMPLES::

            sage: La = RootSystem(['C',2,1]).weight_lattice(extended=True).fundamental_weights()
            sage: vct = CartanType(['C',2,1]).as_folding()
            sage: B = crystals.RiggedConfigurations(vct, La[0])
            sage: mg = B.module_generators[0]
            sage: mg.f_string([0,1,2]).weight()
            2*Lambda[1] - Lambda[2] - delta
        """
        P = self.parent().weight_lattice_realization()
        alpha = list(P.simple_roots())
        return self.parent()._wt - sum(sum(x) * alpha[i] for i,x in enumerate(self))

##############################################
## KR crystal rigged configuration elements ##
##############################################

class KRRiggedConfigurationElement(RiggedConfigurationElement):
    r"""
    `U_q^{\prime}(\mathfrak{g})` rigged configurations.

    EXAMPLES:

    We can go between :class:`rigged configurations <RiggedConfigurations>`
    and tensor products of :class:`tensor products of KR tableaux
    <sage.combinat.rigged_configurations.tensor_product_kr_tableaux.TensorProductOfKirillovReshetikhinTableaux>`::

        sage: RC = RiggedConfigurations(['D', 4, 1], [[1,1], [2,1]])
        sage: rc_elt = RC(partition_list=[[1], [1,1], [1], [1]])
        sage: tp_krtab = rc_elt.to_tensor_product_of_kirillov_reshetikhin_tableaux(); tp_krtab
        [[-2]] (X) [[1], [2]]
        sage: tp_krcrys = rc_elt.to_tensor_product_of_kirillov_reshetikhin_crystals(); tp_krcrys
        [[[-2]], [[1], [2]]]
        sage: tp_krcrys == tp_krtab.to_tensor_product_of_kirillov_reshetikhin_crystals()
        True
        sage: RC(tp_krcrys) == rc_elt
        True
        sage: RC(tp_krtab) == rc_elt
        True
        sage: tp_krtab.to_rigged_configuration() == rc_elt
        True
    """
    def __init__(self, parent, rigged_partitions=[], **options):
        r"""
        Construct a rigged configuration element.

        EXAMPLES::

            sage: RC = RiggedConfigurations(['A', 4, 1], [[2, 1]])
            sage: RC(partition_list=[[], [], [], []])
            <BLANKLINE>
            (/)
            <BLANKLINE>
            (/)
            <BLANKLINE>
            (/)
            <BLANKLINE>
            (/)
            <BLANKLINE>
            sage: RC(partition_list=[[1], [1], [], []])
            <BLANKLINE>
            -1[ ]-1
            <BLANKLINE>
            0[ ]0
            <BLANKLINE>
            (/)
            <BLANKLINE>
            (/)
            <BLANKLINE>
            sage: elt = RC(partition_list=[[1], [1], [], []], rigging_list=[[-1], [0], [], []]); elt
            <BLANKLINE>
            -1[ ]-1
            <BLANKLINE>
            0[ ]0
            <BLANKLINE>
            (/)
            <BLANKLINE>
            (/)
            <BLANKLINE>
            sage: TestSuite(elt).run()
        """
        n = len(parent._rc_index)
        if "KT_constructor" in options:
            # Used only by the Kleber tree
            # Not recommended to be called by the user since it avoids safety
            #   checks for speed
            data = options["KT_constructor"]
            shape_data = data[0]
            rigging_data = data[1]
            vac_data = data[2]
            nu = []
            for i in range(n):
                nu.append(RiggedPartition(shape_data[i], rigging_data[i], vac_data[i]))
            # Special display case
            if parent.cartan_type().type() == 'B':
                nu[-1] = RiggedPartitionTypeB(nu[-1])
            ClonableArray.__init__(self, parent, nu)
            return
        RiggedConfigurationElement.__init__(self, parent, rigged_partitions, n=n, **options)
        # Special display case
        if parent.cartan_type().type() == 'B':
            self._set_mutable()
            self[-1] = RiggedPartitionTypeB(self[-1])
            self.set_immutable()

    def check(self):
        """
        Make sure all of the riggings are less than or equal to the
        vacancy number.

        TESTS::

            sage: RC = RiggedConfigurations(['A', 4, 1], [[2, 1]])
            sage: elt = RC(partition_list=[[1], [1], [], []])
            sage: elt.check()
        """
        for partition in self:
            for i, vac_num in enumerate(partition.vacancy_numbers):
                if vac_num < partition.rigging[i]:
                    raise ValueError("rigging can be at most the vacancy number")

    def e(self, a):
        r"""
        Return the action of the crystal operator `e_a` on ``self``.

        For the classical operators, this implements the method defined
        in [CrysStructSchilling06]_. For `e_0`, this converts the class to
        a tensor product of KR tableaux and does the corresponding `e_0`
        and pulls back.

        .. TODO::

            Implement `e_0` without appealing to tensor product of
            KR tableaux.

        INPUT:

        - ``a`` -- the index of the partition to remove a box

        OUTPUT:

        The resulting rigged configuration element.

        EXAMPLES::

            sage: RC = RiggedConfigurations(['A', 4, 1], [[2,1]])
            sage: elt = RC(partition_list=[[1], [1], [1], [1]])
            sage: elt.e(3)
            sage: elt.e(1)
            <BLANKLINE>
            (/)
            <BLANKLINE>
            0[ ]0
            <BLANKLINE>
            0[ ]0
            <BLANKLINE>
            -1[ ]-1
            <BLANKLINE>
        """
        if a not in self.parent()._cartan_type.index_set():
            raise ValueError("{} is not in the index set".format(a))
        if a == self.parent()._cartan_type.special_node():
            try:
                ret = self.to_tensor_product_of_kirillov_reshetikhin_tableaux().e(a)
                if ret is None:
                    return None
                return ret.to_rigged_configuration()
            except NotImplementedError:
                # We haven't implemented the bijection yet, so return None
                # This is to make sure we can at least view it as a classical
                #   crystal if there is no bijection.
                return None

        return RiggedConfigurationElement.e(self, a)

    def f(self, a):
        r"""
        Return the action of the crystal operator `f_a` on ``self``.

        For the classical operators, this implements the method defined
        in [CrysStructSchilling06]_. For `f_0`, this converts the class to
        a tensor product of KR tableaux and does the corresponding `f_0`
        and pulls back.

        .. TODO::

            Implement `f_0` without appealing to tensor product of
            KR tableaux.

        INPUT:

        - ``a`` -- the index of the partition to add a box

        OUTPUT:

        The resulting rigged configuration element.

        EXAMPLES::

            sage: RC = RiggedConfigurations(['A', 4, 1], [[2,1]])
            sage: elt = RC(partition_list=[[1], [1], [1], [1]])
            sage: elt.f(1)
            sage: elt.f(2)
            <BLANKLINE>
            0[ ]0
            <BLANKLINE>
            -1[ ]-1
            -1[ ]-1
            <BLANKLINE>
            1[ ]1
            <BLANKLINE>
            -1[ ]-1
            <BLANKLINE>
        """
        ct = self.parent()._cartan_type
        if a not in ct.index_set():
            raise ValueError("{} is not in the index set".format(a))
        if a == ct.special_node():
            try:
                ret = self.to_tensor_product_of_kirillov_reshetikhin_tableaux().f(a)
                if ret is None:
                    return None
                return ret.to_rigged_configuration()
            except NotImplementedError:
                # We haven't implemented the bijection yet, so return None
                # This is to make sure we can at least view it as a classical
                #   crystal if there is no bijection.
                return None

        if not self.phi(a):
            return None

        return RiggedConfigurationElement.f(self, a)

    def epsilon(self, a):
        r"""
        Return `\varepsilon_a` of ``self``.

        EXAMPLES::

            sage: RC = RiggedConfigurations(['D', 4, 1], [[2, 2]])
            sage: I = RC.index_set()
            sage: matrix([[mg.epsilon(i) for i in I] for mg in RC.module_generators])
            [4 0 0 0 0]
            [3 0 0 0 0]
            [2 0 0 0 0]
        """
        if a == self.parent()._cartan_type.special_node():
            return self.to_tensor_product_of_kirillov_reshetikhin_tableaux().epsilon(a)
        return RiggedConfigurationElement.epsilon(self, a)

    def phi(self, a):
        r"""
        Return `\varphi_a` of ``self``.

        EXAMPLES::

            sage: RC = RiggedConfigurations(['D', 4, 1], [[2, 2]])
            sage: I = RC.index_set()
            sage: matrix([[mg.phi(i) for i in I] for mg in RC.module_generators])
            [0 0 2 0 0]
            [1 0 1 0 0]
            [2 0 0 0 0]
        """
        if a == self.parent()._cartan_type.special_node():
            return self.to_tensor_product_of_kirillov_reshetikhin_tableaux().phi(a)
        return RiggedConfigurationElement.phi(self, a)

    def weight(self):
        """
        Return the weight of ``self``.

        EXAMPLES::

            sage: RC = RiggedConfigurations(['E', 6, 1], [[2,2]])
            sage: [x.weight() for x in RC.module_generators]
            [-4*Lambda[0] + 2*Lambda[2], -2*Lambda[0] + Lambda[2], 0]
            sage: KR = crystals.KirillovReshetikhin(['E',6,1], 2,2)
            sage: [x.weight() for x in KR.module_generators]  # long time
            [0, -2*Lambda[0] + Lambda[2], -4*Lambda[0] + 2*Lambda[2]]

            sage: RC = RiggedConfigurations(['D', 6, 1], [[4,2]])
            sage: [x.weight() for x in RC.module_generators]
            [-4*Lambda[0] + 2*Lambda[4], -4*Lambda[0] + Lambda[2] + Lambda[4],
             -2*Lambda[0] + Lambda[4], -4*Lambda[0] + 2*Lambda[2],
             -2*Lambda[0] + Lambda[2], 0]
        """
        WLR = self.parent().weight_lattice_realization()
        La = WLR.fundamental_weights()
        cl_index = self.parent()._rc_index
        wt = WLR.sum((self.phi(i) - self.epsilon(i)) * La[i] for i in cl_index)
        return -wt.level() * La[0] + wt

    @cached_method
    def classical_weight(self):
        r"""
        Return the classical weight of ``self``.

        The classical weight `\Lambda` of a rigged configuration is

        .. MATH::

            \Lambda = \sum_{a \in \overline{I}} \sum_{i > 0}
            i L_i^{(a)} \Lambda_a - \sum_{a \in \overline{I}} \sum_{i > 0}
            i m_i^{(a)} \alpha_a.

        EXAMPLES::

            sage: RC = RiggedConfigurations(['D',4,1], [[2,2]])
            sage: elt = RC(partition_list=[[2],[2,1],[1],[1]])
            sage: elt.classical_weight()
            (0, 1, 1, 0)

        This agrees with the corresponding classical weight as KR tableaux::

            sage: krt = elt.to_tensor_product_of_kirillov_reshetikhin_tableaux(); krt
            [[2, 1], [3, -1]]
            sage: krt.classical_weight() == elt.classical_weight()
            True

        TESTS:

        We check the classical weights agree in an entire crystal::

            sage: RC = RiggedConfigurations(['A',2,1], [[2,1], [1,1]])
            sage: for x in RC:
            ....:     y = x.to_tensor_product_of_kirillov_reshetikhin_tableaux()
            ....:     assert x.classical_weight() == y.classical_weight()
        """
        F = self.cartan_type().classical().root_system()
        if F.ambient_space() is None:
            WLR = F.weight_lattice()
        else:
            WLR = F.ambient_space()
        La = WLR.fundamental_weights()
        wt = WLR.sum(La[r] * s for r,s in self.parent().dims)

        alpha = WLR.simple_roots()
        rc_index = self.parent()._rc_index
        for a, nu in enumerate(self):
            wt -= sum(nu) * alpha[rc_index[a]]
        return wt


    def to_tensor_product_of_kirillov_reshetikhin_tableaux(self, display_steps=False, build_graph=False):
        r"""
        Perform the bijection from this rigged configuration to a tensor
        product of Kirillov-Reshetikhin tableaux given in [RigConBijection]_
        for single boxes and with [BijectionLRT]_ and [BijectionDn]_ for
        multiple columns and rows.

        .. NOTE::

            This is only proven to be a bijection in types `A_n^{(1)}`
            and `D_n^{(1)}`, as well as `\bigotimes_i B^{r_i,1}` and
            `\bigotimes_i B^{1,s_i}` for general affine types.

        INPUT:

        - ``display_steps`` -- (default: ``False``) boolean which indicates
          if we want to print each step in the algorithm
        - ``build_graph`` -- (default: ``False``) boolean which indicates
          if we want to construct and return a graph of the bijection whose
          vertices are rigged configurations obtained at each step and edges
          are labeled by either the return value of `\delta` or the
          doubling/halving map

        OUTPUT:

        - The tensor product of KR tableaux element corresponding to this
          rigged configuration.

        EXAMPLES::

            sage: RC = RiggedConfigurations(['A', 4, 1], [[2, 2]])
            sage: RC(partition_list=[[2], [2,2], [2], [2]]).to_tensor_product_of_kirillov_reshetikhin_tableaux()
            [[3, 3], [5, 5]]
            sage: RC = RiggedConfigurations(['D', 4, 1], [[2, 2]])
            sage: elt = RC(partition_list=[[2], [2,2], [1], [1]])
            sage: tp_krt = elt.to_tensor_product_of_kirillov_reshetikhin_tableaux(); tp_krt
            [[2, 3], [3, -2]]

        This is invertible by calling
        :meth:`~sage.combinat.rigged_configurations.tensor_product_kr_tableaux_element.TensorProductOfKirillovReshetikhinTableauxElement.to_rigged_configuration()`::

            sage: ret = tp_krt.to_rigged_configuration(); ret
            <BLANKLINE>
            0[ ][ ]0
            <BLANKLINE>
            -2[ ][ ]-2
            -2[ ][ ]-2
            <BLANKLINE>
            0[ ]0
            <BLANKLINE>
            0[ ]0
            <BLANKLINE>
            sage: elt == ret
            True

        To view the steps of the bijection in the output, run with
        the ``display_steps=True`` option::

            sage: elt.to_tensor_product_of_kirillov_reshetikhin_tableaux(True)
            ====================
            ...
            ====================
            <BLANKLINE>
            0[ ]0
            <BLANKLINE>
            -2[ ][ ]-2
             0[ ]0
            <BLANKLINE>
            0[ ]0
            <BLANKLINE>
            0[ ]0
            <BLANKLINE>
            --------------------
            [[3, 2]]
            --------------------
            ...
            [[2, 3], [3, -2]]

        We can also construct and display a graph of the bijection
        as follows::

            sage: ret, G = elt.to_tensor_product_of_kirillov_reshetikhin_tableaux(build_graph=True)
            sage: view(G) # not tested
        """
        from sage.combinat.rigged_configurations.bijection import RCToKRTBijection
        bij = RCToKRTBijection(self)
        ret = bij.run(display_steps, build_graph)
        if build_graph:
            return (ret, bij._graph)
        return ret

    def to_tensor_product_of_kirillov_reshetikhin_crystals(self, display_steps=False, build_graph=False):
        r"""
        Return the corresponding tensor product of Kirillov-Reshetikhin
        crystals.

        This is a composition of the map to a tensor product of KR tableaux,
        and then to a tensor product of KR crystals.

        INPUT:

        - ``display_steps`` -- (default: ``False``) boolean which indicates
          if we want to print each step in the algorithm
        - ``build_graph`` -- (default: ``False``) boolean which indicates
          if we want to construct and return a graph of the bijection whose
          vertices are rigged configurations obtained at each step and edges
          are labeled by either the return value of `\delta` or the
          doubling/halving map

        EXAMPLES::

            sage: RC = RiggedConfigurations(['D', 4, 1], [[2, 2]])
            sage: elt = RC(partition_list=[[2], [2,2], [1], [1]])
            sage: krc = elt.to_tensor_product_of_kirillov_reshetikhin_crystals(); krc
            [[[2, 3], [3, -2]]]

        We can recover the rigged configuration::

            sage: ret = RC(krc); ret
            <BLANKLINE>
            0[ ][ ]0
            <BLANKLINE>
            -2[ ][ ]-2
            -2[ ][ ]-2
            <BLANKLINE>
            0[ ]0
            <BLANKLINE>
            0[ ]0
            <BLANKLINE>
            sage: elt == ret
            True

        We can also construct and display a graph of the bijection
        as follows::

            sage: ret, G = elt.to_tensor_product_of_kirillov_reshetikhin_crystals(build_graph=True)
            sage: view(G) # not tested
        """
        if build_graph:
            kr_tab, G = self.to_tensor_product_of_kirillov_reshetikhin_tableaux(display_steps, build_graph)
            return (kr_tab.to_tensor_product_of_kirillov_reshetikhin_crystals(), G)
        kr_tab = self.to_tensor_product_of_kirillov_reshetikhin_tableaux(display_steps)
        return kr_tab.to_tensor_product_of_kirillov_reshetikhin_crystals()

    # TODO: Move the morphisms to a lazy attribute of RiggedConfigurations
    #   once #15463 is done
    def left_split(self):
        r"""
        Return the image of ``self`` under the left column splitting
        map `\beta`.

        Consider the map `\beta : RC(B^{r,s} \otimes B) \to RC(B^{r,1}
        \otimes B^{r,s-1} \otimes B)` for `s > 1` which is a natural classical
        crystal injection. On rigged configurations, the map `\beta` does
        nothing (except possibly changing the vacancy numbers).

        EXAMPLES::

            sage: RC = RiggedConfigurations(['C',4,1], [[3,3]])
            sage: mg = RC.module_generators[-1]
            sage: ascii_art(mg)
            0[ ][ ]0  0[ ][ ]0  0[ ][ ]0  0[ ]0
                      0[ ][ ]0  0[ ][ ]0  0[ ]0
                                0[ ][ ]0  0[ ]0
            sage: ascii_art(mg.left_split())
            0[ ][ ]0  0[ ][ ]0  1[ ][ ]0  0[ ]0
                      0[ ][ ]0  1[ ][ ]0  0[ ]0
                                1[ ][ ]0  0[ ]0
        """
        P = self.parent()
        if P.dims[0][1] == 1:
            raise ValueError("cannot split a single column")
        r,s = P.dims[0]
        B = [[r,1], [r,s-1]]
        B.extend(P.dims[1:])
        from sage.combinat.rigged_configurations.rigged_configurations import RiggedConfigurations
        RC = RiggedConfigurations(P._cartan_type, B)
        return RC(*[x._clone() for x in self]) # Make a deep copy

    def right_split(self):
        r"""
        Return the image of ``self`` under the right column splitting
        map `\beta^*`.

        Let `\theta` denote the
        :meth:`complement rigging map<complement_rigging>` which reverses
        the tensor factors and `\beta` denote the
        :meth:`left splitting map<left_split>`, we define the right
        splitting map by `\beta^* := \theta \circ \beta \circ \theta`.

        EXAMPLES::

            sage: RC = RiggedConfigurations(['C',4,1], [[3,3]])
            sage: mg = RC.module_generators[-1]
            sage: ascii_art(mg)
            0[ ][ ]0  0[ ][ ]0  0[ ][ ]0  0[ ]0
                      0[ ][ ]0  0[ ][ ]0  0[ ]0
                                0[ ][ ]0  0[ ]0
            sage: ascii_art(mg.right_split())
            0[ ][ ]0  0[ ][ ]0  1[ ][ ]1  0[ ]0
                      0[ ][ ]0  1[ ][ ]1  0[ ]0
                                1[ ][ ]1  0[ ]0

            sage: RC = RiggedConfigurations(['D',4,1], [[2,2],[1,2]])
            sage: elt = RC(partition_list=[[3,1], [2,2,1], [2,1], [2]])
            sage: ascii_art(elt)
            -1[ ][ ][ ]-1  0[ ][ ]0  -1[ ][ ]-1  1[ ][ ]1
             0[ ]0         0[ ][ ]0  -1[ ]-1
                           0[ ]0
            sage: ascii_art(elt.right_split())
            -1[ ][ ][ ]-1  0[ ][ ]0  -1[ ][ ]-1  1[ ][ ]1
             1[ ]0         0[ ][ ]0  -1[ ]-1
                           0[ ]0

        We check that the bijection commutes with the right splitting map::

            sage: RC = RiggedConfigurations(['A', 3, 1], [[1,1], [2,2]])
            sage: all(rc.right_split().to_tensor_product_of_kirillov_reshetikhin_tableaux()
            ....:     == rc.to_tensor_product_of_kirillov_reshetikhin_tableaux().right_split() for rc in RC)
            True
        """
        return self.complement_rigging(True).left_split().complement_rigging(True)

    def left_box(self, return_b=False):
        r"""
        Return the image of ``self`` under the left box removal map `\delta`.

        The map `\delta : RC(B^{r,1} \otimes B) \to RC(B^{r-1,1}
        \otimes B)` (if `r = 1`, then we remove the left-most factor) is the
        basic map in the bijection `\Phi` between rigged configurations and
        tensor products of Kirillov-Reshetikhin tableaux. For more
        information, see
        :meth:`to_tensor_product_of_kirillov_reshetikhin_tableaux()`.
        We can extend `\delta` when the left-most factor is not a single
        column by precomposing with a :meth:`left_split()`.

        .. NOTE::

            Due to the special nature of the bijection for the spinor cases in
            types `D_n^{(1)}`, `B_n^{(1)}`, and `A_{2n-1}^{(2)}`, this map is
            not defined in these cases.

        INPUT:

        - ``return_b`` -- (default: ``False``) whether to return the
          resulting letter from `\delta`

        OUTPUT:

        The resulting rigged configuration or if ``return_b`` is ``True``,
        then a tuple of the resulting rigged configuration and the letter.

        EXAMPLES::

            sage: RC = RiggedConfigurations(['C',4,1], [[3,2]])
            sage: mg = RC.module_generators[-1]
            sage: ascii_art(mg)
            0[ ][ ]0  0[ ][ ]0  0[ ][ ]0  0[ ]0
                      0[ ][ ]0  0[ ][ ]0  0[ ]0
                                0[ ][ ]0  0[ ]0
            sage: ascii_art(mg.left_box())
            0[ ]0  0[ ][ ]0  0[ ][ ]0  0[ ]0
                   0[ ]0     0[ ][ ]0  0[ ]0
            sage: x,b = mg.left_box(True)
            sage: b
            -1
            sage: b.parent()
            The crystal of letters for type ['C', 4]
        """
        # Don't do spinor cases
        P = self.parent()
        ct = P.cartan_type()
        if ct.type() == 'D':
            if P.dims[0][0] >= ct.rank() - 2:
                raise ValueError("only for non-spinor cases")
        elif ct.type() == 'B' or ct.dual().type() == 'B':
            if P.dims[0][0] == ct.rank() - 1:
                raise ValueError("only for non-spinor cases")

        from sage.combinat.rigged_configurations.bijection import RCToKRTBijection
        rc = self
        if P.dims[0][1] != 1:
            rc = self.left_split()
        bij = RCToKRTBijection(rc)
        ht = bij.cur_dims[0][0]
        bij.cur_dims[0][0] = bij._next_index(ht)
        b = bij.next_state(ht)
        if bij.cur_dims[0][0] == 0:
            bij.cur_dims.pop(0)
        from sage.combinat.rigged_configurations.rigged_configurations import RiggedConfigurations
        RC = RiggedConfigurations(ct, bij.cur_dims)
        rc = RC(*bij.cur_partitions)
        if return_b:
            from sage.combinat.crystals.letters import CrystalOfLetters
            L = CrystalOfLetters(self.parent()._cartan_type.classical())
            return (rc, L(b))
        return rc

    delta = left_box

    def left_column_box(self):
        r"""
        Return the image of ``self`` under the left column box splitting
        map `\gamma`.

        Consider the map `\gamma : RC(B^{r,1} \otimes B) \to RC(B^{1,1}
        \otimes B^{r-1,1} \otimes B)` for `r > 1`, which is a natural strict
        classical crystal injection. On rigged configurations, the map
        `\gamma` adds a singular string of length `1` to `\nu^{(a)}`.

        We can extend `\gamma` when the left-most factor is not a single
        column by precomposing with a :meth:`left_split()`.

        EXAMPLES::

            sage: RC = RiggedConfigurations(['C',3,1], [[3,1], [2,1]])
            sage: mg = RC.module_generators[-1]
            sage: ascii_art(mg)
            0[ ]0  0[ ][ ]0  0[ ]0
                   0[ ]0     0[ ]0
            sage: ascii_art(mg.left_column_box())
            0[ ]0  0[ ][ ]0  0[ ]0
            0[ ]0  0[ ]0     0[ ]0
                   0[ ]0

            sage: RC = RiggedConfigurations(['C',3,1], [[2,1], [1,1], [3,1]])
            sage: mg = RC.module_generators[7]
            sage: ascii_art(mg)
            1[ ]0  0[ ][ ]0  0[ ]0
                   0[ ]0     0[ ]0
            sage: ascii_art(mg.left_column_box())
            1[ ]1  0[ ][ ]0  0[ ]0
            1[ ]0  0[ ]0     0[ ]0
        """
        P = self.parent()
        r = P.dims[0][0]
        if r == 1:
            raise ValueError("cannot split a single box")
        ct = P.cartan_type()
        if ct.type() == 'D':
            if P.dims[0][0] >= ct.rank() - 2:
                raise ValueError("only for non-spinor cases")
        elif ct.type() == 'B' or ct.dual().type() == 'B':
            if P.dims[0][0] == ct.rank() - 1:
                raise ValueError("only for non-spinor cases")

        if P.dims[0][1] > 1:
            return self.left_split().left_column_box()

        B = [[1,1], [r-1,1]]
        B.extend(P.dims[1:])
        from sage.combinat.rigged_configurations.rigged_configurations import RiggedConfigurations
        RC = RiggedConfigurations(P._cartan_type, B)
        parts = [x._clone() for x in self] # Make a deep copy
        for nu in parts[:r-1]:
            nu._list.append(1)
        for a, nu in enumerate(parts[:r-1]):
            vac_num = RC._calc_vacancy_number(parts, a, 1)
            i = nu._list.index(1)
            nu.vacancy_numbers.insert(i, vac_num)
            nu.rigging.insert(i, vac_num)
        return RC(*parts)

    def right_column_box(self):
        r"""
        Return the image of ``self`` under the right column box splitting
        map `\gamma^*`.

        Consider the map `\gamma^* : RC(B \otimes B^{r,1}) \to RC(B \otimes
        B^{r-1,1} \otimes B^{1,1})` for `r > 1`, which is a natural strict
        classical crystal injection. On rigged configurations, the map
        `\gamma` adds a string of length `1` with rigging 0 to `\nu^{(a)}`
        for all `a < r` to a classically highest weight element and extended
        as a classical crystal morphism.

        We can extend `\gamma^*` when the right-most factor is not a single
        column by precomposing with a :meth:`right_split()`.

        EXAMPLES::

            sage: RC = RiggedConfigurations(['C',3,1], [[2,1], [1,1], [3,1]])
            sage: mg = RC.module_generators[7]
            sage: ascii_art(mg)
            1[ ]0  0[ ][ ]0  0[ ]0
                   0[ ]0     0[ ]0
            sage: ascii_art(mg.right_column_box())
            1[ ]0  0[ ][ ]0  0[ ]0
            1[ ]0  0[ ]0     0[ ]0
                   0[ ]0
        """
        P = self.parent()
        r = P.dims[-1][0]
        if r == 1:
            raise ValueError("cannot split a single box")
        ct = P.cartan_type()
        if ct.type() == 'D':
            if P.dims[-1][0] >= ct.rank() - 2:
                raise ValueError("only for non-spinor cases")
        elif ct.type() == 'B' or ct.dual().type() == 'B':
            if P.dims[-1][0] == ct.rank() - 1:
                raise ValueError("only for non-spinor cases")

        if P.dims[-1][1] > 1:
            return self.right_split().right_column_box()

        rc, e_string = self.to_highest_weight(P._rc_index)

        B = P.dims[:-1] + ([r-1,1], [1,1])
        from sage.combinat.rigged_configurations.rigged_configurations import RiggedConfigurations
        RC = RiggedConfigurations(P._cartan_type, B)
        parts = [x._clone() for x in rc] # Make a deep copy
        for nu in parts[:r-1]:
            nu._list.append(1)
        for a, nu in enumerate(parts[:r-1]):
            vac_num = RC._calc_vacancy_number(parts, a, -1)
            nu.vacancy_numbers.append(vac_num)
            nu.rigging.append(0)
        return RC(*parts).f_string(reversed(e_string))

    def complement_rigging(self, reverse_factors=False):
        r"""
        Apply the complement rigging morphism `\theta` to ``self``.

        Consider a highest weight rigged configuration `(\nu, J)`, the
        complement rigging morphism `\theta : RC(L) \to RC(L)` is given by
        sending `(\nu, J) \mapsto (\nu, J')`, where `J'` is obtained by
        taking the coriggings `x' = p_i^{(a)} - x`, and then extending as
        a crystal morphism. (The name comes from taking the complement
        partition for the riggings in a `m_i^{(a)} \times p_i^{(a)}` box.)

        INPUT:

        - ``reverse_factors`` -- (default: ``False``) if ``True``, then this
          returns an element in `RC(B')` where `B'` is the tensor factors
          of ``self`` in reverse order

        EXAMPLES::

            sage: RC = RiggedConfigurations(['D',4,1], [[1,1],[2,2]])
            sage: mg = RC.module_generators[-1]
            sage: ascii_art(mg)
            1[ ][ ]1  0[ ][ ]0  0[ ][ ]0  0[ ][ ]0
                      0[ ][ ]0
            sage: ascii_art(mg.complement_rigging())
            1[ ][ ]0  0[ ][ ]0  0[ ][ ]0  0[ ][ ]0
                      0[ ][ ]0

            sage: lw = mg.to_lowest_weight([1,2,3,4])[0]
            sage: ascii_art(lw)
            -1[ ][ ]-1  0[ ][ ]0  0[ ][ ]0  0[ ][ ]0
            -1[ ]-1     0[ ][ ]0  0[ ]0     0[ ]0
            -1[ ]-1     0[ ]0
                        0[ ]0
            sage: ascii_art(lw.complement_rigging())
            -1[ ][ ][ ]-1  0[ ][ ][ ]0  0[ ][ ][ ]0  0[ ][ ][ ]0
            -1[ ]-1        0[ ][ ][ ]0
            sage: lw.complement_rigging() == mg.complement_rigging().to_lowest_weight([1,2,3,4])[0]
            True

            sage: mg.complement_rigging(True).parent()
            Rigged configurations of type ['D', 4, 1] and factor(s) ((2, 2), (1, 1))

        We check that the Lusztig involution (under the modification of also
        mapping to the highest weight element) intertwines with the
        complement map `\theta` (that reverses the tensor factors)
        under the bijection `\Phi`::

            sage: RC = RiggedConfigurations(['D', 4, 1], [[2, 2], [2, 1], [1, 2]])
            sage: for mg in RC.module_generators: # long time
            ....:     y = mg.to_tensor_product_of_kirillov_reshetikhin_tableaux()
            ....:     hw = y.lusztig_involution().to_highest_weight([1,2,3,4])[0]
            ....:     c = mg.complement_rigging(True)
            ....:     hwc = c.to_tensor_product_of_kirillov_reshetikhin_tableaux()
            ....:     assert hw == hwc

        TESTS:

        We check that :trac:`18898` is fixed::

            sage: RC = RiggedConfigurations(['D',4,1], [[2,1], [2,1], [2,3]])
            sage: x = RC(partition_list=[[1], [1,1], [1], [1]], rigging_list=[[0], [2,1], [0], [0]])
            sage: ascii_art(x)
            0[ ]0  2[ ]2  0[ ]0  0[ ]0
                   2[ ]1
            sage: ascii_art(x.complement_rigging())
            0[ ]0  2[ ]1  0[ ]0  0[ ]0
                   2[ ]0
        """
        P = self.parent()
        if reverse_factors:
            from sage.combinat.rigged_configurations.rigged_configurations import RiggedConfigurations
            P = RiggedConfigurations(P._cartan_type, reversed(P.dims))

        mg, e_str = self.to_highest_weight(P._rc_index)
        nu = []
        rig = []
        for a,p in enumerate(mg):
            nu.append(list(p))
            vac_nums = p.vacancy_numbers
            riggings = [vac - p.rigging[i] for i,vac in enumerate(vac_nums)]
            block = 0
            for j,i in enumerate(p):
                if p[block] != i:
                    riggings[block:j] = sorted(riggings[block:j], reverse=True)
                    block = j
            riggings[block:] = sorted(riggings[block:], reverse=True)
            rig.append(riggings)

        rc = P(partition_list=nu, rigging_list=rig)
        return rc.f_string(reversed(e_str))

class KRRCSimplyLacedElement(KRRiggedConfigurationElement):
    r"""
    `U_q^{\prime}(\mathfrak{g})` rigged configurations in simply-laced types.

    TESTS::

        sage: RC = RiggedConfigurations(['A', 3, 1], [[3, 2], [2,1], [1,1]])
        sage: elt = RC(partition_list=[[1], [1], []]); elt
        <BLANKLINE>
        0[ ]0
        <BLANKLINE>
        0[ ]0
        <BLANKLINE>
        (/)
        <BLANKLINE>
        sage: TestSuite(elt).run()
    """
    @cached_method
    def cocharge(self):
        r"""
        Compute the cocharge statistic of ``self``.

        Computes the cocharge statistic [CrysStructSchilling06]_ on this
        rigged configuration `(\nu, J)`. The cocharge statistic is defined as:

        .. MATH::

            cc(\nu, J) = \frac{1}{2} \sum_{a, b \in I_0}
            \sum_{j,k > 0} \left( \alpha_a \mid \alpha_b \right)
            \min(j, k) m_j^{(a)} m_k^{(b)}
            + \sum_{a \in I} \sum_{i > 0} \left\lvert J^{(a, i)} \right\rvert.

        EXAMPLES::

            sage: RC = RiggedConfigurations(['A', 3, 1], [[3, 2], [2,1], [1,1]])
            sage: RC(partition_list=[[1], [1], []]).cocharge()
            1
        """
        cc = 0
        rigging_sum = 0
        for a, p in enumerate(self):
            for pos, i in enumerate(p._list):
                # Add the rigging
                rigging_sum += p.rigging[pos]
                # Add the L matrix contribution
                for dim in self.parent().dims:
                    if dim[0] == a + 1:
                        cc += min(dim[1], i)
                # Subtract the vacancy number
                cc -= p.vacancy_numbers[pos]
        return cc // 2 + rigging_sum

    cc = cocharge

    @cached_method
    def charge(self):
        r"""
        Compute the charge statistic of ``self``.

        Let `B` denote a set of rigged configurations. The *charge* `c` of
        a rigged configuration `b` is computed as

        .. MATH::

            c(b) = \max(cc(b) \mid b \in B) - cc(b).

        EXAMPLES::

            sage: RC = RiggedConfigurations(['A', 3, 1], [[3, 2], [2,1], [1,1]])
            sage: RC(partition_list=[[],[],[]]).charge()
            2
            sage: RC(partition_list=[[1], [1], []]).charge()
            1
        """
        B = self.parent()
        if not hasattr(B, "_max_charge"):
            B._max_charge = max(b.cocharge() for b in B.module_generators)
        return B._max_charge - self.cocharge()

class KRRCNonSimplyLacedElement(KRRiggedConfigurationElement, RCNonSimplyLacedElement):
    r"""
    `U_q^{\prime}(\mathfrak{g})` rigged configurations in non-simply-laced
    types.

    TESTS::

        sage: RC = RiggedConfigurations(['C',2,1], [[1,2],[1,1],[2,1]])
        sage: elt = RC(partition_list=[[3],[2]]); elt
        <BLANKLINE>
        0[ ][ ][ ]0
        <BLANKLINE>
        0[ ][ ]0
        sage: TestSuite(elt).run()
    """
    def e(self, a):
        r"""
        Return the action of `e_a` on ``self``.

        This works by lifting into the virtual configuration, then applying

        .. MATH::

            e^v_a = \prod_{j \in \iota(a)} \hat{e}_j^{\gamma_j}

        and pulling back.

        EXAMPLES::

            sage: RC = RiggedConfigurations(['A',6,2], [[1,1]]*7)
            sage: elt = RC(partition_list=[[1]*5,[2,1,1],[3,2]])
            sage: elt.e(3)
            <BLANKLINE>
            0[ ]0
            0[ ]0
            0[ ]0
            0[ ]0
            0[ ]0
            <BLANKLINE>
            0[ ][ ]0
            1[ ]1
            1[ ]1
            <BLANKLINE>
            1[ ][ ]1
            1[ ]0
            <BLANKLINE>
        """
        if a == self.parent()._cartan_type.special_node():
            try:
                ret = self.to_tensor_product_of_kirillov_reshetikhin_tableaux().e(a)
                if ret is None:
                    return None
                return ret.to_rigged_configuration()
            except (NotImplementedError, TypeError):
                # We haven't implemented the bijection yet, so try by lifting
                #   to the simply-laced case
                return RCNonSimplyLacedElement.e(self, a)

        if not self.epsilon(a):
            return None
        return RCNonSimplyLacedElement.e(self, a)

    def f(self, a):
        r"""
        Return the action of `f_a` on ``self``.

        This works by lifting into the virtual configuration, then applying

        .. MATH::

            f^v_a = \prod_{j \in \iota(a)} \hat{f}_j^{\gamma_j}

        and pulling back.

        EXAMPLES::

            sage: RC = RiggedConfigurations(['A',6,2], [[1,1]]*7)
            sage: elt = RC(partition_list=[[1]*5,[2,1,1],[2,1]], rigging_list=[[0]*5,[0,1,1],[1,0]])
            sage: elt.f(3)
            <BLANKLINE>
            0[ ]0
            0[ ]0
            0[ ]0
            0[ ]0
            0[ ]0
            <BLANKLINE>
            1[ ][ ]1
            1[ ]1
            1[ ]1
            <BLANKLINE>
            -1[ ][ ][ ]-1
             0[ ][ ]0
            <BLANKLINE>
        """
        if a == self.parent()._cartan_type.special_node():
            try:
                ret = self.to_tensor_product_of_kirillov_reshetikhin_tableaux().f(a)
                if ret is None:
                    return None
                return ret.to_rigged_configuration()
            except (NotImplementedError, TypeError):
                # We haven't implemented the bijection yet, so try by lifting
                #   to the simply-laced case
                return RCNonSimplyLacedElement.f(self, a)

        if not self.phi(a):
            return None
        return RCNonSimplyLacedElement.f(self, a)

    @cached_method
    def cocharge(self):
        r"""
        Compute the cocharge statistic.

        Computes the cocharge statistic [OSS03]_ on this
        rigged configuration `(\nu, J)` by computing the cocharge as a virtual
        rigged configuration `(\hat{\nu}, \hat{J})` and then using the
        identity `cc(\hat{\nu}, \hat{J}) = \gamma_0 cc(\nu, J)`.

        EXAMPLES::

            sage: RC = RiggedConfigurations(['C', 3, 1], [[2,1], [1,1]])
            sage: RC(partition_list=[[1,1],[2,1],[1,1]]).cocharge()
            1
        """
        #return self.to_virtual_configuration().cocharge() / self.parent()._folded_ct.gamma[0]
        vct = self.parent()._folded_ct
        cc = ZZ.zero()
        rigging_sum = ZZ.zero()
        sigma = vct.folding_orbit()
        gamma = vct.scaling_factors()
        for a, p in enumerate(self):
            t_check = len(sigma[a + 1]) * gamma[a+1] // gamma[0]
            for pos, i in enumerate(p._list):
                # Add the rigging
                rigging_sum += t_check * p.rigging[pos]
                # Add the L matrix contribution
                for dim in self.parent().dims:
                    if dim[0] == a + 1:
                        cc += t_check * min(dim[1], i)
                # Subtract the vacancy number
                cc -= t_check * p.vacancy_numbers[pos]
        return cc // 2 + rigging_sum

    cc = cocharge

class KRRCTypeA2DualElement(KRRCNonSimplyLacedElement):
    r"""
    `U_q^{\prime}(\mathfrak{g})` rigged configurations in type
    `A_{2n}^{(2)\dagger}`.
    """
    def epsilon(self, a):
        r"""
        Return the value of `\varepsilon_a` of ``self``.

        Here we need to modify the usual definition by
        `\varepsilon_n^{\prime} := 2 \varepsilon_n`.

        EXAMPLES::

            sage: RC = RiggedConfigurations(CartanType(['A',4,2]).dual(), [[1,1], [2,2]])
            sage: def epsilon(x, i):
            ....:     x = x.e(i)
            ....:     eps = 0
            ....:     while x is not None:
            ....:         x = x.e(i)
            ....:         eps = eps + 1
            ....:     return eps
            sage: all(epsilon(rc, 2) == rc.epsilon(2) for rc in RC)
            True
        """
        if a == self.parent()._cartan_type.special_node():
            return self.to_tensor_product_of_kirillov_reshetikhin_tableaux().epsilon(a)

        a = self.parent()._rc_index_inverse[a]
        if not self[a]:
            epsilon = 0
        else:
            epsilon = -min(0, min(self[a].rigging))
        n = len(self.parent()._rc_index)
        if a == n-1: # -1 for indexing
            epsilon *= 2
        return Integer(epsilon)

    def phi(self, a):
        r"""
        Return the value of `\varphi_a` of ``self``.

        Here we need to modify the usual definition by
        `\varphi_n^{\prime} := 2 \varphi_n`.

        EXAMPLES::

            sage: RC = RiggedConfigurations(CartanType(['A',4,2]).dual(), [[1,1], [2,2]])
            sage: def phi(x, i):
            ....:     x = x.f(i)
            ....:     ph = 0
            ....:     while x is not None:
            ....:         x = x.f(i)
            ....:         ph = ph + 1
            ....:     return ph
            sage: all(phi(rc, 2) == rc.phi(2) for rc in RC)
            True
        """
        if a == self.parent()._cartan_type.special_node():
            return self.to_tensor_product_of_kirillov_reshetikhin_tableaux().phi(a)

        a = self.parent()._rc_index_inverse[a]
        p_inf = self.parent()._calc_vacancy_number(self, a, float("inf"))
        if not self[a]:
            phi = p_inf
        else:
            phi = p_inf - min(0, min(self[a].rigging))
        n = len(self.parent()._rc_index)
        if a == n-1: # -1 for indexing
            phi *= 2
        return Integer(phi)

    @cached_method
    def cocharge(self):
        r"""
        Compute the cocharge statistic.

        Computes the cocharge statistic [RigConBijection]_ on this
        rigged configuration `(\nu, J)`. The cocharge statistic is
        computed as:

        .. MATH::

            cc(\nu, J) = \frac{1}{2} \sum_{a \in I_0} \sum_{i > 0}
            t_a^{\vee} m_i^{(a)} \left( \sum_{j > 0} \min(i, j) L_j^{(a)}
            - p_i^{(a)} \right) + \sum_{a \in I} t_a^{\vee} \sum_{i > 0}
            \left\lvert J^{(a, i)} \right\rvert.

        EXAMPLES::

            sage: RC = RiggedConfigurations(CartanType(['A',4,2]).dual(), [[1,1],[2,2]])
            sage: sc = RC.cartan_type().as_folding().scaling_factors()
            sage: all(mg.cocharge() * sc[0] == mg.to_virtual_configuration().cocharge()
            ....:     for mg in RC.module_generators)
            True
        """
        # return self.to_virtual_configuration().cocharge() / self.parent()._folded_ct.gamma[0]
        cc = ZZ.zero()
        rigging_sum = ZZ.zero()
        # vct = self.parent()._folded_ct
        # sigma = vct.folding_orbit()
        # gammatilde = list(vct.scaling_factors())
        # gammatilde[-1] = 2
        for a, p in enumerate(self):
            t_check = 1  # == len(sigma[a+1]) * gammatilde[a+1] / gammatilde[0]
            for pos, i in enumerate(p._list):
                # Add the rigging
                rigging_sum += t_check * p.rigging[pos]
                # Add the L matrix contribution
                for dim in self.parent().dims:
                    if dim[0] == a + 1:
                        cc += t_check * min(dim[1], i)
                # Subtract the vacancy number
                cc -= t_check * p.vacancy_numbers[pos]
        return cc / ZZ(2) + rigging_sum

    cc = cocharge
<|MERGE_RESOLUTION|>--- conflicted
+++ resolved
@@ -23,14 +23,8 @@
 #
 #  The full text of the GPL is available at:
 #
-<<<<<<< HEAD
-#                  http://www.gnu.org/licenses/
-#*****************************************************************************
-
-=======
 #                  https://www.gnu.org/licenses/
 # ****************************************************************************
->>>>>>> 9d686f22
 from sage.misc.cachefunc import cached_method
 from sage.structure.list_clone import ClonableArray
 from sage.rings.integer import Integer
