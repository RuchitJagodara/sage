"""
Orthogonal arrays

This module gathers anything related to orthogonal arrays, and, incidentally,
to transversal designs.

.. TODO::

    Implement an improvement of Wilson's construction for u=1,2 in [CD96]_

REFERENCES:

.. [CD96] Making the MOLS table
  Charles Colbourn and Jeffrey Dinitz
  Computational and constructive design theory
  vol 368,pages 67-134
  1996

Functions
---------
"""
from sage.misc.cachefunc import cached_function

def transversal_design(k,n,check=True,availability=False, who_asked=tuple()):
    r"""
    Return a transversal design of parameters `k,n`.

    A transversal design of parameters `k, n` is a collection `\mathcal{S}` of
    subsets of `V = V_1 \cup \cdots \cup V_k` (where the *groups* `V_i` are
    disjoint and have cardinality `n`) such that:

    * Any `S \in \mathcal{S}` has cardinality `k` and intersects each group on
      exactly one element.

    * Any two elements from distincts groups are contained in exactly one
      element of `\mathcal{S}`.

    More general definitions sometimes involve a `\lambda` parameter, and we
    assume here that `\lambda=1`.

    For more information on transversal designs, see
    `<http://mathworld.wolfram.com/TransversalDesign.html>`_.

    INPUT:

    - `n,k` -- integers.

    - ``check`` -- (boolean) Whether to check that output is correct before
      returning it. As this is expected to be useless (but we are cautious
      guys), you may want to disable it whenever you want speed. Set to
      ``True`` by default.

    - ``availability`` (boolean) -- if ``availability`` is set to ``True``, the
      function only returns boolean answers according to whether Sage knows how
      to build such a design. This should be much faster than actually building
      it.

    - ``who_asked`` (internal use only) -- because of the equivalence between
      OA/TD/MOLS, each of the three constructors calls the others. We must keep
      track of who calls who in order to avoid infinite loops. ``who_asked`` is
      the tuple of the other functions that were called before this one.

    .. NOTE::

        This function returns transversal designs with
        `V_1=\{0,\dots,n-1\},\dots,V_k=\{(k-1)n,\dots,kn-1\}`.

    .. SEEALSO::

        :func:`orthogonal_array` -- a tranversal design is an orthogonal array
        with `t=2`.

    EXAMPLES::

        sage: designs.transversal_design(5,5)
        [[0, 5, 10, 15, 20], [0, 6, 12, 18, 24], [0, 7, 14, 16, 23],
         [0, 8, 11, 19, 22], [0, 9, 13, 17, 21], [1, 6, 11, 16, 21],
         [1, 7, 13, 19, 20], [1, 8, 10, 17, 24], [1, 9, 12, 15, 23],
         [1, 5, 14, 18, 22], [2, 7, 12, 17, 22], [2, 8, 14, 15, 21],
         [2, 9, 11, 18, 20], [2, 5, 13, 16, 24], [2, 6, 10, 19, 23],
         [3, 8, 13, 18, 23], [3, 9, 10, 16, 22], [3, 5, 12, 19, 21],
         [3, 6, 14, 17, 20], [3, 7, 11, 15, 24], [4, 9, 14, 19, 24],
         [4, 5, 11, 17, 23], [4, 6, 13, 15, 22], [4, 7, 10, 18, 21],
         [4, 8, 12, 16, 20]]

    Some examples of the maximal number of transversal Sage is able to build::

        sage: TD_3_10 = designs.transversal_design(3,10)
        sage: designs.transversal_design(4,10,availability=True)
        Unknown

        sage: TD_6_12 = designs.transversal_design(6,12)
        sage: designs.transversal_design(7,12,availability=True)
        Unknown

        sage: TD_3_14 = designs.transversal_design(3, 14)
        sage: designs.transversal_design(4, 14,availability=True)
        Unknown

        sage: TD_4_15 = designs.transversal_design(4, 15)
        sage: designs.transversal_design(5, 15,availability=True)
        Unknown

        sage: TD_4_18 = designs.transversal_design(4, 18)
        sage: designs.transversal_design(5, 18,availability=True)
        Unknown

        sage: TD_5_20 = designs.transversal_design(5, 20)
        sage: designs.transversal_design(6, 20,availability=True)
        Unknown

    TESTS:

    Obtained through Wilson's decomposition::

        sage: _ = designs.transversal_design(4,38)

    Obtained through product decomposition::

        sage: _ = designs.transversal_design(6,60)
        sage: _ = designs.transversal_design(5,60) # checks some tricky divisibility error

    Unknown availability::

        sage: designs.transversal_design(6,4,availability=True)
        Unknown
    """
    if n == 12 and k <= 6:
        TD = [l[:k] for l in TD6_12()]

    elif TD_find_product_decomposition(k,n):
        if availability:
            return True
        n1,n2 = TD_find_product_decomposition(k,n)
        TD1 = transversal_design(k,n1, check = False)
        TD2 = transversal_design(k,n2, check = False)
        TD = TD_product(k,TD1,n1,TD2,n2, check = False)

    elif find_wilson_decomposition(k,n):
        if availability:
            return True
        TD = wilson_construction(*find_wilson_decomposition(k,n), check = False)

    # Section 6.6 of [Stinson2004]
    elif (orthogonal_array not in who_asked and
          orthogonal_array(k, n, availability=True, who_asked = who_asked + (transversal_design,))):
        if availability:
            return True
        OA = orthogonal_array(k,n, check = False, who_asked = who_asked + (transversal_design,))
        TD = [[i*n+c for i,c in enumerate(l)] for l in OA]

    else:
        if availability:
            from sage.misc.unknown import Unknown
            return Unknown
        else:
            raise NotImplementedError("I don't know how to build this Transversal Design !")

    if check:
        assert is_transversal_design(TD,k,n)

    return TD

def is_transversal_design(B,k,n, verbose=False):
    r"""
    Check that a given set of blocks ``B`` is a transversal design.

    See :func:`~sage.combinat.designs.orthogonal_arrays.transversal_design`
    for a definition.

    INPUT:

    - ``B`` -- the list of blocks

    - ``k, n`` -- integers

    - ``verbose`` (boolean) -- whether to display information about what is
      going wrong.

    .. NOTE::

        The tranversal design must have `\{0, \ldots, kn-1\}` as a ground set,
        partitioned as `k` sets of size `n`: `\{0, \ldots, k-1\} \sqcup
        \{k, \ldots, 2k-1\} \sqcup \cdots \sqcup \{k(n-1), \ldots, kn-1\}`.

    EXAMPLES::

        sage: TD = designs.transversal_design(5, 5, check=True) # indirect doctest
        sage: from sage.combinat.designs.orthogonal_arrays import is_transversal_design
        sage: is_transversal_design(TD, 5, 5)
        True
        sage: is_transversal_design(TD, 4, 4)
        False
    """
    from sage.graphs.generators.basic import CompleteGraph
    from itertools import combinations
    g = k*CompleteGraph(n)
    m = g.size()
    for X in B:
        if len(X) != k:
            if verbose:
                print "A set has wrong size"
            return False
        g.add_edges(list(combinations(X,2)))
        if g.size() != m+(len(X)*(len(X)-1))/2:
            if verbose:
                print "A pair appears twice"
            return False
        m = g.size()

    if not g.is_clique():
        if verbose:
            print "A pair did not appear"
        return False

    return True

@cached_function
def find_wilson_decomposition(k,n):
    r"""
    Finds a wilson decomposition of `n`

    This method looks for possible integers `m,t,u` satisfying that `mt+u=n` and
    such that Sage knows how to build a `TD(k,m), TD(k,m+1),TD(k+1,t)` and a
    `TD(k,u)`. These can then be used to feed :func:`wilson_construction`.

    INPUT:

    - `k,n` (integers)

    OUTPUT:

    Returns a 4-tuple `(n, m, t, u)` if it is found, and ``False`` otherwise.

    EXAMPLES::

        sage: from sage.combinat.designs.orthogonal_arrays import find_wilson_decomposition
        sage: find_wilson_decomposition(4,38)
        (4, 7, 5, 3)
        sage: find_wilson_decomposition(4,20)
        False
    """
    # If there exists a TD(k+1,t) then k+1 < t+2, i.e. k <= t
    for t in range(max(1,k),n-1):
        u = n%t
        # We ensure that 1<=u, and that there can exists a TD(k,u), i.e k<u+2
        if u == 0 or k >= u+2:
            continue

        m = n//t
        # If there exists a TD(k,m) then k<m+2
        if k >= m+2:
            break

        if (transversal_design(k  ,m  , availability=True) and
            transversal_design(k  ,m+1, availability=True) and
            transversal_design(k+1,t  , availability=True) and
            transversal_design(k  ,u  , availability=True)):
            return k,m,t,u

    return False

def TD6_12():
    r"""
    Returns a `TD(6,12)` as build in [Hanani75]_.

    This design is Lemma 3.21 from [Hanani75]_.

    EXAMPLE::

        sage: from sage.combinat.designs.orthogonal_arrays import TD6_12
        sage: _ = TD6_12()

    REFERENCES:

    .. [Hanani75] Haim Hanani,
      Balanced incomplete block designs and related designs,
      http://dx.doi.org/10.1016/0012-365X(75)90040-0,
      Discrete Mathematics, Volume 11, Issue 3, 1975, Pages 255-369.
    """
    from sage.groups.additive_abelian.additive_abelian_group import AdditiveAbelianGroup
    G = AdditiveAbelianGroup([2,6])
    d = [[(0,0),(0,0),(0,0),(0,0),(0,0),(0,0)],
         [(0,0),(0,1),(1,0),(0,3),(1,2),(0,4)],
         [(0,0),(0,2),(1,2),(1,0),(0,1),(1,5)],
         [(0,0),(0,3),(0,2),(0,1),(1,5),(1,4)],
         [(0,0),(0,4),(1,1),(1,3),(0,5),(0,2)],
         [(0,0),(0,5),(0,1),(1,5),(1,3),(1,1)],
         [(0,0),(1,0),(1,3),(0,2),(0,3),(1,2)],
         [(0,0),(1,1),(1,5),(1,2),(1,4),(1,0)],
         [(0,0),(1,2),(0,4),(0,5),(0,2),(1,3)],
         [(0,0),(1,3),(1,4),(0,4),(1,1),(0,1)],
         [(0,0),(1,4),(0,5),(1,1),(1,0),(0,3)],
         [(0,0),(1,5),(0,3),(1,4),(0,4),(0,5)]]

    r = lambda x : int(x[0])*6+int(x[1])
    TD = [[i*12+r(G(x)+g) for i,x in enumerate(X)] for X in d for g in G]
    for x in TD: x.sort()

    return TD

def wilson_construction(k,m,t,u, check = True):
    r"""
    Returns a `TD(k,mt+u)` by Wilson's construction.

    Wilson's construction builds a `TD(k,mt+u)` from the following designs :

    * A `TD(k,m)`
    * A `TD(k,m+1)`
    * A `TD(k+1,t)`
    * A `TD(k,u)`

    For more information, see page 147 of [Stinson2004]_.

    INPUT:

    - ``k,m,t,u`` -- integers with `k\geq 2` and `1\leq u\leq t`.

    - ``check`` (boolean) -- whether to check that output is correct before
      returning it. As this is expected to be useless (but we are cautious
      guys), you may want to disable it whenever you want speed. Set to ``True``
      by default.

    EXAMPLES::

        sage: from sage.combinat.designs.orthogonal_arrays import wilson_construction
        sage: from sage.combinat.designs.orthogonal_arrays import find_wilson_decomposition
        sage: total = 0
        sage: for k in range(3,8):
        ....:    for n in range(1,30):
        ....:        if find_wilson_decomposition(k,n):
        ....:            total += 1
        ....:            k,m,t,u = find_wilson_decomposition(k,n)
        ....:            _ = wilson_construction(k,m,t,u, check=True)
        sage: print total
        32
    """
    # Raises a NotImplementedError if one of them does not exist.
    TDkm = transversal_design(k,m,check=False)
    TDkm1 = transversal_design(k,m+1,check=False)
    TDk1t = transversal_design(k+1,t,check=False)
    TDku = transversal_design(k,u,check=False)

    # Truncaed TDk1t
    truncated_TDk1t = [[x for x in B if x<k*t+u] for B in TDk1t]

    # Making sure that [(i,m) for i in range(k)] is a block of TDkm1
    B0 = sorted(TDkm1[0])
    TDkm1 = [[x+m-(x%(m+1)) if x in B0 else
              x-bool(B0[x//(m+1)] <= x)
             for x in B]
             for B in TDkm1]

    # Remove first block
    TDkm1.pop(0)

    TD = []
    for A in truncated_TDk1t:
        # Case 1, |A|=k
        if len(A) == k:
            for B in TDkm:
                BB = []
                for x in B:
                    # x//m is the group of x in TDkm
                    # x%m is the element of x in its group
                    ai = A[x//m]
                    i = ai//t
                    BB.append(i*(m*t+u)+(ai%t)*m+x%m)
                TD.append(BB)

        # Case 2, |A|=k+1
        else:
            A.sort()
            a_k1 = A.pop(-1)
            for B in TDkm1:
                BB = []
                for x in B:
                    # x//(m+1) is the group of x in TDkm1
                    # x%(m+1) is the element of x in its group
                    ai = A[x//(m+1)]
                    i = ai//t
                    if (x+1)%(m+1) == 0:
                        BB.append(i*(m*t+u)+m*t+(a_k1%t))
                    else:
                        BB.append(i*(m*t+u)+(ai%t)*m+x%(m+1))
                TD.append(BB)

    # "Finally, there exists [...]"
    for A in TDku:
        TD.append([(m*t+u)*(x//u)+m*t+x%u for x in A])

    if check:
        assert is_transversal_design(TD,k,m*t+u, verbose=True)

    return TD

<<<<<<< HEAD
@cached_function
def TD_find_product_decomposition(k,n):
    r"""
    Attempts to find a factorization of `n` in order to build a `TD(k,n)`.

    If Sage can build a `TD(k,n_1)` and a `TD(k,n_2)` such that `n=n_1\times
    n_2` then a `TD(k,n)` can be built (from the function
    :func:`transversal_design`). This method returns such a pair of integers if
    it exists, and ``None`` otherwise.

    INPUT:

    - ``k,n`` (integers) -- see above.

    .. SEEALSO::

        :func:`TD_product` that actually build a product

    EXAMPLES::

        sage: from sage.combinat.designs.orthogonal_arrays import TD_find_product_decomposition
        sage: TD_find_product_decomposition(6, 84)
        (7, 12)

        sage: TD1 = designs.transversal_design(6, 7)
        sage: TD2 = designs.transversal_design(6, 12)
        sage: from sage.combinat.designs.orthogonal_arrays import TD_product
        sage: TD = TD_product(6, TD1, 7, TD2, 12)
    """
    from sage.rings.arith import divisors
    for n1 in divisors(n)[1:-1]: # we ignore 1 and n
        n2 = n//n1
        if transversal_design(k, n1, availability = True) and transversal_design(k, n2, availability = True):
            return n1,n2
    return None

def TD_product(k,TD1,n1,TD2,n2, check=True):
    r"""
    Returns the product of two transversal designs.

    From a transversal design `TD_1` of parameters `k,n_1` and a transversal
    design `TD_2` of parameters `k,n_2`, this function returns a transversal
    design of parameters `k,n` where `n=n_1\times n_2`.

    Formally, if the groups of `TD_1` are `V^1_1,\dots,V^1_k` and the groups of
    `TD_2` are `V^2_1,\dots,V^2_k`, the groups of the product design are
    `V^1_1\times V^2_1,\dots,V^1_k\times V^2_k` and its blocks are the
    `\{(x^1_1,x^2_1),\dots,(x^1_k,x^2_k)\}` where `\{x^1_1,\dots,x^1_k\}` is a
    block of `TD_1` and `\{x^2_1,\dots,x^2_k\}` is a block of `TD_2`.

    INPUT:

    - ``TD1, TD2`` -- transversal designs.

    - ``k,n1,n2`` (integers) -- see above.

    - ``check`` (boolean) -- Whether to check that output is correct before
      returning it. As this is expected to be useless (but we are cautious
      guys), you may want to disable it whenever you want speed. Set to ``True``
      by default.

    .. SEEALSO::

        :func:`TD_find_product_decomposition`

    .. NOTE::

        This function uses transversal designs with
        `V_1=\{0,\dots,n-1\},\dots,V_k=\{(k-1)n,\dots,kn-1\}` both as input and
        ouptut.

    EXAMPLES::

        sage: from sage.combinat.designs.orthogonal_arrays import TD_product
        sage: TD1 = designs.transversal_design(6,7)
        sage: TD2 = designs.transversal_design(6,12)
        sage: TD6_84 = TD_product(6,TD1,7,TD2,12)
    """
    N = n1*n2
    TD = []
    for X1 in TD1:
        for X2 in TD2:
            TD.append([x1*n2+(x2%n2) for x1,x2 in zip(X1,X2)])
    if check:
        assert is_transversal_design(TD,k,N)

    return TD

def orthogonal_array(k,n,t=2,check=True,availability=False):
=======
def orthogonal_array(k,n,t=2,check=True,availability=False,who_asked=tuple()):
>>>>>>> a46446f3
    r"""
    Return an orthogonal array of parameters `k,n,t`.

    An orthogonal array of parameters `k,n,t` is a matrix with `k` columns
    filled with integers from `[n]` in such a way that for any `t` columns, each
    of the `n^t` possible rows occurs exactly once. In
    particular, the matrix has `n^t` rows.

    More general definitions sometimes involve a `\lambda` parameter, and we
    assume here that `\lambda=1`.

    For more information on orthogonal arrays, see
    :wikipedia:`Orthogonal_array`.

    INPUT:

    - ``k`` -- (integer) number of columns

    - ``n`` -- (integer) number of symbols

    - ``t`` -- (integer; default: 2) -- strength of the array

    - ``check`` -- (boolean) Whether to check that output is correct before
      returning it. As this is expected to be useless (but we are cautious
      guys), you may want to disable it whenever you want speed. Set to
      ``True`` by default.

    - ``availability`` (boolean) -- if ``availability`` is set to ``True``, the
      function only returns boolean answers according to whether Sage knows how
      to build such an array. This should be much faster than actually building
      it.

    - ``who_asked`` (internal use only) -- because of the equivalence between
      OA/TD/MOLS, each of the three constructors calls the others. We must keep
      track of who calls who in order to avoid infinite loops. ``who_asked`` is
      the tuple of the other functions that were called before this one.

    For more information on orthogonal arrays, see
    :wikipedia:`Orthogonal_array`.

    .. NOTE::

        This method implements theorems from [Stinson2004]_. See the code's
        documentation for details.

    .. SEEALSO::

        :func:`transversal_design` -- when `t=2` an orthogonal array is also
        called a transversal design.

    EXAMPLES::

        sage: designs.orthogonal_array(5,5)
        [[0, 0, 0, 0, 0], [0, 1, 2, 3, 4], [0, 2, 4, 1, 3], [0, 3, 1, 4, 2],
         [0, 4, 3, 2, 1], [1, 1, 1, 1, 1], [1, 2, 3, 4, 0], [1, 3, 0, 2, 4],
         [1, 4, 2, 0, 3], [1, 0, 4, 3, 2], [2, 2, 2, 2, 2], [2, 3, 4, 0, 1],
         [2, 4, 1, 3, 0], [2, 0, 3, 1, 4], [2, 1, 0, 4, 3], [3, 3, 3, 3, 3],
         [3, 4, 0, 1, 2], [3, 0, 2, 4, 1], [3, 1, 4, 2, 0], [3, 2, 1, 0, 4],
         [4, 4, 4, 4, 4], [4, 0, 1, 2, 3], [4, 1, 3, 0, 2], [4, 2, 0, 3, 1],
         [4, 3, 2, 1, 0]]

    TESTS::

        sage: designs.orthogonal_array(3,2)
        [[0, 1, 0], [0, 0, 1], [1, 0, 0], [1, 1, 1]]
        sage: designs.orthogonal_array(4,2)
        Traceback (most recent call last):
        ...
        EmptySetError: No Orthogonal Array exists when k>=n+t
    """
    from sage.rings.arith import is_prime_power
    from sage.rings.finite_rings.constructor import FiniteField
    from latin_squares import mutually_orthogonal_latin_squares

    if k < 2:
        raise ValueError("undefined for k less than 2")

    elif k >= n+t:
        if availability:
            return False

        from sage.categories.sets_cat import EmptySetError
        # When t=2 then k<n+t as it is equivalent to the existence of n-1 MOLS.
        # When t>2 the submatrix defined by the rows whose first t-2 elements
        # are 0s yields a OA with t=2 and k-(t-2) columns. Thus k-(t-2) < n+2,
        # i.e. k<n+t.
        raise EmptySetError("No Orthogonal Array exists when k>=n+t")

    elif k == t:
        if availability:
            return True

        from itertools import product
        OA = map(list, product(range(n), repeat=k))

    # Theorem 6.39 from [Stinson2004]
    elif t == 2 and 2 <= k and k <= n and is_prime_power(n):
        if availability:
            return True

        M = []
        Fp = FiniteField(n,'x')
        vv = list(Fp)[:k]
        relabel = {x:i for i,x in enumerate(Fp)}
        for i in Fp:
            for j in Fp:
                M.append([relabel[i+j*v] for v in vv])

        OA = M

    # Theorem 6.40 from [Stinson2004]
    elif t == 2 and k == n+1 and is_prime_power(n):
        if availability:
            return True

        if n == 2:
            OA = [[0,1,0],[0,0,1],[1,0,0],[1,1,1]]
        else:
            M = orthogonal_array(n,n, check=False)
            for i,l in enumerate(M):
                l.append(i%n)
            OA = M

    elif (t == 2 and transversal_design not in who_asked and
          transversal_design(k,n,availability=True, who_asked=who_asked+(orthogonal_array,))):
        if availability:
            return True
        TD = transversal_design(k,n,check=False,who_asked=who_asked+(orthogonal_array,))
        OA = [[x%n for x in R] for R in TD]

    # Section 6.5.1 from [Stinson2004]
    elif (t == 2 and mutually_orthogonal_latin_squares not in who_asked and
          mutually_orthogonal_latin_squares(n,k-2, availability=True,who_asked=who_asked+(orthogonal_array,))):
        if availability:
            return True

        mols = mutually_orthogonal_latin_squares(n,k-2,who_asked=who_asked+(orthogonal_array,))
        OA = [[i,j]+[m[i,j] for m in mols]
              for i in range(n) for j in range(n)]

    else:
        if availability:
            return False
        else:
            raise NotImplementedError("I don't know how to build this orthogonal array!")

    if check:
        assert is_orthogonal_array(OA,k,n,t)

    return OA

def is_orthogonal_array(M,k,n,t):
    r"""
    Check that the integer matrix `M` is an `OA(k,n,t)`.

    See :func:`~sage.combinat.designs.orthogonal_arrays.orthogonal_array`
    for a definition.

    INPUT:

    - ``M`` -- an integer matrix of size `k^t \times n`

    - ``k, n, t`` -- integers

    EXAMPLES::

        sage: OA = designs.orthogonal_array(5,9,check=True) # indirect doctest
        sage: from sage.combinat.designs.orthogonal_arrays import is_orthogonal_array
        sage: is_orthogonal_array(OA, 5, 9, 2)
        True
        sage: is_orthogonal_array(OA, 4, 5, 2)
        False
    """
    if t != 2:
        raise NotImplementedError("only implemented for t=2")

    if not all(len(l) == k for l in M):
        return False

    from itertools import combinations
    for S in combinations(range(k),2):
        fs = frozenset([tuple([l[i] for i in S]) for l in M])
        if len(fs) != n**2:
            return False

    return True
<|MERGE_RESOLUTION|>--- conflicted
+++ resolved
@@ -394,7 +394,6 @@
 
     return TD
 
-<<<<<<< HEAD
 @cached_function
 def TD_find_product_decomposition(k,n):
     r"""
@@ -483,10 +482,7 @@
 
     return TD
 
-def orthogonal_array(k,n,t=2,check=True,availability=False):
-=======
 def orthogonal_array(k,n,t=2,check=True,availability=False,who_asked=tuple()):
->>>>>>> a46446f3
     r"""
     Return an orthogonal array of parameters `k,n,t`.
 
