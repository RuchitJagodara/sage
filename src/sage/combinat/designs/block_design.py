--- conflicted
+++ resolved
@@ -329,7 +329,6 @@
     """
     n = len(OA[0])-1
     n2 = n**2
-<<<<<<< HEAD
 
     assert len(OA) == n2, "the orthogonal array does not have parameters k=n+1,t=2"
 
@@ -346,7 +345,7 @@
 
     return BlockDesign(n2+n+1, blcks, name="Projective plane of order %d (built from an OA(%d,%d,2))"%(n,n+1,n), test=check)
 
-def projective_plane(n):
+def projective_plane(n, check=True, existence=False):
     r"""
     Returns a projective plane of order ``n`` as a 2-design.
 
@@ -358,36 +357,6 @@
     whereas if no construction is available the function raises a
     ``NotImplementedError``.
 
-=======
-
-    assert len(OA) == n2, "the orthogonal array does not have parameters k=n+1,t=2"
-
-    blcks = []
-
-    # add the n^2 lines that correspond to transversals
-    for l in OA:
-        blcks.append([i+(n+1)*j for i,j in enumerate(l)])
-
-    # add the n+1 lines that correspond to transversals
-    for i in xrange(n+1):
-        blcks.append(range(i*n, (i+1)*n))
-        blcks[-1].append(n2+n)
-
-    return BlockDesign(n2+n+1, blcks, name="Projective plane of order %d (built from an OA(%d,%d,2))"%(n,n+1,n), test=check)
-
-def projective_plane(n, check=True, existence=False):
-    r"""
-    Returns a projective plane of order ``n`` as a 2-design.
-
-    A finite projective plane is a 2-design with `n^2+n+1` lines (or blocks) and
-    `n^2+n+1` points. For more information on finite projective planes, see the
-    :wikipedia:`Projective_plane#Finite_projective_planes`.
-
-    If no construction is possible, then the function raises a ``EmptySetError``
-    whereas if no construction is available the function raises a
-    ``NotImplementedError``.
-
->>>>>>> c127a6d5
     INPUT:
 
     - ``n`` -- the finite projective plane's order
@@ -411,15 +380,6 @@
         ...
         EmptySetError: No projective plane of order 10 exists by C. Lam, L. Thiel and S. Swiercz "The nonexistence of finite projective planes of order 10" (1989), Canad. J. Math.
         sage: designs.projective_plane(12)
-<<<<<<< HEAD
-        Traceback (most recent call last):
-        ...
-        NotImplementedError: If such a projective plane exists, we do not know how to build it.
-        sage: designs.projective_plane(14)
-        Traceback (most recent call last):
-        ...
-        EmptySetError: By the Ryser-Chowla theorem, no projective plane of order 14 exists.
-=======
         Traceback (most recent call last):
         ...
         NotImplementedError: If such a projective plane exists, we do not know how to build it.
@@ -438,16 +398,10 @@
         False
         sage: designs.projective_plane(12, existence=True)
         Unknown
->>>>>>> c127a6d5
     """
     from sage.rings.arith import is_prime_power, two_squares
 
     if n <= 1:
-<<<<<<< HEAD
-        raise EmptySetError("There is no projective plane of order <= 1")
-
-    if n == 10:
-=======
         if existence:
             return False
         raise EmptySetError("There is no projective plane of order <= 1")
@@ -455,7 +409,6 @@
     if n == 10:
         if existence:
             return False
->>>>>>> c127a6d5
         ref = ("C. Lam, L. Thiel and S. Swiercz \"The nonexistence of finite "
                "projective planes of order 10\" (1989), Canad. J. Math.")
         raise EmptySetError("No projective plane of order 10 exists by %s"%ref)
@@ -464,16 +417,6 @@
         try:
             two_squares(n)
         except ValueError:
-<<<<<<< HEAD
-            raise EmptySetError("By the Ryser-Chowla theorem, no projective"
-                         " plane of order "+str(n)+" exists.")
-
-    if not is_prime_power(n):
-        raise NotImplementedError("If such a projective plane exists, we do "
-                                  "not know how to build it.")
-
-    return DesarguesianProjectivePlaneDesign(n)
-=======
             if existence:
                 return False
             raise EmptySetError("By the Ryser-Chowla theorem, no projective"
@@ -489,7 +432,6 @@
         return True
     else:
         return DesarguesianProjectivePlaneDesign(n, check=check)
->>>>>>> c127a6d5
 
 
 def AffineGeometryDesign(n, d, F):
@@ -663,4 +605,4 @@
 # name BlockDesign_generic is reserved in the name space in case more
 # specialized methods are implemented later. In that case, BlockDesign_generic
 # should inherit from IncidenceStructure.
-BlockDesign_generic = IncidenceStructure
+BlockDesign_generic = IncidenceStructure