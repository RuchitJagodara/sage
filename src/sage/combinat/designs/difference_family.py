# -*- coding: utf-8 -*-
r"""
Difference families

This module gathers everything related to difference families. One can build a
difference family (or check that it can be built) with :func:`difference_family`::

    sage: G,F = designs.difference_family(13,4,1)

It defines the following functions:

{INDEX_OF_FUNCTIONS}

REFERENCES:

.. [BJL99-1] \T. Beth, D. Jungnickel, H. Lenz "Design theory Vol. I."
   Second edition. Encyclopedia of Mathematics and its Applications, 69. Cambridge
   University Press, (1999).

.. [BLJ99-2] \T. Beth, D. Jungnickel, H. Lenz "Design theory Vol. II."
   Second edition. Encyclopedia of Mathematics and its Applications, 78. Cambridge
   University Press, (1999).

.. [Bo39] \R. C. Bose, "On the construction of balanced incomplete block
   designs", Ann. Eugenics, 9 (1939), 353--399.

.. [Bu95] \M. Buratti "On simple radical difference families", J.
   Combinatorial Designs, 3 (1995) 161--168.

.. [Tu1965] \R. J. Turyn "Character sum and difference sets"
   Pacific J. Math. 15 (1965) 319--346.

.. [Tu1984] \R. J. Turyn "A special class of Williamson matrices and
   difference sets" J. Combinatorial Theory (A) 36 (1984) 111--115.

.. [Wi72] \R. M. Wilson "Cyclotomy and difference families in elementary Abelian
   groups", J. Number Theory, 4 (1972) 17--47.

Functions
---------
"""
# ****************************************************************************
#       Copyright (C) 2014 Vincent Delecroix <20100.delecroix@gmail.com>
#
#  Distributed under the terms of the GNU General Public License (GPL)
#  as published by the Free Software Foundation; either version 2 of
#  the License, or (at your option) any later version.
#                  https://www.gnu.org/licenses/
# ****************************************************************************

from sage.arith.misc import is_prime_power
from sage.misc.cachefunc import cached_function

from sage.categories.sets_cat import EmptySetError
import sage.arith.all as arith
from sage.misc.unknown import Unknown
from sage.rings.finite_rings.integer_mod_ring import Zmod
from sage.rings.integer import Integer
from sage.rings.integer_ring import ZZ
from sage.rings.polynomial.polynomial_ring_constructor import PolynomialRing


def group_law(G):
    r"""
    Return a triple ``(identity, operation, inverse)`` that define the
    operations on the group ``G``.

    EXAMPLES::

        sage: from sage.combinat.designs.difference_family import group_law
        sage: group_law(Zmod(3))
        (0, <built-in function add>, <built-in function neg>)
        sage: group_law(SymmetricGroup(5))
        ((), <built-in function mul>, <built-in function inv>)
        sage: group_law(VectorSpace(QQ,3))
        ((0, 0, 0), <built-in function add>, <built-in function neg>)
    """
    import operator
    from sage.categories.groups import Groups
    from sage.categories.additive_groups import AdditiveGroups

    if G in Groups():            # multiplicative groups
        return (G.one(), operator.mul, operator.inv)
    elif G in AdditiveGroups():  # additive groups
        return (G.zero(), operator.add, operator.neg)
    else:
        raise ValueError("%s does not seem to be a group"%G)

def block_stabilizer(G, B):
    r"""
    Compute the left stabilizer of the block ``B`` under the action of ``G``.

    This function return the list of all `x\in G` such that `x\cdot B=B` (as a
    set).

    INPUT:

    - ``G`` -- a group (additive or multiplicative)
    - ``B`` -- a subset of ``G``

    EXAMPLES::

        sage: from sage.combinat.designs.difference_family import block_stabilizer

        sage: Z8 = Zmod(8)
        sage: block_stabilizer(Z8, [Z8(0),Z8(2),Z8(4),Z8(6)])
        [0, 2, 4, 6]
        sage: block_stabilizer(Z8, [Z8(0),Z8(2)])
        [0]

        sage: C = cartesian_product([Zmod(4),Zmod(3)])
        sage: block_stabilizer(C, [C((0,0)),C((2,0)),C((0,1)),C((2,1))])
        [(0, 0), (2, 0)]

        sage: b = list(map(Zmod(45),[1, 3, 7, 10, 22, 25, 30, 35, 37, 38, 44]))
        sage: block_stabilizer(Zmod(45),b)
        [0]
    """
    if not B:
        return list(G)
    identity, op, inv = group_law(G)
    b0 = inv(B[0])
    S = []
    for b in B:
        # fun: if we replace +(-b) with -b it completely fails!!
        bb0 = op(b,b0) # bb0 = b-B[0]
        if all(op(bb0,c) in B for c in B):
            S.append(bb0)
    return S


def is_difference_family(G, D, v=None, k=None, l=None, verbose=False):
    r"""
    Check whether ``D`` forms a difference family in the group ``G``.

    INPUT:

    - ``G`` -- group of cardinality ``v``
    - ``D`` -- a set of ``k``-subsets of ``G``
    - ``v``, ``k`` and ``l`` -- optional parameters of the difference family
    - ``verbose`` -- boolean (default: ``False``); whether to print additional
      information

    .. SEEALSO::

        :func:`difference_family`

    EXAMPLES::

        sage: from sage.combinat.designs.difference_family import is_difference_family
        sage: G = Zmod(21)
        sage: D = [[0,1,4,14,16]]
        sage: is_difference_family(G, D, 21, 5)
        True

        sage: G = Zmod(41)
        sage: D = [[0,1,4,11,29],[0,2,8,17,21]]
        sage: is_difference_family(G, D, verbose=True)
        Too few:
          5 is obtained 0 times in blocks []
          14 is obtained 0 times in blocks []
          27 is obtained 0 times in blocks []
          36 is obtained 0 times in blocks []
        Too much:
          4 is obtained 2 times in blocks [0, 1]
          13 is obtained 2 times in blocks [0, 1]
          28 is obtained 2 times in blocks [0, 1]
          37 is obtained 2 times in blocks [0, 1]
        False
        sage: D = [[0,1,4,11,29],[0,2,8,17,22]]
        sage: is_difference_family(G, D)
        True

        sage: G = Zmod(61)
        sage: D = [[0,1,3,13,34],[0,4,9,23,45],[0,6,17,24,32]]
        sage: is_difference_family(G, D)
        True

        sage: G = AdditiveAbelianGroup([3]*4)
        sage: a,b,c,d = G.gens()
        sage: D = [[d, -a+d, -c+d, a-b-d, b+c+d],
        ....:      [c, a+b-d, -b+c, a-b+d, a+b+c],
        ....:      [-a-b+c+d, a-b-c-d, -a+c-d, b-c+d, a+b],
        ....:      [-b-d, a+b+d, a-b+c-d, a-b+c, -b+c+d]]
        sage: is_difference_family(G, D)
        True

    The following example has a third block with a non-trivial stabilizer::

        sage: G = Zmod(15)
        sage: D = [[0,1,4],[0,2,9],[0,5,10]]
        sage: is_difference_family(G,D,verbose=True)
        It is a (15,3,1)-difference family
        True

    The function also supports multiplicative groups (non necessarily Abelian)::

        sage: G = DihedralGroup(8)
        sage: x,y = G.gens()
        sage: i = G.one()
        sage: D1 = [[i,x,x^4], [i,x^2, y*x], [i,x^5,y], [i,x^6,y*x^2], [i,x^7,y*x^5]]
        sage: is_difference_family(G, D1, 16, 3, 2)
        True
        sage: from sage.combinat.designs.bibd import BIBD_from_difference_family
        sage: bibd = BIBD_from_difference_family(G,D1,lambd=2)

    TESTS::

        sage: K = GF(3^2,'z')
        sage: z = K.gen()
        sage: D = [[1,z+1,2]]
        sage: _ = is_difference_family(K, D, verbose=True)
        the number of differences (=6) must be a multiple of v-1=8
        sage: _
        False
    """
    identity, mul, inv = group_law(G)

    Glist = list(G)

    D = [[G(_) for _ in d] for d in D]

    # Check v (and define it if needed)
    if v is None:
        v = len(Glist)
    else:
        if len(Glist) != v:
            if verbose:
                print("G must have cardinality v (=%d)" % int(v))
            return False

    # Check k (and define it if needed)
    if k is None:
        k = len(D[0])
    else:
        k = int(k)

    for d in D:
        if len(d) != k:
            if verbose:
                print("the block {} does not have length {}".format(d, k))
            return False

    # Check l (and define it if needed)
    #
    # - nb_diff: the number of pairs (with multiplicity) covered by the BIBD
    #            generated by the DF.
    #
    # - stab: the stabilizer of each set.
    nb_diff = 0
    stab = []
    for d in D:
        s = block_stabilizer(G,d)
        stab.append(s)
        nb_diff += k*(k-1) // len(s)
    if l is None:
        if nb_diff % (v-1) != 0:
            if verbose:
                print("the number of differences (={}) must be a multiple of v-1={}".format(nb_diff, v-1))
            return False
        l = nb_diff // (v-1)
    else:
        if nb_diff != l*(v-1):
            if verbose:
                print("the number of differences (={}) is not equal to l*(v-1) = {}".format(nb_diff, l*(v-1)))
            return False

    # Check that every x \in G-{0},occurs exactly l times as a difference
    counter = {g: 0 for g in Glist}
    where   = {g: set() for g in Glist}
    del counter[identity]

    for i,d in enumerate(D):
        tmp_counter = {}
        for b in d:
            for c in d:
                if b == c:
                    continue
                gg = mul(b,inv(c)) # = b-c or bc^{-1}
                if gg not in tmp_counter:
                    tmp_counter[gg] = 0
                where[gg].add(i)
                tmp_counter[gg] += 1

        if sum(tmp_counter.values()) != k * (k - 1):
            if verbose:
                print("repeated element in the {}-th block {}".format(i, d))
            return False

        # Normalized number of occurrences added to counter
        stabi = len(stab[i])
        for gg in tmp_counter:
            counter[gg] += tmp_counter[gg]//stabi

    # Check the counter and report any error
    too_few  = []
    too_much = []
    for g in Glist:
        if g == identity:
            continue
        if counter[g] < l:
            if verbose:
                too_few.append(g)
            else:
                return False
        if counter[g] > l:
            if verbose:
                too_much.append(g)
            else:
                return False

    if too_few:
        print("Too few:")
        for g in too_few:
            print("  {} is obtained {} times in blocks {}".format(
                        g, counter[g], sorted(where[g])))
    if too_much:
        print("Too much:")
        for g  in too_much:
            print("  {} is obtained {} times in blocks {}".format(
                        g, counter[g], sorted(where[g])))
    if too_few or too_much:
        return False

    if verbose:
        print("It is a ({},{},{})-difference family".format(v, k, l))
    return True

def singer_difference_set(q,d):
    r"""
    Return a difference set associated to the set of hyperplanes in a projective
    space of dimension `d` over `GF(q)`.

    A Singer difference set has parameters:

    .. MATH::

        v = \frac{q^{d+1}-1}{q-1}, \quad
        k = \frac{q^d-1}{q-1}, \quad
        \lambda = \frac{q^{d-1}-1}{q-1}.

    The idea of the construction is as follows. One consider the finite field
    `GF(q^{d+1})` as a vector space of dimension `d+1` over `GF(q)`. The set of
    `GF(q)`-lines in `GF(q^{d+1})` is a projective plane and its set of
    hyperplanes form a balanced incomplete block design.

    Now, considering a multiplicative generator `z` of `GF(q^{d+1})`, we get a
    transitive action of a cyclic group on our projective plane from which it is
    possible to build a difference set.

    The construction is given in details in [Stinson2004]_, section 3.3.

    EXAMPLES::

        sage: from sage.combinat.designs.difference_family import singer_difference_set, is_difference_family
        sage: G,D = singer_difference_set(3,2)
        sage: is_difference_family(G,D,verbose=True)
        It is a (13,4,1)-difference family
        True

        sage: G,D = singer_difference_set(4,2)
        sage: is_difference_family(G,D,verbose=True)
        It is a (21,5,1)-difference family
        True

        sage: G,D = singer_difference_set(3,3)
        sage: is_difference_family(G,D,verbose=True)
        It is a (40,13,4)-difference family
        True

        sage: G,D = singer_difference_set(9,3)
        sage: is_difference_family(G,D,verbose=True)
        It is a (820,91,10)-difference family
        True
    """
    q = Integer(q)
    assert q.is_prime_power()
    assert d >= 2

    from sage.rings.finite_rings.finite_field_constructor import GF
    from sage.rings.finite_rings.conway_polynomials import conway_polynomial
    from sage.rings.finite_rings.integer_mod_ring import Zmod

    # build a polynomial c over GF(q) such that GF(q)[x] / (c(x)) is a
    # GF(q**(d+1)) and such that x is a multiplicative generator.
    p,e = q.factor()[0]
    c = conway_polynomial(p,e*(d+1))
    if e != 1:  # i.e. q is not a prime, so we factorize c over GF(q) and pick
                # one of its factor
        K = GF(q,'z')
        c = c.change_ring(K).factor()[0][0]
    else:
        K = GF(q)
    z = c.parent().gen()

    # Now we consider the GF(q)-subspace V spanned by (1,z,z^2,...,z^(d-1)) inside
    # GF(q^(d+1)). The multiplication by z is an automorphism of the
    # GF(q)-projective space built from GF(q^(d+1)). The difference family is
    # obtained by taking the integers i such that z^i belong to V.
    powers = [0]
    i = 1
    x = z
    k = (q**d-1)//(q-1)
    while len(powers) < k:
        if x.degree() <= (d-1):
            powers.append(i)
        x = (x*z).mod(c)
        i += 1

    return Zmod((q**(d+1)-1)//(q-1)), [powers]

def df_q_6_1(K, existence=False, check=True):
    r"""
    Return a `(q,6,1)`-difference family over the finite field `K`.

    The construction uses Theorem 11 of [Wi72]_.

    EXAMPLES::

        sage: from sage.combinat.designs.difference_family import is_difference_family, df_q_6_1
        sage: prime_powers = [v for v in range(31,500,30) if is_prime_power(v)]
        sage: parameters = [v for v in prime_powers if df_q_6_1(GF(v,'a'), existence=True) is True]
        sage: parameters
        [31, 151, 181, 211, 241, 271, 331, 361, 421]
        sage: for v in parameters:
        ....:     K = GF(v, 'a')
        ....:     df = df_q_6_1(K, check=True)
        ....:     assert is_difference_family(K, df, v, 6, 1)

    .. TODO::

        Do improvements due to Zhen and Wu 1999.
    """
    v = K.cardinality()
    x = K.multiplicative_generator()
    one = K.one()
    if v % 30 != 1:
        if existence:
            return False
        raise EmptySetError("k(k-1)=30 should divide (v-1)")
    t = (v-1) // 30  # number of blocks

    r = x**((v-1)//3)  # primitive cube root of unity
    r2 = r*r           # the other primitive cube root

    # we now compute the cosets of x**i
    xx = x**5
    to_coset = {x**i * xx**j: i for i in range(5) for j in range((v-1)/5)}

    for c in to_coset: # the loop runs through all nonzero elements of K
        if c == one or c == r or c == r2:
            continue
        if len(set(to_coset[elt] for elt in (r-one, c*(r-one), c-one, c-r, c-r**2))) == 5:
            if existence:
                return True
            B = [one,r,r2,c,c*r,c*r2]
            D = [[xx**i * b for b in B] for i in range(t)]
            break
    else:
        if existence:
            return Unknown
        raise NotImplementedError("Wilson construction failed for v={}".format(v))

    if check and not is_difference_family(K, D, v, 6, 1):
        raise RuntimeError("Wilson 1972 construction failed! Please e-mail sage-devel@googlegroups.com")

    return D

def radical_difference_set(K, k, l=1, existence=False, check=True):
    r"""
    Return a difference set made of a cyclotomic coset in the finite field
    ``K`` and with parameters ``k`` and ``l``.

    Most of these difference sets appear in chapter VI.18.48 of the Handbook of
    combinatorial designs.

    EXAMPLES::

        sage: from sage.combinat.designs.difference_family import radical_difference_set

        sage: D = radical_difference_set(GF(7), 3, 1); D
        [[1, 2, 4]]
        sage: sorted(x-y for x in D[0] for y in D[0] if x != y)
        [1, 2, 3, 4, 5, 6]

        sage: D = radical_difference_set(GF(16,'a'), 6, 2)
        sage: sorted(x-y for x in D[0] for y in D[0] if x != y)
        [1,
         1,
         a,
         a,
         a + 1,
         a + 1,
         a^2,
         a^2,
         ...
         a^3 + a^2 + a + 1,
         a^3 + a^2 + a + 1]

        sage: for k in range(2,50):
        ....:     for l in reversed(divisors(k*(k-1))):
        ....:         v = k*(k-1)//l + 1
        ....:         if is_prime_power(v) and radical_difference_set(GF(v,'a'),k,l,existence=True) is True:
        ....:             _ = radical_difference_set(GF(v,'a'),k,l)
        ....:             print("{:3} {:3} {:3}".format(v,k,l))
          3   2   1
          4   3   2
          7   3   1
          5   4   3
          7   4   2
         13   4   1
         11   5   2
          7   6   5
         11   6   3
         16   6   2
          8   7   6
          9   8   7
         19   9   4
         37   9   2
         73   9   1
         11  10   9
         19  10   5
         23  11   5
         13  12  11
         23  12   6
         27  13   6
         27  14   7
         16  15  14
         31  15   7
        ...
         41  40  39
         79  40  20
         83  41  20
         43  42  41
         83  42  21
         47  46  45
         49  48  47
        197  49  12
    """
    v = K.cardinality()

    if l*(v-1) != k*(k-1):
        if existence:
            return False
        raise EmptySetError("l*(v-1) is not equal to k*(k-1)")

    # trivial case
    if (v-1) == k:
        if existence:
            return True
        add_zero = False

    # q = 3 mod 4
    elif v%4 == 3 and k == (v-1)//2:
        if existence:
            return True
        add_zero = False

    # q = 3 mod 4
    elif v%4 == 3 and k == (v+1)//2:
        if existence:
            return True
        add_zero = True

    # q = 4t^2 + 1, t odd
    elif v%8 == 5 and k == (v-1)//4 and arith.is_square((v-1)//4):
        if existence:
            return True
        add_zero = False

    # q = 4t^2 + 9, t odd
    elif v%8 == 5 and k == (v+3)//4 and arith.is_square((v-9)//4):
        if existence:
            return True
        add_zero = True

    # exceptional case 1
    elif (v,k,l) == (16,6,2):
        if existence:
            return True
        add_zero = True

    # exceptional case 2
    elif (v,k,l) == (73,9,1):
        if existence:
            return True
        add_zero = False

    # are there more ??
    else:
        x = K.multiplicative_generator()
        D = K.cyclotomic_cosets(x**((v-1)//k), [K.one()])
        if is_difference_family(K, D, v, k, l):
            print("**  You found a new example of radical difference set **\n"\
                  "**  for the parameters (v,k,l)=({},{},{}).            **\n"\
                  "**  Please contact sage-devel@googlegroups.com        **\n".format(v, k, l))
            if existence:
                return True
            add_zero = False

        else:
            D = K.cyclotomic_cosets(x**((v-1)//(k-1)), [K.one()])
            D[0].insert(0,K.zero())
            if is_difference_family(K, D, v, k, l):
                print("**  You found a new example of radical difference set **\n"\
                      "**  for the parameters (v,k,l)=({},{},{}).            **\n"\
                      "**  Please contact sage-devel@googlegroups.com        **\n".format(v, k, l))
                if existence:
                    return True
                add_zero = True

            elif existence:
                return False
            else:
                raise EmptySetError("no radical difference set exist "
                        "for the parameters (v,k,l) = ({},{},{}".format(v,k,l))

    x = K.multiplicative_generator()
    if add_zero:
        r = x**((v-1)//(k-1))
        D = K.cyclotomic_cosets(r, [K.one()])
        D[0].insert(0, K.zero())
    else:
        r = x**((v-1)//k)
        D = K.cyclotomic_cosets(r, [K.one()])

    if check and not is_difference_family(K, D, v, k, l):
        raise RuntimeError("Sage tried to build a radical difference set with "
                "parameters ({},{},{}) but it seems that it failed! Please "
                "e-mail sage-devel@googlegroups.com".format(v,k,l))

    return D

def one_cyclic_tiling(A,n):
    r"""
    Given a subset ``A`` of the cyclic additive group `G = Z / nZ` return
    another subset `B` so that `A + B = G` and `|A| |B| = n` (i.e. any element
    of `G` is uniquely expressed as a sum `a+b` with `a` in `A` and `b` in `B`).

    EXAMPLES::

        sage: from sage.combinat.designs.difference_family import one_cyclic_tiling
        sage: tile = [0,2,4]
        sage: m = one_cyclic_tiling(tile,6); m
        [0, 3]
        sage: sorted((i+j)%6 for i in tile for j in m)
        [0, 1, 2, 3, 4, 5]

        sage: def print_tiling(tile, translat, n):
        ....:     for x in translat:
        ....:         print(''.join('X' if (i-x)%n in tile else '.' for i in range(n)))

        sage: tile = [0, 1, 2, 7]
        sage: m = one_cyclic_tiling(tile, 12)
        sage: print_tiling(tile, m, 12)
        XXX....X....
        ....XXX....X
        ...X....XXX.

        sage: tile = [0, 1, 5]
        sage: m = one_cyclic_tiling(tile, 12)
        sage: print_tiling(tile, m, 12)
        XX...X......
        ...XX...X...
        ......XX...X
        ..X......XX.

        sage: tile = [0, 2]
        sage: m = one_cyclic_tiling(tile, 8)
        sage: print_tiling(tile, m, 8)
        X.X.....
        ....X.X.
        .X.X....
        .....X.X

    ALGORITHM:

    Uses dancing links :mod:`sage.combinat.dlx`
    """
    # we first try a naive approach which correspond to what Wilson used in his
    # 1972 article
    n = int(n)
    d = len(A)
    if len(set(a%d for a in A)) == d:
        return [i*d for i in range(n//d)]

    # next, we consider an exhaustive search
    from sage.combinat.dlx import DLXMatrix

    rows = []
    for i in range(n):
        rows.append([i+1, [(i+a)%n+1 for a in A]])
    M = DLXMatrix(rows)
    for c in M:
        return [i-1 for i in c]

def one_radical_difference_family(K, k):
    r"""
    Search for a radical difference family on ``K`` using dancing links
    algorithm.

    For the definition of radical difference family, see
    :func:`radical_difference_family`. Here, we consider only radical difference
    family with `\lambda = 1`.

    INPUT:

    - ``K`` -- a finite field of cardinality `q`
    - ``k`` -- a positive integer so that `k(k-1)` divides `q-1`

    OUTPUT:

    Either a difference family or ``None`` if it does not exist.

    ALGORITHM:

    The existence of a radical difference family is equivalent to a one
    dimensional tiling (or packing) problem in a cyclic group. This subsequent
    problem is solved by a call to the function :func:`one_cyclic_tiling`.

        Let `K^*` be the multiplicative group of the finite field `K`. A radical
        family has the form `\mathcal B = \{x_1 B, \ldots, x_k B\}`, where
        `B=\{x:x^{k}=1\}` (for `k` odd) or `B=\{x:x^{k-1}=1\}\cup \{0\}` (for
        `k` even). Equivalently, `K^*` decomposes as:

        .. MATH::

            K^* = \Delta (x_1 B) \cup \cdots \cup \Delta (x_k B)
            = x_1 \Delta B \cup \cdots \cup x_k \Delta B.

        We observe that `C=B\backslash 0` is a subgroup of the (cyclic) group
        `K^*`, that can thus be generated by some element `r`. Furthermore, we
        observe that `\Delta B` is always a union of cosets of `\pm C` (which is
        twice larger than `C`).

        .. MATH::

            \begin{array}{llll}
            (k\text{ odd} ) & \Delta B &= \{r^i-r^j:r^i\neq r^j\} &= \pm C\cdot \{r^i-1: 0 < i \leq m\}\\
            (k\text{ even}) & \Delta B &= \{r^i-r^j:r^i\neq r^j\}\cup C &= \pm C\cdot \{r^i-1: 0 < i < m\}\cup \pm C
            \end{array}

        where

        .. MATH::

            (k\text{ odd})\ m = (k-1)/2 \quad \text{and} \quad (k\text{ even})\ m = k/2.

        Consequently, `\mathcal B = \{x_1 B, \ldots, x_k B\}` is a radical
        difference family if and only if `\{x_1 (\Delta B/(\pm C)), \ldots, x_k
        (\Delta B/(\pm C))\}` is a partition of the cyclic group `K^*/(\pm C)`.

    EXAMPLES::

        sage: from sage.combinat.designs.difference_family import (
        ....:    one_radical_difference_family,
        ....:    is_difference_family)

        sage: one_radical_difference_family(GF(13),4)
        [[0, 1, 3, 9]]

    The parameters that appear in [Bu95]_::

        sage: df = one_radical_difference_family(GF(449), 8); df
        [[0, 1, 18, 25, 176, 324, 359, 444],
         [0, 9, 88, 162, 222, 225, 237, 404],
         [0, 11, 140, 198, 275, 357, 394, 421],
         [0, 40, 102, 249, 271, 305, 388, 441],
         [0, 49, 80, 93, 161, 204, 327, 433],
         [0, 70, 99, 197, 230, 362, 403, 435],
         [0, 121, 141, 193, 293, 331, 335, 382],
         [0, 191, 285, 295, 321, 371, 390, 392]]
        sage: is_difference_family(GF(449), df, 449, 8, 1)
        True
    """
    q = K.cardinality()
    x = K.multiplicative_generator()

    e = k*(k-1)
    if q%e != 1:
        raise ValueError("q%e is not 1")

    # We define A by (see the function's documentation):
    # ΔB = C.A
    if k%2 == 1:
        m = (k-1) // 2
        r = x ** ((q-1) // k)     # k-th root of unity
        A = [r**i - 1 for i in range(1,m+1)]
    else:
        m = k // 2
        r = x ** ((q-1) // (k-1)) # (k-1)-th root of unity
        A = [r**i - 1 for i in range(1,m)]
        A.append(K.one())

    # instead of the complicated multiplicative group K^*/(±C) we use the
    # discrete logarithm to convert everything into the additive group Z/cZ
    c = m * (q-1) // e # cardinal of ±C
    from sage.groups.generic import discrete_log
    logA = [discrete_log(a,x)%c for a in A]

    # if two elements of A are equal modulo c then no tiling is possible
    if len(set(logA)) != m:
        return None

    # brute force
    tiling = one_cyclic_tiling(logA, c)
    if tiling is None:
        return None

    D = K.cyclotomic_cosets(r, [x**i for i in tiling])
    if k%2 == 0:
        for d in D:
            d.insert(K.zero(),0)
    return D

def radical_difference_family(K, k, l=1, existence=False, check=True):
    r"""
    Return a ``(v,k,l)``-radical difference family.

    Let fix an integer `k` and a prime power `q = t k(k-1) + 1`. Let `K` be a
    field of cardinality `q`. A `(q,k,1)`-difference family is *radical* if
    its base blocks are either: a coset of the `k`-th root of unity for `k` odd
    or a coset of `k-1`-th root of unity and `0` if `k` is even (the number `t`
    is the number of blocks of that difference family).

    The terminology comes from M. Buratti article [Bu95]_ but the first
    constructions go back to R. Wilson [Wi72]_.

    INPUT:

    - ``K`` - a finite field
    - ``k`` -- positive integer; the size of the blocks
    - ``l`` -- integer (default: ``1``); the `\lambda` parameter
    - ``existence`` -- if ``True``, then return either ``True`` if Sage knows
      how to build such design, ``Unknown`` if it does not and ``False`` if it
      knows that the design does not exist
    - ``check`` -- boolean (default: ``True``); if ``True`` then the result of
      the computation is checked before being returned. This should not be
      needed but ensures that the output is correct

    EXAMPLES::

        sage: from sage.combinat.designs.difference_family import radical_difference_family

        sage: radical_difference_family(GF(73),9)
        [[1, 2, 4, 8, 16, 32, 37, 55, 64]]

        sage: radical_difference_family(GF(281),5)
        [[1, 86, 90, 153, 232],
         [4, 50, 63, 79, 85],
         [5, 36, 149, 169, 203],
         [7, 40, 68, 219, 228],
         [9, 121, 212, 248, 253],
         [29, 81, 222, 246, 265],
         [31, 137, 167, 247, 261],
         [32, 70, 118, 119, 223],
         [39, 56, 66, 138, 263],
         [43, 45, 116, 141, 217],
         [98, 101, 109, 256, 279],
         [106, 124, 145, 201, 267],
         [111, 123, 155, 181, 273],
         [156, 209, 224, 264, 271]]

        sage: for k in range(5,10):
        ....:     print("k = {}".format(k))
        ....:     list_q = []
        ....:     for q in range(k*(k-1)+1, 2000, k*(k-1)):
        ....:          if is_prime_power(q):
        ....:              K = GF(q,'a')
        ....:              if radical_difference_family(K, k, existence=True) is True:
        ....:                  list_q.append(q)
        ....:                  _ = radical_difference_family(K,k)
        ....:     print(" ".join(str(p) for p in list_q))
        k = 5
        41 61 81 241 281 401 421 601 641 661 701 761 821 881 1181 1201 1301 1321
        1361 1381 1481 1601 1681 1801 1901
        k = 6
        181 211 241 631 691 1531 1831 1861
        k = 7
        337 421 463 883 1723
        k = 8
        449 1009
        k = 9
        73 1153 1873
    """
    v = K.cardinality()
    x = K.multiplicative_generator()
    e = k*(k-1)
    if (l*(v-1)) % e:
        raise ValueError("k (k-1) = {} should be a multiple of l (v-1) ={}".format(
                         k*(k-1), l*(v-1)))
    t = l*(v-1) // e  # number of blocks

    if t == 1:
        return radical_difference_set(K, k, l, existence=existence, check=check)

    elif l == (k-1):
        if existence:
            return True
        else:
            return K.cyclotomic_cosets(x**((v-1)//k))[1:]

    # all the other cases below concern the case l == 1
    elif l != 1:
        if existence:
            return Unknown
        raise NotImplementedError("No radical families implemented for l > 2")

    else:
        D = one_radical_difference_family(K,k)
        if D is None:
            if existence:
                return False
            raise EmptySetError("No such difference family")
        elif existence:
            return True

    if check and not is_difference_family(K, D, v, k, l):
        raise RuntimeError("radical_difference_family produced a wrong "
                           "difference family with parameters v={}, "
                           "k={}, l={}. Please contact "
                           "sage-devel@googlegroups.com".format(v,k,l))

    return D

def twin_prime_powers_difference_set(p, check=True):
    r"""
    Return a difference set on `GF(p) \times GF(p+2)`.

    The difference set is built from the following element of the Cartesian
    product of finite fields `GF(p) \times GF(p+2)`:

    - `(x,0)` with any `x`
    - `(x,y)` with `x` and `y` squares
    - `(x,y)` with `x` and `y` non-squares

    For more information see :wikipedia:`Difference_set`.

    INPUT:

    - ``check`` -- boolean (default: ``True``); if ``True``, then the result of
      the computation is checked before being returned. This should not be
      needed but ensures that the output is correct

    EXAMPLES::

        sage: from sage.combinat.designs.difference_family import twin_prime_powers_difference_set
        sage: G,D = twin_prime_powers_difference_set(3)
        sage: G
        The Cartesian product of (Finite Field of size 3, Finite Field of size 5)
        sage: D
        [[(1, 1), (1, 4), (2, 2), (2, 3), (0, 0), (1, 0), (2, 0)]]
    """
    from sage.rings.finite_rings.finite_field_constructor import FiniteField
    from sage.categories.cartesian_product import cartesian_product
    from itertools import product
    Fp = FiniteField(p,'x')
    Fq = FiniteField(p+2,'x')
    Fpset = set(Fp)
    Fqset = set(Fq)
    Fp_squares = set(x**2 for x in Fpset)
    Fq_squares = set(x**2 for x in Fqset)

    # Pairs of squares, pairs of non-squares
    d = []
    d.extend(product(Fp_squares.difference([0]),Fq_squares.difference([0])))
    d.extend(product(Fpset.difference(Fp_squares),Fqset.difference(Fq_squares)))

    # All (x,0)
    d.extend((x,0) for x in Fpset)

    G = cartesian_product([Fp,Fq])

    if check and not is_difference_family(G, [d]):
        raise RuntimeError("twin_prime_powers_difference_set produced a wrong "
                           "difference set with p={}. Please contact "
                           "sage-devel@googlegroups.com".format(p))

    return G, [d]

def are_mcfarland_1973_parameters(v, k, lmbda, return_parameters=False):
    r"""
    Test whether ``(v,k,lmbda)`` is a triple that can be obtained from the
    construction from [McF1973]_.

    See :func:`mcfarland_1973_construction`.

    INPUT:

    - ``v``, ``k``, ``lmbda`` - integers; parameters of the difference family
    - ``return_parameters`` -- boolean (default ``False``); if ``True``, return a
      pair ``(True, (q, s))`` so that ``(q,s)`` can be used in the function
      :func:`mcfarland_1973_construction` to actually build a
      ``(v,k,lmbda)``-difference family. Or ``(False, None)`` if the
      construction is not possible

    EXAMPLES::

        sage: from sage.combinat.designs.difference_family import are_mcfarland_1973_parameters
        sage: are_mcfarland_1973_parameters(64, 28, 12)
        True
        sage: are_mcfarland_1973_parameters(64, 28, 12, return_parameters=True)
        (True, (2, 2))
        sage: are_mcfarland_1973_parameters(60, 13, 5)
        False
        sage: are_mcfarland_1973_parameters(98125, 19500, 3875)
        True
        sage: are_mcfarland_1973_parameters(98125, 19500, 3875, True)
        (True, (5, 3))

        sage: from sage.combinat.designs.difference_family import are_mcfarland_1973_parameters
        sage: for v in range(1, 100):
        ....:     for k in range(1,30):
        ....:         for l in range(1,15):
        ....:             if are_mcfarland_1973_parameters(v,k,l):
        ....:                 answer, (q,s) = are_mcfarland_1973_parameters(v,k,l,return_parameters=True)
        ....:                 print("{} {} {} {} {}".format(v,k,l,q,s))
        ....:                 assert answer is True
        ....:                 assert designs.difference_family(v,k,l,existence=True) is True
        ....:                 G,D = designs.difference_family(v,k,l)
        16 6 2 2 1
        45 12 3 3 1
        64 28 12 2 2
        96 20 4 4 1
    """
    if v <= k or k <= lmbda:
        return (False,None) if return_parameters else False
    k = ZZ(k)
    lmbda = ZZ(lmbda)
    qs,r = (k - lmbda).sqrtrem() # sqrt(k-l) should be q^s
    if r or (qs*(qs-1))%lmbda:
        return (False,None) if return_parameters else False

    q = qs*(qs-1) // lmbda + 1
    if (q <= 1 or
        v * (q-1) != qs*q * (qs*q+q-2)  or
        k * (q-1)!= qs * (qs*q-1)):
        return (False,None) if return_parameters else False

    # NOTE: below we compute the value of s so that qs = q^s. If the method
    # is_power_of of integers would be able to return the exponent, we could use
    # that... but currently this is not the case
    # see github issue #19792
    p1,a1 = qs.is_prime_power(get_data=True)
    p2,a2 = q.is_prime_power(get_data=True)

    if a1 == 0 or a2 == 0 or p1 != p2 or a1%a2:
        return (False,None) if return_parameters else False

    return (True, (q, a1//a2)) if return_parameters else True

def mcfarland_1973_construction(q, s):
    r"""
    Return a difference set.

    The difference set returned has the following parameters

    .. MATH::

        v = \frac{q^{s+1}(q^{s+1}+q-2)}{q-1},
        k = \frac{q^s (q^{s+1}-1)}{q-1},
        \lambda = \frac{q^s(q^s-1)}{q-1}

    This construction is due to [McF1973]_.

    INPUT:

    - ``q``, ``s`` - integers; parameters for the difference set (see the above
      formulas for the expression of ``v``, ``k``, ``l`` in terms of ``q`` and
      ``s``)

    .. SEEALSO::

        The function :func:`are_mcfarland_1973_parameters` makes the translation
        between the parameters `(q,s)` corresponding to a given triple
        `(v,k,\lambda)`.

    REFERENCES:

    .. [McF1973] Robert L. McFarland
       "A family of difference sets in non-cyclic groups"
       J. Combinatorial Theory (A) 15 (1973) 1--10.
       :doi:`10.1016/0097-3165(73)90031-9`

    EXAMPLES::

        sage: from sage.combinat.designs.difference_family import (
        ....:    mcfarland_1973_construction, is_difference_family)

        sage: G,D = mcfarland_1973_construction(3, 1)
        sage: assert is_difference_family(G, D, 45, 12, 3)

        sage: G,D = mcfarland_1973_construction(2, 2)
        sage: assert is_difference_family(G, D, 64, 28, 12)
    """
    from sage.rings.finite_rings.finite_field_constructor import GF
    from sage.modules.free_module import VectorSpace
    from sage.rings.finite_rings.integer_mod_ring import Zmod
    from sage.categories.cartesian_product import cartesian_product

    r = (q**(s+1)-1) // (q-1)
    F = GF(q,'a')
    V = VectorSpace(F, s+1)
    K = Zmod(r+1)

    G = cartesian_product([F]*(s+1) + [K])

    D = []
    for k, H in zip(K, V.subspaces(s)):
        for v in H:
            D.append(G((tuple(v) + (k,))))

    return G,[D]

def are_hadamard_difference_set_parameters(v, k, lmbda):
    r"""
    Check whether ``(v,k,lmbda)`` is of the form ``(4N^2, 2N^2 - N, N^2 - N)``.

    INPUT:

    - ``(v,k,lmbda)`` -- parameters of a difference set

    EXAMPLES::

        sage: from sage.combinat.designs.difference_family import are_hadamard_difference_set_parameters
        sage: are_hadamard_difference_set_parameters(36, 15, 6)
        True
        sage: are_hadamard_difference_set_parameters(60, 13, 5)
        False
    """
    N = k - 2*lmbda
    N2 = N*N
    return v == 4*N2 and k == 2*N2 - N and lmbda == N2 - N

@cached_function
def hadamard_difference_set_product_parameters(N):
    r"""
    Check whether a product construction is available for Hadamard difference
    set with parameter ``N``.

    This function looks for two integers `N_1` and `N_2`` greater than `1`
    and so that `N = 2 N_1 N_2` and there exists Hadamard difference set with
    parameters `(4 N_i^2, 2N_i^2 - N_i, N_i^2 - N_i)`. If such pair exists,
    the output is the pair ``(N_1, N_2)`` otherwise it is ``None``.

    INPUT:

    - ``N`` -- positive integer

    EXAMPLES::

        sage: from sage.combinat.designs.difference_family import hadamard_difference_set_product_parameters
        sage: hadamard_difference_set_product_parameters(8)
        (2, 2)
    """
    if N % 2:
        return False

    for N1 in (N//2).divisors()[1:]:
        if 4*N1 > N:
            break
        v1 = 4*N1*N1
        k1 = 2*N1*N1 - N1
        l1 = N1*N1 - N1
        if not difference_family(v1, k1, l1, existence=True):
            continue
        N2 = N // (2*N1)
        v2 = 4*N2*N2
        k2 = 2*N2*N2 - N2
        l2 = N2*N2 - N2
        if not difference_family(v2, k2, l2, existence=True):
            continue

        return (N1,N2)

    return None

def hadamard_difference_set_product(G1, D1, G2, D2):
    r"""
    Make a product of two Hadamard difference sets.

    This product construction appears in [Tu1984]_.

    INPUT:

    - ``G1,D1``, ``G2,D2`` -- two Hadamard difference sets

    EXAMPLES::

        sage: from sage.combinat.designs.difference_family import hadamard_difference_set_product
        sage: from sage.combinat.designs.difference_family import is_difference_family

        sage: G1,D1 = designs.difference_family(16,6,2)
        sage: G2,D2 = designs.difference_family(36,15,6)

        sage: G11,D11 = hadamard_difference_set_product(G1,D1,G1,D1)
        sage: assert is_difference_family(G11, D11, 256, 120, 56)
        sage: assert designs.difference_family(256, 120, 56, existence=True) is True

        sage: G12,D12 = hadamard_difference_set_product(G1,D1,G2,D2)
        sage: assert is_difference_family(G12, D12, 576, 276, 132)
        sage: assert designs.difference_family(576, 276, 132, existence=True) is True
    """
    from sage.categories.cartesian_product import cartesian_product

    G = cartesian_product([G1,G2])
    D1 = set(D1[0])
    D1c = set(s for s in G1 if s not in D1)
    D2 = set(D2[0])
    D2c = set(s for s in G2 if s not in D2)

    D = set().union((G((s1,s2)) for s1 in D1 for s2 in D2),
                    (G((s1,s2)) for s1 in D1c for s2 in D2c))

    return G, [[s for s in G if s not in D]]

def turyn_1965_3x3xK(k=4):
    r"""
    Return a difference set in either `C_3 \times C_3 \times C_4` or `C_3 \times
    C_3 \times C_2 \times C_2` with parameters `v=36`, `k=15`, `\lambda=6`.

    This example appears in [Tu1965]_.

    INPUT:

    - ``k`` -- either ``2`` (to get a difference set in `C_3 \times C_3 \times
      C_2 \times C_2`) or ``4`` (to get a difference set in `C_3 \times C_3
      \times C_3 \times C_4`)

    EXAMPLES::

        sage: from sage.combinat.designs.difference_family import turyn_1965_3x3xK
        sage: from sage.combinat.designs.difference_family import is_difference_family
        sage: G,D = turyn_1965_3x3xK(4)
        sage: assert is_difference_family(G, D, 36, 15, 6)
        sage: G,D = turyn_1965_3x3xK(2)
        sage: assert is_difference_family(G, D, 36, 15, 6)
    """
    from sage.categories.cartesian_product import cartesian_product
    from sage.rings.finite_rings.integer_mod_ring import Zmod

    if k == 2:
        G = cartesian_product([Zmod(3), Zmod(3), Zmod(2), Zmod(2)])
        K = [(0,0), (0,1), (1,0), (1,1)]
    elif k == 4:
        G = cartesian_product([Zmod(3), Zmod(3), Zmod(4)])
        K = [(0,), (1,), (2,), (3,)]
    else:
        raise ValueError("k must be 2 or 4")

    L = [[(0,1),(1,1),(2,1),(0,2),(1,2),(2,2)], # complement of y=0
         [(0,0),(1,1),(2,2)],                   # x-y=0
         [(0,0),(1,2),(2,1)],                   # x+y=0
         [(0,0),(0,1),(0,2)]]                   # x=0

    return G, [[G(v + k) for l, k in zip(L, K) for v in l]]


def _is_periodic_sequence(seq, period):
    r"""
    Check if the sequence is periodic with correct period.

    The sequence should have length at least twice the period, so that
    periodicity can be checked.

    INPUT:

    - ``seq`` -- the sequence to be tested (must have length at least twice the period)
    - ``period`` -- integer; the period that the sequence should have

    EXAMPLES::

        sage: from sage.combinat.designs.difference_family import _is_periodic_sequence
        sage: _is_periodic_sequence([0, 1, 2, 3, 0, 1, 2, 3], 4)
        True
        sage: _is_periodic_sequence([0, 1, 0, 1, 0, 1, 0, 1], 4)
        False
        sage: _is_periodic_sequence([0, 1, 1, 1, 0, 1, 2, 1], 4)
        False
    """
    assert len(seq) >= 2*period

    for per in range(1, period):
        first = seq[:per]
        periodic = True
        for j in range(1, len(seq)//per):
            if seq[j*per : (j+1)*per] != first:
                periodic = False
                break
        if periodic:
            return False
    if seq[:period] != seq[period : 2*period]:
        return False
    return True

def _create_m_sequence(q, n, check=True):
    r"""
    Create an m-sequence over GF(q) with period `q^n - 1`.

    Given a prime power `q`, the m-sequence is created as described by [Zie1959]_
    from a primitive function over the finite field `GF(q)`.

    Given a primitive function `f=c_0+c_1x+...+c_nx^n` over `K = GF(q)` of degree `n`,
    the recurrence is given by: `a_i = -c_0^{-1}(c_1a_{i-1} + ... + c_na{i-n})`.
    The first `n` elements will be `0, 0, ..., 0, 1` and these will give a maximal length recurrence sequence
    as shown in [Mit2008]_.

    INPUT:

    - ``q`` -- a prime power
    - ``n`` -- a nonnegative number
    - ``check`` -- boolean (default: ``True``); if ``True``, check that the
      result is a sequence with correct period; detting it to ``False`` may
      speed up considerably the computation

    EXAMPLES::

        sage: from sage.combinat.designs.difference_family import _create_m_sequence
        sage: _create_m_sequence(3, 2) #random
        [1, 0, 1, 2, 2, 0, 2, 1]
        sage: _create_m_sequence(4, 2, check=False) #random
        [1, 0, a, a + 1, a, a, 0, a + 1, 1, a + 1, a + 1, 0, 1, a, 1]
        sage: _create_m_sequence(6, 2)
        Traceback (most recent call last):
        ...
        ValueError: q must be a prime power

    """
    from sage.rings.finite_rings.finite_field_constructor import GF

    if not is_prime_power(q):
        raise ValueError('q must be a prime power')
    if n < 0:
        raise ValueError('n cannot be negative')

    K = GF(q, 'a')

    T = PolynomialRing(K, 'x')
    primitive = T.irreducible_element(n, algorithm='random')
    while not primitive.is_primitive():
        primitive = T.irreducible_element(n, algorithm='random')
    coeffs = primitive.coefficients()
    exps = primitive.exponents()

    period = q**n - 1
    seq_len = period*2 if check else period
    seq = [1] + [0]*(n-1)

    while len(seq) < seq_len:
        nxt = 0
        for i, coeff in zip(exps[1:], coeffs[1:]):
            nxt += coeff * seq[-i]
        seq.append(-coeffs[0].inverse() * nxt)

    if check:
        assert _is_periodic_sequence(seq, period)
    return seq[:period]

def _get_submodule_of_order(G, order):
    r"""
    Construct a submodule of the given order from group ``G``.

    This method tries to construct submodules from various elements of `G` until
    a submodule of the correct order is found.

    INPUT:

    - ``G`` -- an additive abelian group
    - ``order`` -- integer; the order of the desired submodule

    TESTS:

        sage: from sage.combinat.designs.difference_family import _get_submodule_of_order
        sage: G = AdditiveAbelianGroup([48])
        sage: _get_submodule_of_order(G, 6).order()
        6
        sage: G = AdditiveAbelianGroup([13^2-1])
        sage: _get_submodule_of_order(G, 12).order()
        12
    """
    for el in G:
        H = G.submodule([el])
        if H.order() == order:
            return H
    return None

def relative_difference_set_from_m_sequence(q, N, check=True, return_group=False):
    r"""
    Construct `R((q^N-1)/(q-1), q-1, q^{N-1}, q^{N-2})` where ``q`` is a prime power and `N\ge 2`.

    The relative difference set is constructed over the set of additive integers modulo `q^N-1`,
    as described in Theorem 5.1 of [EB1966]_. Given an m-sequence `(a_i)` of period `q^N-1`, the
    set is: `R=\{i | 0 \le i \le q^{N-1}, a_i=1\}`.

    INPUT:

    - ``q`` -- a prime power
    - ``N`` -- a nonnegative number
    - ``check`` -- boolean (default: ``True``); if ``True``, check that the
      result is a relative difference set before returning it
    - ``return_group`` -- boolean (default: ``False``); if ``True``, the function
      will also return the group from which the set is created

    OUTPUT:

    If ``return_group=False``, the function return only the relative difference
    set. Otherwise, it returns a tuple containing the group and the set.

    EXAMPLES::

        sage: from sage.combinat.designs.difference_family import relative_difference_set_from_m_sequence
        sage: relative_difference_set_from_m_sequence(2, 4, return_group=True) #random
        (Additive abelian group isomorphic to Z/15,
         [(0), (4), (5), (6), (7), (9), (11), (12)])
        sage: relative_difference_set_from_m_sequence(8, 2, check=False) #random
        [(0), (6), (30), (40), (41), (44), (56), (61)]
        sage: relative_difference_set_from_m_sequence(6, 2)
        Traceback (most recent call last):
        ...
        ValueError: q must be a prime power

    TESTS::

        sage: from sage.combinat.designs.difference_family import is_relative_difference_set, _get_submodule_of_order
        sage: q, N = 5, 3
        sage: G, D = relative_difference_set_from_m_sequence(q, N, check=False, return_group=True)
        sage: H = _get_submodule_of_order(G, q-1)
        sage: is_relative_difference_set(D, G, H, ((q^N-1)//(q-1), q-1, q^(N-1), q^(N-2)))
        True
        sage: q, N = 13, 2
        sage: G, D = relative_difference_set_from_m_sequence(q, N, check=False, return_group=True)
        sage: H = _get_submodule_of_order(G, q-1)
        sage: is_relative_difference_set(D, G, H, ((q^N-1)//(q-1), q-1, q^(N-1), q^(N-2)))
        True
    """
    from sage.groups.additive_abelian.additive_abelian_group import AdditiveAbelianGroup

    if not is_prime_power(q):
        raise ValueError('q must be a prime power')
    if N < 2:
        raise ValueError('N must be at least 2')

    m_seq = _create_m_sequence(q, N, check=False)
    period = q**N - 1
    G = AdditiveAbelianGroup([period])

    set1 = [i for i in G if m_seq[i[0]] == 1]

    if check:
        H = _get_submodule_of_order(G, q-1)
        assert is_relative_difference_set(set1, G, H, (period // (q-1), q - 1, q**(N-1), q**(N-2)))

    if return_group:
        return G, set1
    return set1

def relative_difference_set_from_homomorphism(q, N, d, check=True, return_group=False):
    r"""
    Construct `R((q^N-1)/(q-1), n, q^{N-1}, q^{N-2}d)` where `nd = q-1`.

    Given a prime power `q`, a number `N \ge 2` and integers `d` such that `d | q-1` we create the
    relative difference set using the construction from Corollary 5.1.1 of [EB1966]_.

    INPUT:

    - ``q`` -- a prime power
    - ``N`` -- an integer greater than 1
    - ``d`` -- an integer which divides `q-1`
    - ``check`` -- boolean (default: ``True``); if ``True``, check that the
      result is a relative difference set before returning it
    - ``return_group`` -- boolean (default: ``False``); if ``True``, the function
      will also return the group from which the set is created

    OUTPUT:

    If ``return_group=False``, the function return only the relative difference
    set. Otherwise, it returns a tuple containing the group and the set.

    EXAMPLES::

        sage: from sage.combinat.designs.difference_family import relative_difference_set_from_homomorphism
        sage: relative_difference_set_from_homomorphism(7, 2, 3) #random
        [(0), (3), (4), (2), (13), (7), (14)]
        sage: relative_difference_set_from_homomorphism(9, 2, 4, check=False, return_group=True) #random
        (Additive abelian group isomorphic to Z/80,
         [(0), (4), (6), (13), (7), (12), (15), (8), (9)])
        sage: relative_difference_set_from_homomorphism(9, 2, 5)
        Traceback (most recent call last):
        ...
        ValueError: q-1 must be a multiple of d

    TESTS::

        sage: from sage.combinat.designs.difference_family import is_relative_difference_set, _get_submodule_of_order
        sage: q, N, d = 11, 2, 5
        sage: G, D = relative_difference_set_from_homomorphism(q, N, d, check=False, return_group=True)
        sage: H = _get_submodule_of_order(G, (q-1)//d)
        sage: is_relative_difference_set(D, G, H, ((q**N-1)//(q-1), (q-1)//d, q**(N-1), q**(N-2)*d))
        True
        sage: q, N, d = 9, 2, 4
        sage: G, D = relative_difference_set_from_homomorphism(q, N, d, check=False, return_group=True)
        sage: H = _get_submodule_of_order(G, (q-1)//d)
        sage: is_relative_difference_set(D, G, H, ((q**N-1)//(q-1), (q-1)//d, q**(N-1), q**(N-2)*d))
        True
    """
    from sage.groups.additive_abelian.additive_abelian_group import AdditiveAbelianGroup

    if not is_prime_power(q):
        raise ValueError('q must be a prime power')
    if N < 2:
        raise ValueError('N must be at least 2')
    if (q-1)%d != 0:
        raise ValueError('q-1 must be a multiple of d')

    G = AdditiveAbelianGroup([q**N - 1])
    K = _get_submodule_of_order(G, d)
    assert K is not None, 'Could not find kernel'

    G2 = G/K

    theta = G.hom([G2.gen(0)], G2)
    diff_set = relative_difference_set_from_m_sequence(q, N, check=False)
    second_diff_set = [theta(x) for x in diff_set]

    if check:
        H = _get_submodule_of_order(G2, (q-1) // d)
        assert is_relative_difference_set(second_diff_set, G2, H, ((q**N-1) // (q-1), (q-1) // d, q**(N-1), q**(N-2) * d))
    
    if return_group:
        return G2, second_diff_set
    return second_diff_set

def is_relative_difference_set(R, G, H, params, verbose=False):
    r"""
    Check if ``R`` is a difference set of ``G`` relative to ``H``, with the given parameters.

    This function checks that `G`, `H` and `R` have the orders specified in the parameters, and
    that `R` satisfies the definition of relative difference set (from [EB1966]_): the collection of
    differences `r-s`, `r,s \in R`, `r \neq s` contains only elements of `G` which are not in `H`, and contains
    every such element exactly `d` times.

    INPUT:

    - ``R`` -- list; the relative diffeence set of length `k`
    - ``G`` -- an additive abelian group of order `mn`
    - ``H`` -- list; a submodule of ``G`` of order `n`
    - ``params`` -- a tuple in the form `(m, n, k, d)`
    - ``verbose`` -- boolean (default: ``False``); if ``True``, the function
      will be verbose when the sequences do not satisfy the contraints

    EXAMPLES::

        sage: from sage.combinat.designs.difference_family import _get_submodule_of_order, relative_difference_set_from_m_sequence, is_relative_difference_set
        sage: q, N = 5, 2
        sage: params = ((q^N-1) // (q-1), q - 1, q^(N-1), q^(N-2))
        sage: G, R = relative_difference_set_from_m_sequence(q, N, return_group=True)
        sage: H = _get_submodule_of_order(G, q - 1)
        sage: is_relative_difference_set(R, G, H, params)
        True

    If we pass the ``verbose`` argument, the function will explain why it failed::

        sage: R2 = [G[1], G[2], G[3], G[5], G[6]]
        sage: is_relative_difference_set(R2, G, H, params, verbose=True)
        There is a value in the difference set which is not repeated d times
        False
    """
    m, n, k, d = params
    if G.order() != m * n:
        if verbose:
            print('Incorrect order of G:', G.order())
        return False

    if H.order() != n:
        if verbose:
            print('Incorect order of H:', H.order())

    if len(R) != k:
        if verbose:
            print('Length of R not correct:', len(R))
        return False

    diff_set = {}
    for el1 in R:
        for el2 in R:
            if el1 != el2:
                idx = el1 - el2
                if idx not in diff_set:
                    diff_set[idx] = 0
                diff_set[idx] += 1
    values = [diff_set[x] for x in diff_set]
    if max(values) != d or min(values) != d:
        if verbose:
            print('There is a value in the difference set which is not repeated d times')
        return False

    for el in G:
        if el in H and el in diff_set:
            if verbose:
                print('An element of G is present in both the difference set and in H')
            return False
        if el not in H and el not in diff_set:
            if verbose:
                print('An element of G is not present in either one of H or the difference set')
            return False

    return True


def is_supplementary_difference_set(Ks, v=None, lmbda=None, G=None, verbose=False):
    r"""
    Check that the sets in ``Ks`` are `n-\{v; k_1, ..., k_n; \lambda \}` supplementary
    difference sets over group ``G`` of order ``v``.

    From the definition in [Spe1975]_: let  `S_1, S_2, ..., S_n` be `n` subsets of a group `G` of order `v`
    such that `|S_i| = k_i`. If, for each `g \in G`, `g \neq 0`, the total number of solutions of `a_i - a'_i = g`, with
    `a_i, a'_i \in S_i` is `\lambda`, then `S_1, S_2, ..., S_n` are `n-\{v; k_1, ..., k_n; \lambda\}` supplementary difference sets.

    One of the parameters ``v`` or ``G`` must always be specified. If ``G`` is not
    given, the function will use an ``AdditiveAbelianGroup`` of order ``v``.

    INPUT:

    - ``Ks`` -- a list of sets to be checked
    - ``v`` -- integer; the parameter `v` of the supplementary difference sets
    - ``lmbda`` -- integer; the parameter `\lambda` of the supplementary difference sets
    - ``G`` -- a group of order `v`
    - ``verbose`` -- boolean (default: ``False``); if ``True``, the function will
      be verbose when the sets do not satisfy the contraints

    EXAMPLES::

        sage: from sage.combinat.designs.difference_family import supplementary_difference_set_from_rel_diff_set, is_supplementary_difference_set
        sage: G, [S1, S2, S3, S4] = supplementary_difference_set_from_rel_diff_set(17)
        sage: is_supplementary_difference_set([S1, S2, S3, S4], lmbda=16, G=G)
        True

    The parameter ``v`` can be given instead of ``G``::

        sage: is_supplementary_difference_set([S1, S2, S3, S4], v=16, lmbda=16)
        True
        sage: is_supplementary_difference_set([S1, S2, S3, S4], v=20, lmbda=16)
        False

    If ``verbose=True``, the function will be verbose::

        sage: is_supplementary_difference_set([S1, S2, S3, S4], lmbda=14, G=G, verbose=True)
        Number of pairs with difference (1) is 16, but lambda is 14
        False

    TESTS::

        sage: is_supplementary_difference_set([[1], [1]], lmbda=0, G=Zmod(3))
        True
        sage: is_supplementary_difference_set([S1, S2, S3, S4], v=17, lmbda=16, G=G)
        False
        sage: is_supplementary_difference_set([S1, S2, S3, S4], G=G)
        True
        sage: is_supplementary_difference_set([S1, S2, S3, S4], lmbda=16)
        Traceback (most recent call last):
        ...
        ValueError: one of G or v must be specified

    .. SEEALSO::

        :func:`supplementary_difference_set_from_rel_diff_set`
    """

    if G is None and v is None:
        raise ValueError('one of G or v must be specified')

    if G is None:
        from sage.groups.additive_abelian.additive_abelian_group import AdditiveAbelianGroup
        G = AdditiveAbelianGroup([v])

    if v is not None and G.order() != v:
        if verbose:
            print(f'G has order {G.order()}, but it should be {v}')
        return False

    differences_counter = {el: 0 for el in G}
    for K in Ks:
        for el1 in K:
            for el2 in K:
                diff = G(el1) - G(el2)
                differences_counter[diff] += 1

    for key, diff in differences_counter.items():
        if key == 0:
            continue
        if lmbda is None:
            lmbda = diff
        if diff != lmbda:
            if verbose:
                print(f'Number of pairs with difference {key} is {diff}, but lambda is {lmbda}')
            return False

    return True


def supplementary_difference_set_from_rel_diff_set(q, existence=False, check=True):
    r"""
    Construct `4-\{2v; v, v+1, v, v; 2v\}` supplementary difference sets where `q=2v+1`.

    The sets are created from relative difference sets as detailed in Theorem 3.3 of [Spe1975]_. this construction
    requires that `q` is an odd prime power and that there exists `s \ge 0` such that `(q-(2^{s+1}+1))/2^{s+1}` is
    an odd prime power.

    Note that the construction from [Spe1975]_ states that the resulting sets are `4-\{2v; v+1, v, v, v; 2v\}`
    supplementary difference sets. However, the implementation of that construction returns
    `4-\{2v; v, v+1, v, v; 2v\}` supplementary difference sets. This is not important, since the supplementary
    difference sets are not ordered.

    INPUT:

    - ``q`` -- an odd prime power
    - ``existence`` -- boolean (default: ``False``); If ``True``, only check
      whether the supplementary difference sets can be constructed
    - ``check`` -- boolean (default: ``True``); If ``True``, check that the sets
      are supplementary difference sets before returning them

    OUTPUT:

    If ``existence=False``, the function returns the 4 sets (containing integers),
    or raises an error if ``q`` does not satify the constraints.
    If ``existence=True``, the function returns a boolean representing whether
    supplementary difference sets can be constructed.

    EXAMPLES::

        sage: from sage.combinat.designs.difference_family import supplementary_difference_set_from_rel_diff_set
        sage: supplementary_difference_set_from_rel_diff_set(17) #random
        (Additive abelian group isomorphic to Z/16,
         [[(1), (5), (6), (7), (9), (13), (14), (15)],
          [(0), (2), (3), (5), (6), (10), (11), (13), (14)],
          [(0), (1), (2), (3), (5), (6), (7), (12)],
          [(0), (2), (3), (5), (6), (7), (9), (12)]])

    If ``existence=True``, the function returns a boolean::

        sage: supplementary_difference_set_from_rel_diff_set(7, existence=True)
        False
        sage: supplementary_difference_set_from_rel_diff_set(17, existence=True)
        True

    TESTS::

        sage: from sage.combinat.designs.difference_family import is_supplementary_difference_set
        sage: G, sets = supplementary_difference_set_from_rel_diff_set(17, check=False)
        sage: is_supplementary_difference_set(sets, lmbda=16, G=G)
        True
        sage: G, sets = supplementary_difference_set_from_rel_diff_set(9, check=False)
        sage: is_supplementary_difference_set(sets, lmbda=8, G=G)
        True
        sage: supplementary_difference_set_from_rel_diff_set(7)
        Traceback (most recent call last):
        ...
        ValueError: There is no s for which m-1 is an odd prime power
        sage: supplementary_difference_set_from_rel_diff_set(8)
        Traceback (most recent call last):
        ...
        ValueError: q must be an odd prime power
        sage: supplementary_difference_set_from_rel_diff_set(8, existence=True)
        False
        sage: supplementary_difference_set_from_rel_diff_set(7, existence=True)
        False
        sage: supplementary_difference_set_from_rel_diff_set(1, existence=True)
        False

    Check that the function works even when s > 1::

        sage: G, sets = supplementary_difference_set_from_rel_diff_set(353, check=False) #long time
        sage: is_supplementary_difference_set(sets, lmbda=352, G=G) #long time
        True

    .. SEEALSO::

        :func:`is_supplementary_difference_set`
    """
    s = 0
    m = -1

    while q > 2**(s+1) and (q-1) % 2**(s+1) == 0:
        prime_pow = (q-1)//2**(s+1) - 1
        if is_prime_power(prime_pow) and prime_pow % 2 == 1:
            m = (q - (2**(s+1) + 1)) // 2**(s+1) + 1
            break
        s += 1

    if existence:
        return is_prime_power(q) and q % 2 == 1 and m != -1

    if not is_prime_power(q) or q % 2 != 1:
        raise ValueError('q must be an odd prime power')
    if m == -1:
        raise ValueError('There is no s for which m-1 is an odd prime power')

    set1 = relative_difference_set_from_homomorphism(m - 1, 2, (m-2) // 2, check=False)

    from sage.rings.polynomial.polynomial_ring_constructor import PolynomialRing
    P = PolynomialRing(ZZ, 'x')

    #Compute psi3, psi4
    hall = 0
    for d in set1:
        hall += P.monomial(d[0])

    def get_T(k):
        T = P.monomial(0) -1
        for i in range(k):
            T += P.monomial(i)
        return T

    modulo = P.monomial(2*m) - 1

    diff = get_T(2*m) - (1+P.monomial(m))*hall
    diff = diff.mod(modulo)
    exp1, exp2 = diff.exponents()
    a = (exp1+exp2-m) // 2

    psi3 = (P.monomial(a) + hall).mod(modulo)
    psi4 = (P.monomial(a+m) + hall).mod(modulo)

    for i in range(s):
        m_start = 2**i * m
        psi3, psi4 = (psi3(P.monomial(2)) + P.monomial(1)*psi4(P.monomial(2))).mod(P.monomial(4*m_start)-1), \
                 (psi3(P.monomial(2)) + P.monomial(1)*(get_T(2*m_start)(P.monomial(2)) - psi4(P.monomial(2)))).mod(P.monomial(4*m_start)-1)

    # Construction of psi1, psi2
    G2, set2 = relative_difference_set_from_m_sequence(q, 2, check=False, return_group=True)
    s3 = get_fixed_relative_difference_set(G2, set2)

    phi_exps = []
    for i in range(len(s3)):
        for j in range(i+1, len(s3)):
            diff = s3[i] - s3[j]
            if diff % (q-1) == 0 and diff % (q**2-1) != 0:
                phi_exps.append(s3[i])

    exps1 = [(x+1)//2 for x in phi_exps if x % 2 == 1]
    exps2 = [x//2 for x in phi_exps if x % 2 == 0]

    theta1 = 0
    for exp in exps1:
        theta1 += P.monomial(exp)
    theta1 = theta1.mod(P.monomial(q-1)-1)

    theta2 = 0
    for exp in exps2:
        theta2 += P.monomial(exp)
    theta2 = theta2.mod(P.monomial(q-1) - 1)

    psi1 = ((1 + P.monomial((q-1)//2)) * theta1).mod(P.monomial(q-1) - 1)
    psi2 = (1 + (1 + P.monomial((q-1)//2)) * theta2).mod(P.monomial(q-1) - 1)

<<<<<<< HEAD
    from sage.groups.additive_abelian.additive_abelian_group import AdditiveAbelianGroup
    G = AdditiveAbelianGroup([q-1])
    K1 = [G[x] for x in psi1.exponents()]
    K2 = [G[x] for x in psi2.exponents()]
    K3 = [G[x] for x in psi3.exponents()]
    K4 = [G[x] for x in psi4.exponents()]

=======
    K1 = list(map(Integer, psi1.exponents()))
    K2 = list(map(Integer, psi2.exponents()))
    K3 = list(map(Integer, psi3.exponents()))
    K4 = list(map(Integer, psi4.exponents()))
>>>>>>> 82e02a10
    if check:
        assert is_supplementary_difference_set([K1, K2, K3, K4], lmbda=q-1, G=G)

    return G, [K1, K2, K3, K4]


def supplementary_difference_set(q, existence=False, check=True):
    r"""
    Construct `4-\{2v; v, v+1, v, v; 2v\}` supplementary difference sets where `q=2v+1`.

    This is a deprecated version of :func:`supplementary_difference_set_from_rel_diff_set`,
    please use that instead.
    """
    from sage.misc.superseded import deprecation
    deprecation(35211, 'This function is deprecated, please use supplementary_difference_set_from_rel_diff_set instead.')

    if existence:
        return supplementary_difference_set_from_rel_diff_set(q, existence=True)
    _, s = supplementary_difference_set_from_rel_diff_set(q, check=check)
    return s


def get_fixed_relative_difference_set(G, rel_diff_set, as_elements=False):
    r"""
    Construct an equivalent relative difference set fixed by the size of the set.

    Given a relative difference set `R(q+1, q-1, q, 1)`, it is possible to find a translation
    of this set fixed by `q` (see Section 3 of [Spe1975]_). We say that a set is fixed by `t` if
    `\{td | d\in R\}= R`.

    In addition, the set returned by this function will contain the element `0`. This is needed in the
    construction of supplementary difference sets (see :func:`supplementary_difference_set_from_rel_diff_set`).

    INPUT:

    - ``G`` -- a group, of which ``rel_diff_set`` is a subset
    - ``rel_diff_set`` -- the relative difference set
    - ``as_elements`` -- boolean (default: ``False``); if ``True``, the list
      returned will contain elements of the abelian group (this may slow down
      the computation considerably)

    OUTPUT:

    By default, this function returns the set as a list of integers. However, if
    ``as_elements=True`` it will return the set as a list containing elements of
    the abelian group.
    If no such set can be found, the function will raise an error.

    EXAMPLES::

        sage: from sage.combinat.designs.difference_family import relative_difference_set_from_m_sequence, get_fixed_relative_difference_set
        sage: G, s1 = relative_difference_set_from_m_sequence(5, 2, return_group=True)
        sage: get_fixed_relative_difference_set(G, s1) #random
        [2, 10, 19, 23, 0]

    If ``as_elements=True``, the result will contain elements of the group::

        sage: get_fixed_relative_difference_set(G, s1, as_elements=True) #random
        [(2), (10), (19), (23), (0)]

    TESTS::

        sage: from sage.combinat.designs.difference_family import is_fixed_relative_difference_set
        sage: G, s1 = relative_difference_set_from_m_sequence(5, 2, return_group=True)
        sage: s2 = get_fixed_relative_difference_set(G, s1, as_elements=True)
        sage: is_fixed_relative_difference_set(s2, len(s2))
        True
        sage: G, s1 = relative_difference_set_from_m_sequence(9, 2, return_group=True)
        sage: s2 = get_fixed_relative_difference_set(G, s1, as_elements=True)
        sage: is_fixed_relative_difference_set(s2, len(s2))
        True
        sage: type(s2[0])
        <class 'sage.groups.additive_abelian.additive_abelian_group.AdditiveAbelianGroup_fixed_gens_with_category.element_class'>
        sage: s2 = get_fixed_relative_difference_set(G, s1)
        sage: type(s2[0])
        <class 'sage.rings.integer.Integer'>
    """
    q = len(rel_diff_set)

    s2 = None
    for el in G:
        fixed_set = [el+x for x in rel_diff_set]
        if is_fixed_relative_difference_set(fixed_set, q):
            s2 = fixed_set
            break
    assert s2 is not None, 'Cannot find fixed translation of the set'

    s3 = None
    for i in range(G.order()):
        temp = [((q+1)*i+x[0]) % G.order() for x in s2]
        if 0 in temp:
            s3 = temp
            break
    assert s3 is not None, 'Cannot find fixed set containing 0'

    if as_elements:
        return [G[x] for x in s3]
    return s3


def is_fixed_relative_difference_set(R, q):
    r"""
    Check if the relative difference set ``R`` is fixed by ``q``.

    A relative difference set  `R` is fixed by `q` if  `\{qd | d \in R\}= R` (see Section 3 of [Spe1975]_).

    INPUT:

    - ``R`` -- a list containing elements of an abelian group; the relative
      difference set
    - ``q`` -- an integer

    EXAMPLES::

        sage: from sage.combinat.designs.difference_family import relative_difference_set_from_m_sequence, get_fixed_relative_difference_set, is_fixed_relative_difference_set
        sage: G, s1 = relative_difference_set_from_m_sequence(7, 2, return_group=True)
        sage: s2 = get_fixed_relative_difference_set(G, s1, as_elements=True)
        sage: is_fixed_relative_difference_set(s2, len(s2))
        True
        sage: G = AdditiveAbelianGroup([15])
        sage: s3 = [G[1], G[2], G[3], G[4]]
        sage: is_fixed_relative_difference_set(s3, len(s3))
        False

    If the relative difference set does not contain elements of the group, the method returns false::

        sage: G, s1 = relative_difference_set_from_m_sequence(7, 2, return_group=True)
        sage: s2 = get_fixed_relative_difference_set(G, s1, as_elements=False)
        sage: is_fixed_relative_difference_set(s2, len(s2))
        False
    """
    for el in R:
        if q * el not in R:
            return False
    return True


def skew_supplementary_difference_set_over_polynomial_ring(n, existence=False, check=True):
    r"""
    Construct skew supplementary difference sets over a polynomial ring of order ``n``.

    The skew supplementary difference sets for `n=81, 169` are taken from [Djo1994a]_.

    INPUT:

    - ``n`` -- integer; the parameter of the supplementary difference sets
    - ``existence`` -- boolean (default: ``False``); if ``True``, only check
      whether the supplementary difference sets can be constructed
    - ``check`` -- boolean (default: ``True``); if ``True``, check that the sets
      are supplementary difference sets with `S_1` skew before returning them;
      setting this parameter to ``False`` may speed up the computation considerably

    OUTPUT:

    If ``existence=False``, the function returns a Polynomial Ring of order ``n``
    and a list containing 4 sets, or raises an error if data for the given ``n``
    is not available.
    If ``existence=True``, the function returns a boolean representing whether
    skew supplementary difference sets can be constructed.

    EXAMPLES::

        sage: from sage.combinat.designs.difference_family import skew_supplementary_difference_set_over_polynomial_ring
        sage: G, [S1, S2, S3, S4] = skew_supplementary_difference_set_over_polynomial_ring(81)

    If ``existence=True``, the function returns a boolean::

        sage: skew_supplementary_difference_set_over_polynomial_ring(81, existence=True)
        True
        sage: skew_supplementary_difference_set_over_polynomial_ring(17, existence=True)
        False

    TESTS::

        sage: skew_supplementary_difference_set_over_polynomial_ring(7)
        Traceback (most recent call last):
        ...
        NotImplementedError: skew SDS of order 7 not yet implemented
    """
    from sage.symbolic.ring import SymbolicRing
    from sage.rings.finite_rings.integer_mod_ring import Zmod

    data = {
        81: (3, lambda x: x**4 - x**3 - 1, 16, 5,
             [1, 2, 4, 6, 8, 10, 12, 14], [1, 2, 3, 4, 10, 11, 13],
             [4, 5, 6, 8, 12, 13, 14], [2, 4, 5, 6, 7, 11, 12, 13, 15]),
        169: (13, lambda x: x**2 - 4*x + 6, 24, 7,
              [0, 2, 5, 7, 9, 10, 12, 15, 16, 18, 21, 22], [0, 1, 2, 7, 8, 9, 13, 14, 18, 20, 23],
              [1, 4, 6, 7, 9, 14, 16, 17, 20, 21, 23], [3, 5, 6, 9, 10, 12, 13, 14, 15, 17, 20])
    }

    if existence:
        return n in data

    if n not in data:
        raise NotImplementedError(f'skew SDS of order {n} not yet implemented')

    mod, poly, exp, order, ind1, ind2, ind3, ind4 = data[n]

    Z3 = Zmod(mod)
    R = SymbolicRing()
    x = R.var('x')
    F = Z3.extension(poly(x))

    H = [F.gen() ** (exp * i) for i in range(order)]

    cosets = []
    for i in range((n - 1) // (2 * order)):
        cosets.append([F.gen()**i * el for el in H])
        cosets.append([-F.gen()**i * el for el in H])

    def generate_set(index_set, cosets):
        return sum((cosets[idx] for idx in index_set), [])

    S1 = generate_set(ind1, cosets)
    S2 = generate_set(ind2, cosets)
    S3 = generate_set(ind3, cosets)
    S4 = generate_set(ind4, cosets)

    if check:
        lmbda = len(S1) + len(S2) + len(S3) + len(S4) - n
        assert is_supplementary_difference_set([S1, S2, S3, S4], lmbda=lmbda, G=F)
        assert _is_skew_set(F, S1)

    return F, [S1, S2, S3, S4]


def skew_supplementary_difference_set_with_paley_todd(n, existence=False, check=True):
    r"""
    Construct `4-\{n; n_1, n_2, n_3, n_4; \lambda\}` skew supplementary difference sets where `S_1` is the Paley-Todd difference set.

    The skew SDS returned have the property that `n_1 + n_2 + n_3 + n_4 = n + \lambda`.

    This construction is described in [DK2016]_. The function contains, for each
    value of `n`, a set `H` containing integers modulo `n`, and four sets `J, K, L`.
    Then, these are used to construct `(n; k_2, k_3, k_4; \lambda_2)` difference family,
    with `\lambda_2 = k_2 + k_3 + k_4 + (3n - 1) / 4`. Finally, these sets together
    with the Paley-Todd difference set form a skew supplementary difference set.

    INPUT:

    - ``n`` -- integer; the parameter of the supplementary difference set
    - ``existence`` -- boolean (default: ``False``); if ``True``, only check
      whether the supplementary difference sets can be constructed
    - ``check`` -- boolean (default: ``True``); if ``True``, check that the sets
      are supplementary difference sets with `S_1` skew before returning them;
      setting this parameter to ``False`` may speed up the computation considerably

    OUTPUT:

    If ``existence=False``, the function returns the group G of integers modulo
    ``n`` and a list containing 4 sets, or raises an error if data for the given
    ``n`` is not available.
    If ``existence=True``, the function returns a boolean representing whether
    skew supplementary difference sets can be constructed.

    EXAMPLES::

        sage: from sage.combinat.designs.difference_family import skew_supplementary_difference_set_with_paley_todd
        sage: G, [S1, S2, S3, S4] = skew_supplementary_difference_set_with_paley_todd(239)

    If existence is ``True``, the function returns a boolean::

        sage: skew_supplementary_difference_set_with_paley_todd(239, existence=True)
        True
        sage: skew_supplementary_difference_set_with_paley_todd(17, existence=True)
        False

    TESTS::

        sage: skew_supplementary_difference_set_with_paley_todd(7)
        Traceback (most recent call last):
        ...
        NotImplementedError: data for skew SDS of order 7 not yet implemented
    """
    H_db = {
        239: [1, 10, 24, 44, 98, 100, 201],
    }

    indices = {
        239: [[1, 3, 5, 6, 15, 17, 19, 28, 34, 38, 39, 57, 58, 63, 85, 95, 107],
              [1, 3, 4, 5, 15, 16, 17, 18, 19, 21, 23, 29, 35, 45, 58, 63],
              [0, 1, 4, 6, 7, 8, 13, 16, 18, 34, 35, 45, 47, 58, 63, 95]],
    }

    if existence:
        return n in H_db

    if n not in H_db:
        raise NotImplementedError(f'data for skew SDS of order {n} not yet implemented')

    G = Zmod(n)
    H = {G(el) for el in H_db[n]}

    def generate_subset(indices, H):
        return list({el * idx for el in H for idx in indices})

    from sage.arith.misc import quadratic_residues

    S1 = [G(el) for el in quadratic_residues(n) if el != 0]
    S2 = generate_subset(indices[n][0], H)
    S3 = generate_subset(indices[n][1], H)
    S4 = generate_subset(indices[n][2], H)

    if check:
        lmbda = len(S1) + len(S2) + len(S3) + len(S4) - n
        assert is_supplementary_difference_set([S1, S2, S3, S4], lmbda=lmbda, G=G)
        assert _is_skew_set(G, S1)

    return G, [S1, S2, S3, S4]


def skew_supplementary_difference_set(n, existence=False, check=True, return_group=False):
    r"""
    Construct `4-\{n; n_1, n_2, n_3, n_4; \lambda\}` supplementary difference sets,
    where `S_1` is skew and `n_1 + n_2 + n_3 + n_4 = n+\lambda`.

    These sets are constructed from available data, as described in [Djo1994a]_. The set `S_1 \subset G` is
    always skew, i.e. `S_1 \cap (-S_1) = \emptyset` and `S_1 \cup (-S_1) = G \setminus \{0\}`.

    The data is taken from:

    * `n = 103, 151`: [Djo1994a]_
    * `n = 67, 113, 127, 157, 163, 181, 241`: [Djo1992a]_
    * `n = 37, 43`: [Djo1992b]_
    * `n = 39, 49, 65, 93, 121, 129, 133, 217, 219, 267`: [Djo1992c]_
    * `n = 97`: [Djo2008a]_
    * `n = 109, 145, 247`: [Djo2008b]_
    * `n = 73`: [Djo2023b]_
    * `n = 213, 631`: [DGK2014]_
    * `n = 331`: [DK2016]_

    Additional skew Supplementary difference sets are built using the function
    :func:`skew_supplementary_difference_set_over_polynomial_ring`, and
    :func:`skew_supplementary_difference_set_with_paley_todd`.

    INPUT:

    - ``n`` -- integer; the parameter of the supplementary difference set
    - ``existence`` -- boolean (default: ``False``); if ``True``, only check
      whether the supplementary difference sets can be constructed
    - ``check`` -- boolean (default: ``True``); if ``True``, check that the sets
      are supplementary difference sets with `S_1` skew before returning them;
      setting this parameter to ``False`` may speed up the computation considerably
    - ``return_group`` -- boolean (default: ``False``); if ``True``, the function
      will also return the group from which the sets are created

    OUTPUT:

    If ``existence=False``, the function returns a list containing 4 sets,
    or raises an error if data for the given ``n`` is not available. If
    ``return_group=True`` the function will additionally return the group from
    which the sets are created.
    If ``existence=True``, the function returns a boolean representing whether
    skew supplementary difference sets can be constructed.

    EXAMPLES::

        sage: from sage.combinat.designs.difference_family import skew_supplementary_difference_set
        sage: [S1, S2, S3, S4] = skew_supplementary_difference_set(39)

    If ``return_group=True``, the function will also return the group::

        sage: G, [S1, S2, S3, S4] = skew_supplementary_difference_set(103, return_group=True)

    If ``existence=True``, the function returns a boolean::

        sage: skew_supplementary_difference_set(103, existence=True)
        True
        sage: skew_supplementary_difference_set(17, existence=True)
        False

    TESTS::

        sage: from sage.combinat.designs.difference_family import is_supplementary_difference_set, _is_skew_set
        sage: G, [S1, S2, S3, S4] = skew_supplementary_difference_set(113, check=False, return_group=True)
        sage: is_supplementary_difference_set([S1, S2, S3, S4], lmbda=len(S1)+len(S2)+len(S3)+len(S4)-113, G=G)
        True
        sage: _is_skew_set(G, S1)
        True
        sage: G, [S1, S2, S3, S4] = skew_supplementary_difference_set(67, check=False, return_group=True)
        sage: is_supplementary_difference_set([S1, S2, S3, S4], lmbda=len(S1)+len(S2)+len(S3)+len(S4)-67, G=G)
        True
        sage: _is_skew_set(G, S1)
        True
        sage: skew_supplementary_difference_set(7)
        Traceback (most recent call last):
        ...
        ValueError: Skew SDS of order 7 not yet implemented.
        sage: skew_supplementary_difference_set(7, existence=True)
        False
        sage: skew_supplementary_difference_set(127, existence=True)
        True
        sage: skew_supplementary_difference_set(81, existence=True)
        True

    .. NOTE::

        The data for `n=247` in [Djo2008b]_ contains a typo: the set `\alpha_2` should contain `223` instead of `233`.
        This can be verified by checking the resulting sets, which are given explicitly in the paper.
    """

    # If -1 is present in an index set, it means that {0} should be added to that set
    indices = {
        37: [[0, 3, 5, 7, 9, 10], [0, 5, 6, 7, 8],
             [1, 2, 6, 7, 9], [2, 6, 8, 9, 10]],
        39: [[1, 3, 5, 6, 8, 10, 12], [0, 1, 5, 8, 12, 13],
             [1, 3, 4, 7, 9, 12, 13], [0, 1, 2, 3, 7, 8]],
        43: [[1, 2, 4], [1, 2, 4], [0, 2, 3], [3, 4, -1]],
        49: [[1, 2, 5, 7, 8, 10, 13, 14], [4, 5, 6, 7, 10, 11],
             [0, 1, 2, 4, 6, 7, 12, 14], [1, 2, 3, 5, 6, 10, 12, 13, 14]],
        65: [[1, 3, 5, 6, 8, 10, 13, 14, 17, 18, 20, 22],
             [0, 3, 7, 10, 16, 17, 18, 20, 21],
             [2, 4, 6, 8, 9, 10, 14, 15, 16, 17, 18, 20],
             [5, 7, 8, 9, 11, 12, 13, 14, 16, 18, 19, 20, 21]],
        67:  [[0, 3, 5, 6, 9, 10, 13, 14, 17, 18, 20],
              [0, 2, 4, 9, 11, 12, 13, 16, 19, 21],
              [1, 3, 6, 10, 11, 13, 14, 16, 20, 21],
              [2, 4, 6, 8, 9, 11, 14, 17, 19]],
        73: [[4, 6, 8, 14], [8, 10, 12, 14], [4, 6, 10, 12], [-1, 0, 2, 10]],
        93: [[0, 3, 4, 6, 9, 10, 12, 14, 17, 18],
             [2, 3, 4, 5, 9, 13, 15, 18, 19],
             [1, 2, 3, 4, 5, 6, 7, 8, 16],
             [1, 4, 6, 11, 12, 13, 15, 16, 17, 18]],
        97: [[1, 2, 4, 6, 9, 11, 13, 14, 17, 18, 21, 23, 25, 27, 29, 30],
             [1, 2, 6, 7, 8, 9, 10, 11, 12, 13, 23, 27, 29],
             [0, 1, 2, 5, 6, 12, 13, 15, 16, 20, 24, 25, 26, 29, 30, 31],
             [0, 2, 3, 4, 7, 8, 9, 11, 12, 13, 15, 16, 17, 18, 23, 28, 29]],
        103: [[1, 3, 4, 6, 8, 11, 12, 14, 17, 18, 20, 22, 25, 27, 28, 30, 32],
              [2, 9, 10, 12, 13, 14, 15, 16, 20, 21, 22, 23, 24, 26, 28, 29, 30],
              [0, 1, 2, 3, 4, 11, 12, 13, 16, 17, 19, 20, 21, 24, 25, 26, 28, 30, 31],
              [0, 1, 2, 3, 4, 5, 6, 13, 15, 18, 19, 20, 23, 24, 25, 26, 27, 28, 29, 31]],
        109: [[0, 2, 5, 7, 8, 10, 12, 15, 16, 19, 20, 23, 24, 26, 29, 30, 33, 34],
              [4, 5, 6, 7, 11, 15, 18, 19, 20, 22, 25, 30, 32, 33, 35],
              [0, 1, 5, 6, 9, 10, 11, 14, 17, 20, 24, 26, 27, 28, 29, 31, 32],
              [0, 3, 4, 6, 7, 9, 10, 12, 13, 22, 24, 25, 26, 27, 28, 29, 31, 33, 35]],
        113: [[0, 3, 4, 6, 8, 10, 13, 14],
              [1, 3, 8, 9, 10, 11, 12, 13],
              [0, 2, 3, 5, 6, 7, 12],
              [1, 2, 3, 5, 8, 9, 15]],
        121: [[0, 2, 4, 7, 8, 11, 13, 14, 16, 19, 20, 22],
              [0, 1, 4, 5, 8, 9, 10, 15, 17, 20, 23],
              [1, 2, 3, 7, 9, 16, 18, 19, 20, 21, 22, 23],
              [0, 2, 9, 10, 11, 12, 13, 14, 15, 17, 18, 21, 22, 23]],
        127: [[0, 3, 5, 7, 8, 10, 12, 14, 16],
              [0, 1, 3, 6, 7, 9, 10, 12, 14, 15],
              [0, 1, 3, 4, 5, 7, 8, 9, 15, 16],
              [1, 4, 5, 6, 9, 10, 13, 14, 15, 16]],
        129: [[1, 2, 4, 7, 9, 11, 12, 14, 16, 18],
              [0, 1, 2, 3, 9, 11, 14, 15, 19],
              [0, 1, 3, 6, 8, 10, 12, 16, 18, 19],
              [0, 3, 7, 8, 9, 10, 12, 14, 15, 17]],
        133: [[1, 2, 5, 6, 9, 11, 12, 14], [1, 4, 7, 9, 10, 12, 13, 15],
              [0, 5, 6, 8, 11, 12, 13, 15], [0, 1, 2, 5, 7, 8, 9, 13, 14, 15]],
        145: [[1, 2, 4, 7, 9, 10, 13, 14, 16, 19, 20, 22], [0, 2, 4, 7, 10, 11, 14, 18, 19, 20, 21, 22],
              [1, 3, 6, 9, 12, 13, 14, 17, 19, 20, 21, 22, 23], [2, 3, 5, 6, 7, 9, 12, 13, 15, 16, 19, 20, 21, 22, 23]],
        151: [[0, 3, 5, 6, 8, 11, 13, 14, 16, 19, 21, 23, 25, 27, 28],
              [2, 3, 6, 13, 16, 17, 20, 23, 25, 26, 27, 28, 29],
              [0, 1, 2, 3, 4, 6, 7, 8, 9, 10, 11, 12, 23, 24, 27, 28],
              [1, 4, 5, 10, 11, 12, 13, 14, 16, 18, 19, 22, 25, 26, 27, 28]],
        157: [[0, 2, 5, 7, 8, 11],
              [0, 4, 5, 6, 9, 11],
              [6, 7, 8, 9, 10, 11],
              [0, 5, 6, 7, 8, 10, 11]],
        163: [[0, 2, 5, 6, 9, 10, 13, 14, 17],
              [0, 1, 7, 10, 12, 15, 16, 17],
              [0, 1, 3, 5, 8, 13, 15, 16, 17],
              [3, 6, 7, 8, 11, 12, 13, 14, 16, 17]],
        181: [[0, 3, 5, 6, 8, 10, 13, 15, 16, 19],
              [4, 5, 7, 8, 11, 14, 15, 16, 18, 19],
              [0, 4, 10, 11, 13, 15, 16, 18, 19],
              [2, 4, 5, 7, 11, 13, 15, 17, 19]],
        213: [[1, 2, 5, 6, 9, 11, 12, 14, 16, 19, 20, 23, 24, 26, 29, 30],
              [3, 6, 8, 12, 13, 14, 15, 17, 20, 22, 23, 25, 26, 27, 28, 31],
              [2, 3, 5, 7, 9, 13, 16, 17, 19, 21, 23, 24, 27, 28, 29],
              [0, 5, 6, 9, 11, 13, 14, 17, 20, 22, 23, 26, 29, 31]],
        217: [[0, 3, 5, 7, 8, 11, 12, 14], [1, 3, 4, 7, 9, 11, 12, 15],
              [3, 4, 5, 6, 7, 9, 10, 14, 15], [1, 3, 4, 5, 7, 8, 11, 13, 14]],
        219: [[1, 3, 5, 6, 8, 11, 12, 15, 17, 18, 21, 22, 24],
              [2, 6, 8, 10, 11, 12, 13, 16, 19, 22, 23, 24],
              [0, 1, 5, 6, 10, 11, 13, 14, 17, 20, 21, 24, 25],
              [0, 2, 3, 4, 5, 6, 7, 11, 12, 13, 16, 20, 23]],
        241: [[0, 2, 4, 6, 8, 11, 12, 14],
              [1, 3, 4, 6, 7, 13, 14, 15],
              [6, 8, 9, 10, 12, 13, 14, 15],
              [3, 4, 5, 9, 10, 13, 14]],
        247: [[0, 2, 4, 7, 8, 10, 12, 15, 16, 18, 20, 23, 25, 27, 29],
              [0, 2, 7, 9, 11, 12, 14, 15, 16, 18, 20, 22, 26],
              [2, 3, 4, 12, 13, 14, 15, 16, 18, 20, 23, 24, 26, 27, 29],
              [0, 3, 4, 6, 10, 11, 12, 14, 18, 19, 20, 22, 25, 29]],
        267: [[0, 3, 4, 7, 8, 11, 13, 15, 16, 19, 21, 22, 25],
              [0, 1, 4, 5, 6, 8, 14, 15, 18, 21, 23],
              [0, 2, 4, 5, 7, 9, 10, 11, 14, 15, 16, 17, 25],
              [0, 1, 3, 4, 6, 14, 15, 16, 17, 18, 20, 22, 23, 25]],
        331: [[1, 2, 4, 7, 9, 10, 12, 15, 16, 18, 21, 22, 24, 26, 28],
              [-1, 0, 2, 6, 9, 11, 12, 14, 15, 17, 20, 21, 24, 25, 28],
              [-1, 0, 1, 5, 6, 7, 8, 9, 10, 12, 15, 18, 23, 28, 29],
              [-1, 0, 3, 7, 8, 10, 11, 12, 14, 16, 19, 20, 21, 26, 29]],
        631: [[0, 2, 4, 6, 9, 10, 12, 15, 16, 18, 20, 23, 24, 26, 29, 30, 32, 35, 36, 38, 40],
              [0, 1, 2, 4, 6, 8, 9, 10, 11, 12, 13, 14, 16, 20, 23, 28, 29, 30, 32, 36, 38, 41],
              [0, 2, 3, 4, 6, 9, 10, 12, 14, 15, 16, 17, 18, 19, 20, 22, 24, 25, 26, 29, 34, 40],
              [0, 2, 4, 5, 6, 7, 8, 10, 15, 16, 18, 22, 23, 24, 26, 30, 31, 33, 35, 36, 37, 38]],
    }

    # If the element is a list, that is the coset.
    cosets_gens = {
        37: [1, 2, 3, 5, 6, 9],
        39: [1, 2, 3, 4, 6, 8, [13]],
        43: [1, 3, 7],
        49: [1, 2, 3, 4, 6, 7, 9, 12],
        65: [1, 2, 3, 5, 6, 7, 9, 10, 11, [13], 22, [26]],
        67: [1, 2, 3, 4, 5, 6, 8, 10, 12, 15, 17],
        73: [1, 3, 5, 9, 11, 13, 17, 25],
        93: [1, 2, 3, 5, 7, 9, 10, 14, 15, [31]],
        97: [1, 2, 3, 4, 5, 6, 7, 9, 10, 12, 13, 15, 18, 20, 23, 26],
        103: [1, 2, 3, 4, 5, 6, 7, 8, 10, 12, 14, 15, 17, 19, 21, 23, 30],
        109: [1, 2, 3, 4, 5, 6, 8, 9, 10, 11, 13, 15, 16, 18, 20, 23, 25, 30],
        113: [1, 2, 3, 5, 6, 9, 10, 13],
        121: [1, 2, 4, 5, 7, 8, 10, 11, 16, 17, 19, 20],
        127: [1, 3, 5, 7, 9, 11, 13, 19, 21],
        129: [1, 3, 5, 7, 9, 11, 13, 19, 21, [43]],
        133: [1, 2, 3, 6, 7, 9, 18, [19, 38, 76]],
        145: [1, [2, 17, 32, 72, 77, 127, 137], [3, 43, 48, 98, 108, 118, 133], [6, 51, 71, 86, 91, 96, 121],
              [7, 52, 82, 107, 112, 117, 132], [11, 21, 31, 46, 61, 101, 106], [14, 19, 69, 79, 89, 104, 119],
              [22, 42, 57, 62, 67, 92, 122], [5, 35, 80, 100, 115, 120, 125], [10, 15, 55, 70, 85, 95, 105],
              [29], [58]],
        151: [1, 2, 3, 4, 5, 6, 9, 10, 11, 12, 15, 22, 27, 29, 30],
        157: [1, 2, 3, 5, 9, 15],
        163: [1, 2, 3, 5, 6, 9, 10, 15, 18],
        181: [1, 2, 3, 4, 6, 7, 8, 12, 13, 24],
        213: [1, 2, 3, 4, 5, 6, 10, 11, 12, 13, 15, 20, 22, 30, 43, 71],
        217: [1, 2, 4, 5, 7, 10, 19, [31, 62, 124]],
        219: [1, 2, 3, 5, 7, 9, 11, 15, 19, 22, 23, 33, [73]],
        241: [1, 2, 4, 5, 7, 13, 19, 35],
        247: [1, [2, 18, 31, 32, 41, 110, 122, 162, 223], [3, 27, 48, 165, 170, 183, 185, 211, 243],
              [5, 28, 45, 58, 80, 158, 187, 201, 226], [6, 54, 83, 93, 96, 119, 123, 175, 239], [7, 20, 63, 73, 112, 138, 163, 180, 232],
              [10, 56, 69, 90, 116, 127, 155, 160, 205], [11, 47, 99, 102, 111, 115, 150, 176, 177], [13, 52, 65, 78, 91, 117, 143, 208, 221],
              [14, 29, 40, 79, 113, 126, 146, 217, 224], [17, 25, 43, 49, 140, 142, 153, 194, 225], [19, 57, 171],
              [33, 34, 37, 50, 59, 86, 98, 141, 203], [35, 66, 68, 74, 100, 118, 159, 172, 196], [38, 95, 114]],
        267: [1, 2, 3, 5, 7, 9, 10, 13, 14, 15, 19, 39, [89]],
        331: [1, 2, 4, 5, 7, 8, 10, 13, 14, 16, 19, 20, 28, 32, 56],
        631: [1, 2, 3, 4, 5, 6, 7, 9, 12, 14, 17, 18, 19, 21, 23, 27, 31, 35, 38, 42, 62],
    }

    H_db = {
        37: [1, 10, -11],
        39: [1, 16, 22],
        43: [1, 4, 11, 16, 21, -2, -8],
        49: [1, 18, 30],
        65: [1, 16, 61],
        67: [1, 29, 37],
        73: [1, 2, 4, 8, 16, 32, 64, 55, 37],
        93: [1, 4, 16, 64, 70],
        97: [1, 35, 61],
        103: [1, 46, 56],
        109: [1, 45, 63],
        113: [1, 16, 28, 30, 49, 106, 109],
        121: [1, 3, 9, 27, 81],
        127: [1, 2, 4, 8, 16, 32, 64],
        129: [1, 4, 16, 64, 97, 121, 127],
        133: [1, 4, 16, 25, 64, 93, 100, 106, 123],
        145: [1, 16, 36, 81, 111, 136, 141],
        151: [1, 8, 19, 59, 64],
        157: [1, 14, 16, 39, 46, 67, 75, 93, 99, 101, 108, 130, 153],
        163: [1, 38, 40, 53, 58, 85, 104, 133, 140],
        181: [1, 39, 43, 48, 62, 65, 73, 80, 132],
        213: [1, 37, 91, 103, 172, 187, 190],
        217: [1, 8, 9, 25, 51, 64, 72, 78, 81, 142, 190, 191, 193, 200, 214],
        219: [1, 4, 16, 37, 55, 64, 148, 154, 178],
        241: [1, 15, 24, 54, 87, 91, 94, 98, 100, 119, 160, 183, 205, 225, 231],
        247: [1, 9, 16, 55, 61, 81, 139, 144, 235],
        267: [1, 4, 16, 64, 67, 91, 97, 121, 217, 223, 256],
        331: [1, 74, 80, 85, 111, 120, 167, 180, 270, 274, 293],
        631: [1, 8, 43, 64, 79, 188, 228, 242, 279, 310, 339, 344, 512, 562, 587],
    }

    G, S1, S2, S3, S4 = None, [], [], [], []

    if n in indices:
        if existence:
            return True
        G, [S1, S2, S3, S4] = _construction_supplementary_difference_set(n, H_db[n], indices[n], cosets_gens[n], check=False)
    elif skew_supplementary_difference_set_over_polynomial_ring(n, existence=True):
        if existence:
            return True
        G, [S1, S2, S3, S4] = skew_supplementary_difference_set_over_polynomial_ring(n, check=False)
    elif skew_supplementary_difference_set_with_paley_todd(n, existence=True):
        if existence:
            return True
        G, [S1, S2, S3, S4] = skew_supplementary_difference_set_with_paley_todd(n, check=False)

    if existence:
        return False

    if G is None:
        raise ValueError(f'Skew SDS of order {n} not yet implemented.')

    if check:
        lmbda = len(S1) + len(S2) + len(S3) + len(S4) - n
        assert is_supplementary_difference_set([S1, S2, S3, S4], lmbda=lmbda, G=G)
        assert _is_skew_set(G, S1)

    if return_group:
        return G, [S1, S2, S3, S4]
    return [S1, S2, S3, S4]


def _construction_supplementary_difference_set(n, H, indices, cosets_gen, check=True):
    r"""
    Construct `4-\{n; n_1, n_2, n_3, n_4; \lambda\}` supplementary difference sets,
    where `n_1 + n_2 + n_3 + n_4 = n+\lambda`.

    This construction is described in [Djo1994a]_.

    Let H be a subgroup of Zmod(n) of order `t`. We construct the `2s = n/t` cosets
    `\alpha_0, .., \alpha_{2s-1}` by using the elements contained in a sequence `A`:
    `\alpha_{2i} = a_iH` and `\alpha_{2i+1} = -\alpha_{2i}`.

    Then, we use four indices sets `J_1, J_2, J_3, J_4` to construct the four
    supplementary difference sets: `S_i = \bigcup_{j\in J__i} \alpha_i`. Note that
    if `J_i` contains the value `-1`, this function will add `0` to the set `S_i`.

    To construct a coset `\alpha_{2i}` by listing it directly, replace the `2i`-th
    element of the list `A` with the desired set.

    INPUT:

    - ``n`` -- integer; the parameter of the supplementary difference set
    - ``H`` -- list of integers; the set `H` used to construct the cosets
    - ``indices`` -- list containing four lists of integers; the sets
      `J_1, J_2, J_3, J_4` described above
    - ``cosets_gen`` -- list containing integers or list of integers; the set `A`
      described above
    - ``check`` -- boolean (default: ``True``); if ``True``, check that the sets
      are supplementary difference sets; setting this parameter to ``False`` may
      speed up the computation considerably

    OUTPUT:

    The function returns the ring of integers modulo ``n`` and a list containing
    the 4 sets.

    TESTS::

        sage: from sage.combinat.designs.difference_family import is_supplementary_difference_set, _construction_supplementary_difference_set
        sage: H = [1, 10, -11]
        sage: cosets_gen = [1, 2, 3, 5, 6, 9]
        sage: indices =  [[0, 3, 5, 7, 9, 10], [0, 5, 6, 7, 8], [1, 2, 6, 7, 9], [2, 6, 8, 9, 10]]
        sage: _construction_supplementary_difference_set(37, H, indices, cosets_gen)
        (Ring of integers modulo 37,
        [[32, 1, 33, 35, 34, 7, 9, 10, 12, 14, 16, 17, 18, 22, 24, 26, 29, 31],
         [32, 1, 33, 34, 5, 6, 7, 8, 10, 13, 18, 19, 23, 24, 26],
         [32, 2, 36, 5, 11, 13, 14, 15, 18, 19, 20, 24, 27, 29, 31],
         [2, 5, 6, 8, 9, 12, 13, 14, 15, 16, 19, 20, 23, 29, 31]])
        sage: H = [1, 16, 22]
        sage: cosets_gen = [1, 2, 3, 4, 6, 8, [13]]
        sage: indices = [[1, 3, 5, 6, 8, 10, 12], [0, 1, 5, 8, 12, 13], [1, 3, 4, 7, 9, 12, 13], [0, 1, 2, 3, 7, 8]]
        sage: _construction_supplementary_difference_set(39, H, indices, cosets_gen)
        (Ring of integers modulo 39,
        [[4, 6, 7, 8, 10, 11, 12, 13, 15, 17, 18, 20, 23, 25, 30, 34, 36, 37, 38],
         [1, 36, 38, 6, 12, 13, 15, 16, 17, 18, 22, 23, 26, 30],
         [3, 7, 9, 13, 14, 17, 21, 23, 24, 26, 27, 29, 33, 34, 35, 37, 38],
         [32, 1, 2, 34, 35, 5, 38, 37, 7, 6, 14, 15, 16, 17, 18, 22, 23, 29]])
        sage: H = [1, 4, 11, 16, 21, -2, -8]
        sage: cosets_gen = [1, 3, 7]
        sage: indices = [[1, 2, 4], [1, 2, 4], [0, 2, 3], [3, 4, -1]]
        sage: G, sets = _construction_supplementary_difference_set(43, H, indices, cosets_gen, check=False)
        sage: is_supplementary_difference_set(sets, lmbda=35, G=G)
        True

    .. SEEALSO::

        :func:`skew_supplementary_difference_set`
    """
    def generate_set(index_set, cosets):
        S = set()
        for idx in index_set:
            if idx == -1:
                S.add(Z(0))
            else:
                S = S.union(cosets[idx])
        return list(S)

    Z = Zmod(n)
    H = set(map(Z, H))

    cosets = []
    for el in cosets_gen:
        if isinstance(el, list):
            even_coset = {Z(x) for x in el}
        else:
            even_coset = {x*el for x in H}
        odd_coset = {-x for x in even_coset}
        cosets.append(even_coset)
        cosets.append(odd_coset)

    S1 = generate_set(indices[0], cosets)
    S2 = generate_set(indices[1], cosets)
    S3 = generate_set(indices[2], cosets)
    S4 = generate_set(indices[3], cosets)

    if check:
        lmbda = len(S1) + len(S2) + len(S3) + len(S4) - n
        assert is_supplementary_difference_set([S1, S2, S3, S4], lmbda=lmbda, G=Z)

    return Z, [S1, S2, S3, S4]


def supplementary_difference_set_hadamard(n, existence=False, check=True):
    r"""
    Construct `4-\{n; n_1, n_2, n_3, n_4; \lambda\}` supplementary difference sets,
    where `n_1 + n_2 + n_3 + n_4 = n+\lambda`.

    These sets are constructed from available data, as described in [Djo1994a]_.
    The data is taken from:

    * `n = 191`: [Djo2008c]_
    * `n = 239`: [Djo1994b]_
    * `n = 251`: [DGK2014]_

    Additional SDS are constructed using :func:`skew_supplementary_difference_set`.

    INPUT:

    - ``n`` -- integer; the parameter of the supplementary difference set
    - ``existence`` -- boolean (default: ``False``); if ``True``, only check
      whether the supplementary difference sets can be constructed
    - ``check`` -- boolean (default: ``True``); if ``True``, check that the sets
      are supplementary difference sets before returning them; Setting this
      parameter to ``False`` may speed up the computation considerably

    OUTPUT:

    If ``existence=False``, the function returns the ring of integers modulo
    ``n`` and a list containing the 4 sets, or raises an error if data for the
    given ``n`` is not available.
    If ``existence=True``, the function returns a boolean representing whether
    skew supplementary difference sets can be constructed.

    EXAMPLES::

        sage: from sage.combinat.designs.difference_family import supplementary_difference_set_hadamard
        sage: G, [S1, S2, S3, S4] = supplementary_difference_set_hadamard(191)

    If ``existence=True``, the function returns a boolean::

        sage: supplementary_difference_set_hadamard(191, existence=True)
        True
        sage: supplementary_difference_set_hadamard(17, existence=True)
        False

    TESTS::

        sage: from sage.combinat.designs.difference_family import is_supplementary_difference_set
        sage: G, [S1, S2, S3, S4] = supplementary_difference_set_hadamard(191, check=False)
        sage: is_supplementary_difference_set([S1, S2, S3, S4], lmbda=len(S1)+len(S2)+len(S3)+len(S4)-191, G=G)
        True
        sage: G, [S1, S2, S3, S4] = supplementary_difference_set_hadamard(37, check=False)
        sage: is_supplementary_difference_set([S1, S2, S3, S4], lmbda=len(S1)+len(S2)+len(S3)+len(S4)-37, G=G)
        True
        sage: supplementary_difference_set_hadamard(7)
        Traceback (most recent call last):
        ...
        ValueError: SDS of order 7 not yet implemented.
        sage: supplementary_difference_set_hadamard(7, existence=True)
        False
        sage: supplementary_difference_set_hadamard(127, existence=True)
        True
    """

    indices = {
        191: [[1, 7, 9, 10, 11, 13, 17, 18, 25, 26, 30, 31, 33, 34, 35, 36, 37],
              [1, 4, 7, 9, 11, 12, 13, 14, 19, 21, 22, 23, 24, 25, 26, 29, 36, 37],
              [0, 3, 4, 5, 7, 8, 9, 16, 17, 19, 24, 25, 29, 30, 31, 33, 35, 37],
              [1, 3, 4, 5, 8, 11, 14, 18, 19, 20, 21, 23, 24, 25, 28, 29, 30, 32, 34, 35]],
        239: [[0, 1, 2, 3, 4, 5, 6, 7, 14, 18, 19, 21, 24, 25, 29, 30],
              [0, 1, 3, 7, 9, 12, 15, 18, 20, 22, 26, 28, 29, 30, 31, 32, 33],
              [2, 3, 4, 5, 8, 9, 10, 11, 13, 17, 19, 21, 22, 24, 27, 31, 32],
              [0, 1, 2, 3, 6, 7, 8, 11, 13, 15, 17, 18, 19, 22, 25, 26, 27, 32, 33]],
        251: [[2, 6, 8, 10, 12, 13, 14, 15, 16, 18, 19, 20, 21, 22, 23, 27, 28, 35, 36, 39, 41, 43, 44, 47, 48],
              [2, 5, 10, 11, 17, 18, 21, 23, 24, 25, 26, 28, 29, 30, 34, 35, 38, 39, 40, 41, 42, 43, 44, 49],
              [0, 2, 6, 7, 10, 11, 14, 15, 16, 18, 21, 22, 24, 26, 30, 35, 37, 38, 45, 46, 47, 48, 49],
              [1, 2, 3, 4, 8, 9, 12, 17, 21, 22, 27, 28, 29, 30, 33, 34, 39, 41, 42, 43, 46, 47, 48]],
    }

    cosets_gens = {
        191: [1, 2, 3, 4, 6, 8, 9, 11, 12, 13, 16, 17, 18, 19, 22, 32, 36, 38, 41],
        239: [1, 2, 3, 4, 5, 6, 7, 8, 9, 13, 14, 15, 18, 21, 28, 35, 42],
        251: [1, 2, 3, 4, 5, 6, 7, 9, 10, 11, 14, 15, 17, 18, 19, 21, 28, 30, 33, 34, 35, 41, 43, 45, 68],
    }

    H_db = {
        191: [1, 39, 184, 109, 49],
        239: [1, 10, 24, 44, 98, 100, 201],
        251: [1, 20, 113, 149, 219],
    }

    if existence:
        return n in indices or skew_supplementary_difference_set(n, existence=True)

    sets = None
    G = None
    if n in indices:
        G, sets = _construction_supplementary_difference_set(n, H_db[n], indices[n], cosets_gens[n], check=False)
    elif skew_supplementary_difference_set(n, existence=True):
        G, sets = skew_supplementary_difference_set(n, check=False, return_group=True)

    if sets is None:
        raise ValueError(f'SDS of order {n} not yet implemented.')

    S1, S2, S3, S4 = sets
    if check:
        lmbda = len(S1) + len(S2) + len(S3) + len(S4) - n
        assert is_supplementary_difference_set([S1, S2, S3, S4], lmbda=lmbda, G=G)

    return G, [S1, S2, S3, S4]


def _is_skew_set(G, S):
    r"""
    Check if ``S`` is a skew set over the group ``G``.

    From [Djo1994a]_, a set `S \subset G` (where `G` is a finite abelian group of order `n`) is of skew
    type if `S_1 \cap (-S_1) = \emptyset` and `S_1 \cup (-S_1) = G\setminus \{0\}`.

    INPUT:

    - ``G`` -- a group
    - ``S`` -- list containing elements of ``G``; the set to be checked

    EXAMPLES::

        sage: from sage.combinat.designs.difference_family import _is_skew_set
        sage: Z5 = Zmod(5)
        sage: _is_skew_set(Z5, [Z5(1), Z5(2)])
        True
        sage: _is_skew_set(Z5, [Z5(1), Z5(2), Z5(3)])
        False
        sage: _is_skew_set(Z5, [Z5(1)])
        False
    """
    for el in S:
        if -el in S:
            return False
    for el in G:
        if el == 0:
            continue
        if el not in S and -el not in S:
            return False
    return True


def are_complementary_difference_sets(G, A, B, verbose=False):
    r"""
    Check if ``A`` and ``B`` are complementary difference sets over the group ``G``.

    According to [Sze1971]_, two sets `A`, `B` of size `m` are complementary
    difference sets over a group `G` of size `2m+1` if:

    1. they are `2-\{2m+1; m, m; m-1\}` supplementary difference sets
    2. `A` is skew, i.e. `a \in A` implies `-a \not \in A`

    INPUT:

    - ``G`` -- a group of odd order
    - ``A`` -- a set of elements of ``G``
    - ``B`` -- a set of elements of ``G``
    - ``verbose`` -- boolean (default: ``False``); if ``True`` the function will
      be verbose when the sets do not satisfy the contraints

    EXAMPLES::

        sage: from sage.combinat.designs.difference_family import are_complementary_difference_sets
        sage: are_complementary_difference_sets(Zmod(7), [1, 2, 4], [1, 2, 4])
        True

    If ``verbose=True``, the function will be verbose::

        sage: are_complementary_difference_sets(Zmod(7), [1, 2, 5], [1, 2, 4], verbose=True)
        The sets are not supplementary difference sets with lambda = 2
        False

    TESTS::

        sage: are_complementary_difference_sets(Zmod(16), [1, 2, 4], [1, 2, 4])
        False
        sage: are_complementary_difference_sets(Zmod(7), [1, 2, 4], [1, 2, 3, 4])
        False
        sage: are_complementary_difference_sets(Zmod(19), [1, 4, 5, 6, 7, 9, 11, 16, 17], [1, 4, 5, 6, 7, 9, 11, 16, 17])
        True

    .. SEEALSO::

        :func:`is_supplementary_difference_set`
    """
    n = G.order()

    if n % 2 != 1:
        if verbose:
            print('G must have odd order')
        return False

    m = (n - 1) // 2

    if len(A) != m or len(B) != m:
        if verbose:
            print(f'A and B must have size {m}')
        return False

    if not is_supplementary_difference_set([A, B], lmbda=m-1, G=G):
        if verbose:
            print(f'The sets are not supplementary difference sets with lambda = {m-1}')
        return False

    if not _is_skew_set(G, A):
        if verbose:
            print('The set A is not skew')
        return False

    return True


def complementary_difference_setsI(n, check=True):
    r"""
    Construct complementary difference sets in a group of order `n \cong 3 \mod 4`, `n` a prime power.

    Let `G` be a Galois Field of order `n`, where `n` satisfies the requirements
    above. Let `A` be the set of non-zero quadratic elements in `G`, and `B = A`.
    Then `A` and `B` are complementary difference sets over a group of order `n`.
    This construction is described in [Sze1971]_.

    INPUT:

    - ``n`` -- integer; the order of the group `G`
    - ``check`` -- boolean (default: ``True``); if ``True``, check that the sets
      are complementary difference sets before returning them

    OUTPUT:

    The function returns the Galois field of order ``n`` and the two sets, or raises
    an error if ``n`` does not satisfy the requirements of this construction.

    EXAMPLES::

        sage: from sage.combinat.designs.difference_family import complementary_difference_setsI
        sage: complementary_difference_setsI(19)
        (Finite Field of size 19,
         [1, 4, 5, 6, 7, 9, 11, 16, 17],
         [1, 4, 5, 6, 7, 9, 11, 16, 17])

    TESTS::

        sage: from sage.combinat.designs.difference_family import are_complementary_difference_sets
        sage: G, A, B = complementary_difference_setsI(23, check=False)
        sage: are_complementary_difference_sets(G, A, B)
        True
        sage: complementary_difference_setsI(17)
        Traceback (most recent call last):
        ...
        ValueError: the parameter 17 is not valid
        sage: complementary_difference_setsI(15)
        Traceback (most recent call last):
        ...
        ValueError: the parameter 15 is not valid

    .. SEEALSO::

        :func:`are_complementary_difference_sets`
        :func:`complementary_difference_sets`
    """
    if not (n % 4 == 3 and is_prime_power(n)):
        raise ValueError(f'the parameter {n} is not valid')

    from sage.rings.finite_rings.finite_field_constructor import GF

    G = GF(n, 'a')
    A = list({x**2 for x in G if x**2 != 0})
    B = A
    if check:
        assert are_complementary_difference_sets(G, A, B)

    return G, A, B


def complementary_difference_setsII(n, check=True):
    r"""
    Construct complementary difference sets in a group of order `n = p^t`, where `p \cong 5 \mod 8` and `t \cong 1, 2, 3 \mod 4`.

    Consider a finite field `G` of order `n` and let `\rho` be the generator of
    the corresponding multiplicative group. Then, there are two different constructions,
    depending on whether `t` is even or odd.

    If `t \cong 2 \mod 4`, let `C_0` be the set of non-zero octic residues in `G`,
    and let `C_i = \rho^i C_0` for `1 \le i \le  7`.
    Then, `A = C_0 \cup C_1 \cup C_2 \cup C_3` and  `B = C_0 \cup C_1 \cup C_6 \cup C_7`.

    If `t` is odd, let `C_0` be the set of non-zero fourth powers in `G`, and let
    `C_i = \rho^i C_0` for `1 \le i \le  3`.
    Then, `A = C_0 \cup C_1` and  `B = C_0 \cup C_3`.

    For more details on this construction, see [Sze1971]_.

    INPUT:

    - ``n`` -- integer; the order of the group `G`
    - ``check`` -- boolean (default: ``True``); if ``True``, check that the sets
      are complementary difference sets before returning them; setting this to
      ``False`` might speed up the computation for large values of ``n``

    OUTPUT:

    The function returns the Galois field of order ``n`` and the two sets, or raises
    an error if ``n`` does not satisfy the requirements of this construction.

    EXAMPLES::

        sage: from sage.combinat.designs.difference_family import complementary_difference_setsII
        sage: complementary_difference_setsII(5)
        (Finite Field of size 5, [1, 2], [1, 3])

    TESTS::

        sage: from sage.combinat.designs.difference_family import are_complementary_difference_sets
        sage: G, A, B = complementary_difference_setsII(25, check=False)
        sage: are_complementary_difference_sets(G, A, B)
        True
        sage: G, A, B = complementary_difference_setsII(13, check=False)
        sage: are_complementary_difference_sets(G, A, B)
        True
        sage: complementary_difference_setsII(49)
        Traceback (most recent call last):
        ...
        ValueError: the parameter 49 is not valid
        sage: complementary_difference_setsII(15)
        Traceback (most recent call last):
        ...
        ValueError: the parameter 15 is not valid

    .. SEEALSO::

        :func:`are_complementary_difference_sets`
        :func:`complementary_difference_sets`
    """
    p, t = is_prime_power(n, get_data=True)
    if not (p % 8 == 5 and t > 0 and t % 4 in [1, 2, 3]):
        raise ValueError(f'the parameter {n} is not valid')

    from sage.rings.finite_rings.finite_field_constructor import GF
    G = GF(n, 'a')
    A, B = None, None

    if t % 2 == 0:
        rho = G.multiplicative_generator()
        C0 = list({el**8 for el in G if el != 0})
        C1, C2, C3, C6, C7 = map(lambda i: [rho**i * el for el in C0], [1, 2, 3, 6, 7])
        A = C0 + C1 + C2 + C3
        B = C0 + C1 + C6 + C7
    else:
        rho = G.multiplicative_generator()
        C0 = list({el**4 for el in G if el**4 != 0})
        C1 = [rho * el for el in C0]
        C3 = [rho**3 * el for el in C0]
        A = C0 + C1
        B = C0 + C3

    if check:
        assert are_complementary_difference_sets(G, A, B)

    return G, A, B


def complementary_difference_setsIII(n, check=True):
    r"""
    Construct complementary difference sets in a group of order `n = 2m + 1`, where `4m + 3` is a prime power.

    Consider a finite field `G` of order `n` and let `\rho` be a primite element
    of this group. Now let `Q` be the set of non zero quadratic residues in `G`,
    and let `A = \{ a | \rho^{2a} - 1 \in Q\}`, `B' = \{ b | -(\rho^{2b} + 1) \in Q\}`.
    Then `A` and `B = Q \setminus B'` are complementary difference sets over the ring
    of integers modulo `n`. For more details, see [Sz1969]_.

    INPUT:

    - ``n`` -- integer; the order of the group over which the sets are constructed
    - ``check`` -- boolean (default: ``True``); if ``True``, check that the sets
      are complementary difference sets before returning them; setting this to
      ``False`` might speed up the computation for large values of ``n``

    OUTPUT:

    The function returns the Galois field of order ``n`` and the two sets, or raises
    an error if ``n`` does not satisfy the requirements of this construction.

    EXAMPLES::

        sage: from sage.combinat.designs.difference_family import complementary_difference_setsIII
        sage: complementary_difference_setsIII(11)
        (Ring of integers modulo 11, [1, 2, 5, 7, 8], [0, 1, 3, 8, 10])

    TESTS::

        sage: from sage.combinat.designs.difference_family import are_complementary_difference_sets
        sage: G, A, B = complementary_difference_setsIII(21, check=False)
        sage: are_complementary_difference_sets(G, A, B)
        True
        sage: G, A, B = complementary_difference_setsIII(65, check=False)
        sage: are_complementary_difference_sets(G, A, B)
        True
        sage: complementary_difference_setsIII(10)
        Traceback (most recent call last):
        ...
        ValueError: the parameter 10 is not valid
        sage: complementary_difference_setsIII(17)
        Traceback (most recent call last):
        ...
        ValueError: the parameter 17 is not valid

    .. SEEALSO::

        :func:`are_complementary_difference_sets`
        :func:`complementary_difference_sets`
    """
    m = (n - 1) // 2
    q = 4*m + 3
    if n % 2 != 1 or not is_prime_power(q):
        raise ValueError(f'the parameter {n} is not valid')

    from sage.rings.finite_rings.finite_field_constructor import GF
    G = Zmod(n)
    G2 = GF(q)
    rho = G2.primitive_element()

    Q = [rho ** (2*b) for b in range(1, n+1)]

    A = [G(a) for a in range(n) if rho**(2*a) - 1 in Q]
    B = [G(b) for b in range(n) if -rho**(2*b) - 1 not in Q]

    if check:
        assert are_complementary_difference_sets(G, A, B)

    return G, A, B


def complementary_difference_sets(n, existence=False, check=True):
    r"""
    Compute complementary difference sets over a group of order `n = 2m + 1`.

    According to [Sze1971]_, two sets `A`, `B` of size `m` are complementary
    difference sets over a group `G` of size `n = 2m + 1` if:

    1. they are `2-\{2m+1; m, m; m-1\}` supplementary difference sets
    2. `A` is skew, i.e. `a \in A` implies `-a \not \in A`

    This method tries to call :func:`complementary_difference_setsI`,
    :func:`complementary_difference_setsII` or :func:`complementary_difference_setsIII`
    if the parameter `n` satisfies the requirements of one of these functions.

    INPUT:

    - ``n`` -- integer; the order of the group over which the sets are constructed
    - ``existence`` -- boolean (default: ``False``); if ``True``, only check
      whether the supplementary difference sets can be constructed
    - ``check`` -- boolean (default: ``True``); if ``True``, check that the sets
      are complementary difference sets before returning them; setting this to
      ``False`` might speed up the computation for large values of ``n``

    OUTPUT:

    If ``existence=False``, the function returns group ``G`` and two complementary
    difference sets, or raises an error if data for the given ``n`` is not available.
    If ``existence=True``, the function returns a boolean representing whether
    complementary difference sets can be constructed for the given ``n``.

    EXAMPLES::

        sage: from sage.combinat.designs.difference_family import complementary_difference_sets
        sage: complementary_difference_sets(15)
        (Ring of integers modulo 15, [1, 2, 4, 6, 7, 10, 12], [0, 1, 2, 6, 9, 13, 14])

    If ``existence=True``, the function returns a boolean::

        sage: complementary_difference_sets(15, existence=True)
        True
        sage: complementary_difference_sets(16, existence=True)
        False

    TESTS::

        sage: from sage.combinat.designs.difference_family import are_complementary_difference_sets
        sage: G, A, B = complementary_difference_sets(29)
        sage: are_complementary_difference_sets(G, A, B)
        True
        sage: G, A, B = complementary_difference_sets(65)
        sage: are_complementary_difference_sets(G, A, B)
        True
        sage: complementary_difference_sets(10)
        Traceback (most recent call last):
        ...
        ValueError: the parameter n must be odd
        sage: complementary_difference_sets(17)
        Traceback (most recent call last):
        ...
        NotImplementedError: complementary difference sets of order 17 are not implemented yet

    .. SEEALSO::

        :func:`are_complementary_difference_sets`
    """
    if n % 2 == 0:
        if existence:
            return False
        raise ValueError('the parameter n must be odd')

    p, t = is_prime_power(n, get_data=True)
    G, A, B = None, None, None

    if n % 4 == 3 and t > 0:
        if existence:
            return True
        G, A, B = complementary_difference_setsI(n, check=False)
    elif p % 8 == 5 and t > 0 and t % 4 in [1, 2, 3]:
        if existence:
            return True
        G, A, B = complementary_difference_setsII(n, check=False)
    elif is_prime_power(2*n + 1):
        if existence:
            return True
        G, A, B = complementary_difference_setsIII(n, check=False)

    if existence:
        return False

    if G is None:
        raise NotImplementedError(f'complementary difference sets of order {n} are not implemented yet')

    if check:
        assert are_complementary_difference_sets(G, A, B)
    return G, A, B


def difference_family(v, k, l=1, existence=False, explain_construction=False, check=True):
    r"""
    Return a (``k``, ``l``)-difference family on an Abelian group of cardinality ``v``.

    Let `G` be a finite Abelian group. For a given subset `D` of `G`, we define
    `\Delta D` to be the multi-set of differences `\Delta D = \{x - y; x \in D,
    y \in D, x \not= y\}`. A `(G,k,\lambda)`-*difference family* is a collection
    of `k`-subsets of `G`, `D = \{D_1, D_2, \ldots, D_b\}` such that the union
    of the difference sets `\Delta D_i` for `i=1,...b`, seen as a multi-set,
    contains each element of `G \backslash \{0\}` exactly `\lambda`-times.

    When there is only one block, i.e. `\lambda(v - 1) = k(k-1)`, then a
    `(G,k,\lambda)`-difference family is also called a *difference set*.

    See also :wikipedia:`Difference_set`.

    If there is no such difference family, an ``EmptySetError`` is raised and if
    there is no construction at the moment ``NotImplementedError`` is raised.

    INPUT:

    - ``v,k,l`` -- parameters of the difference family. If ``l`` is not provided
      it is assumed to be ``1``
    - ``existence`` -- if ``True``, then return either ``True`` if Sage knows
      how to build such design, ``Unknown`` if it does not and ``False`` if it
      knows that the design does not exist
    - ``explain_construction`` -- instead of returning a difference family,
      returns a string that explains the construction used
    - ``check`` -- boolean (default: ``True``); if ``True``, then the result of
      the computation is checked before being returned. This should not be
      needed but ensures that the output is correct

    OUTPUT:

    A pair ``(G,D)`` made of a group `G` and a difference family `D` on that
    group. Or, if ``existence=True``` a troolean or if
    ``explain_construction=True`` a string.

    EXAMPLES::

        sage: G,D = designs.difference_family(73,4)
        sage: G
        Finite Field of size 73
        sage: D
        [[0, 1, 5, 18],
         [0, 3, 15, 54],
         [0, 9, 45, 16],
         [0, 27, 62, 48],
         [0, 8, 40, 71],
         [0, 24, 47, 67]]

        sage: print(designs.difference_family(73, 4, explain_construction=True))
        The database contains a (73,4)-evenly distributed set

        sage: G,D = designs.difference_family(15,7,3)
        sage: G
        Ring of integers modulo 15
        sage: D
        [[0, 1, 2, 4, 5, 8, 10]]
        sage: print(designs.difference_family(15,7,3,explain_construction=True))
        Singer difference set

        sage: print(designs.difference_family(91,10,1,explain_construction=True))
        Singer difference set
        sage: print(designs.difference_family(64,28,12, explain_construction=True))
        McFarland 1973 construction
        sage: print(designs.difference_family(576, 276, 132, explain_construction=True))
        Hadamard difference set product from N1=2 and N2=3

    For `k=6,7` we look at the set of small prime powers for which a
    construction is available::

        sage: def prime_power_mod(r,m):
        ....:     k = m+r
        ....:     while True:
        ....:         if is_prime_power(k):
        ....:             yield k
        ....:         k += m

        sage: from itertools import islice
        sage: l6 = {True:[], False: [], Unknown: []}
        sage: for q in islice(prime_power_mod(1,30), int(60)):
        ....:     l6[designs.difference_family(q,6,existence=True)].append(q)
        sage: l6[True]
        [31, 121, 151, 181, 211, ...,  3061, 3121, 3181]
        sage: l6[Unknown]
        [61]
        sage: l6[False]
        []

        sage: l7 = {True: [], False: [], Unknown: []}
        sage: for q in islice(prime_power_mod(1,42), int(60)):
        ....:     l7[designs.difference_family(q,7,existence=True)].append(q)
        sage: l7[True]
        [169, 337, 379, 421, 463, 547, 631, 673, 757, 841, 883, 967, ...,  4621, 4957, 5167]
        sage: l7[Unknown]
        [43, 127, 211, 2017, 2143, 2269, 2311, 2437, 2521, 2647, ..., 4999, 5041, 5209]
        sage: l7[False]
        []

    List available constructions::

        sage: for v in range(2,100):
        ....:     constructions = []
        ....:     for k in range(2,10):
        ....:         for l in range(1,10):
        ....:             ret = designs.difference_family(v,k,l,existence=True)
        ....:             if ret is True:
        ....:                 constructions.append((k,l))
        ....:                 _ = designs.difference_family(v,k,l)
        ....:     if constructions:
        ....:         print("%2d: %s"%(v, ', '.join('(%d,%d)'%(k,l) for k,l in constructions)))
         3: (2,1)
         4: (3,2)
         5: (2,1), (4,3)
         6: (5,4)
         7: (2,1), (3,1), (3,2), (4,2), (6,5)
         8: (7,6)
         9: (2,1), (4,3), (8,7)
        10: (9,8)
        11: (2,1), (4,6), (5,2), (5,4), (6,3)
        13: (2,1), (3,1), (3,2), (4,1), (4,3), (5,5), (6,5)
        15: (3,1), (4,6), (5,6), (7,3), (7,6)
        16: (3,2), (5,4), (6,2)
        17: (2,1), (4,3), (5,5), (8,7)
        19: (2,1), (3,1), (3,2), (4,2), (6,5), (9,4), (9,8)
        21: (3,1), (4,3), (5,1), (6,3), (6,5)
        22: (4,2), (6,5), (7,4), (8,8)
        23: (2,1)
        25: (2,1), (3,1), (3,2), (4,1), (4,3), (6,5), (7,7), (8,7)
        27: (2,1), (3,1)
        28: (3,2), (6,5)
        29: (2,1), (4,3), (7,3), (7,6), (8,4), (8,6)
        31: (2,1), (3,1), (3,2), (4,2), (5,2), (5,4), (6,1), (6,5)
        33: (3,1), (5,5), (6,5)
        34: (4,2)
        35: (5,2)
        37: (2,1), (3,1), (3,2), (4,1), (4,3), (6,5), (9,2), (9,8)
        39: (3,1), (6,5)
        40: (3,2), (4,1)
        41: (2,1), (4,3), (5,1), (5,4), (6,3), (8,7)
        43: (2,1), (3,1), (3,2), (4,2), (6,5), (7,2), (7,3), (7,6), (8,4)
        45: (3,1), (5,1)
        46: (4,2), (6,2)
        47: (2,1)
        49: (2,1), (3,1), (3,2), (4,1), (4,3), (6,5), (8,7), (9,3)
        51: (3,1), (5,2), (6,3)
        52: (4,1)
        53: (2,1), (4,3)
        55: (3,1), (9,4)
        57: (3,1), (7,3), (8,1)
        59: (2,1)
        61: (2,1), (3,1), (3,2), (4,1), (4,3), (5,1), (5,4), (6,2), (6,3), (6,5)
        63: (3,1)
        64: (3,2), (4,1), (7,2), (7,6), (9,8)
        65: (5,1)
        67: (2,1), (3,1), (3,2), (6,5)
        69: (3,1)
        71: (2,1), (5,2), (5,4), (7,3), (7,6), (8,4)
        73: (2,1), (3,1), (3,2), (4,1), (4,3), (6,5), (8,7), (9,1), (9,8)
        75: (3,1), (5,2)
        76: (4,1)
        79: (2,1), (3,1), (3,2), (6,5)
        81: (2,1), (3,1), (4,3), (5,1), (5,4), (8,7)
        83: (2,1)
        85: (4,1), (7,2), (7,3), (8,2)
        89: (2,1), (4,3), (8,7)
        91: (6,1), (7,1)
        97: (2,1), (3,1), (3,2), (4,1), (4,3), (6,5), (8,7), (9,3)

    TESTS:

    Check more of the Wilson constructions from [Wi72]_::

        sage: Q5 = [241, 281,421,601,641, 661, 701, 821,881]
        sage: Q9 = [73, 1153, 1873, 2017]
        sage: Q15 = [76231]
        sage: Q4 = [13, 73, 97, 109, 181, 229, 241, 277, 337, 409, 421, 457]
        sage: Q8 = [1009, 3137, 3697]
        sage: for Q,k in [(Q4,4),(Q5,5),(Q8,8),(Q9,9),(Q15,15)]:
        ....:     for q in Q:
        ....:         assert designs.difference_family(q,k,1,existence=True) is True
        ....:         _ = designs.difference_family(q,k,1)

    Check Singer difference sets::

        sage: sgp = lambda q,d: ((q**(d+1)-1)//(q-1), (q**d-1)//(q-1), (q**(d-1)-1)//(q-1))

        sage: for q in range(2,10):
        ....:     if is_prime_power(q):
        ....:         for d in [2,3,4]:
        ....:           v,k,l = sgp(q,d)
        ....:           assert designs.difference_family(v,k,l,existence=True) is True
        ....:           _ = designs.difference_family(v,k,l)

    Check twin primes difference sets::

        sage: for p in [3,5,7,9,11]:
        ....:     v = p*(p+2); k = (v-1)/2;  lmbda = (k-1)/2
        ....:     G,D = designs.difference_family(v,k,lmbda)

    Check Complementary difference sets::

        sage: for v in [15, 33, 35, 39, 51]:
        ....:     G, D = designs.difference_family(v, (v-1)//2, (v-1)//2-1)

    Check the database::

        sage: from sage.combinat.designs.database import DF,EDS
        sage: for v,k,l in DF:
        ....:     assert designs.difference_family(v,k,l,existence=True) is True
        ....:     df = designs.difference_family(v,k,l,check=True)

        sage: for k in EDS:
        ....:     for v in EDS[k]:
        ....:         assert designs.difference_family(v,k,1,existence=True) is True
        ....:         df = designs.difference_family(v,k,1,check=True)

    Check the known Hadamard parameters::

        sage: for N in range(2,21):
        ....:     v = 4*N^2; k = 2*N^2-N; l = N^2-N
        ....:     status = designs.difference_family(v,k,l,existence=True)
        ....:     print("{:2} {}".format(N,designs.difference_family(v,k,l,explain_construction=True) if status is True else status))
        2 McFarland 1973 construction
        3 Turyn 1965 construction
        4 McFarland 1973 construction
        5 False
        6 Unknown
        7 False
        8 McFarland 1973 construction
        9 Unknown
        10 Unknown
        11 False
        12 Hadamard difference set product from N1=2 and N2=3
        13 False
        14 Unknown
        15 Unknown
        16 McFarland 1973 construction
        17 False
        18 Hadamard difference set product from N1=3 and N2=3
        19 False
        20 Unknown

    Check a failing construction (:trac:`17528`)::

        sage: designs.difference_family(9,3)
        Traceback (most recent call last):
        ...
        NotImplementedError: No construction available for (9,3,1)-difference family

    Check that when ``existence=True`` we always obtain ``True``, ``False`` or ``Unknown``,
    and when ``explain_construction=True``, it is a string (see :trac:`24513`)::

        sage: designs.difference_family(3, 2, 1, existence=True)
        True
        sage: designs.difference_family(3, 2, 1, explain_construction=True)
        'Trivial difference family'

        sage: for _ in range(100):
        ....:     v = randint(1, 30)
        ....:     k = randint(2, 30)
        ....:     l = randint(1, 30)
        ....:     res = designs.difference_family(v, k, l, existence=True)
        ....:     assert res is True or res is False or res is Unknown
        ....:     if res is True:
        ....:         assert isinstance(designs.difference_family(3, 2, 1, explain_construction=True), str)

    .. TODO::

        Implement recursive constructions from Buratti "Recursive for difference
        matrices and relative difference families" (1998) and Jungnickel
        "Composition theorems for difference families and regular planes" (1978)
    """
    from .block_design import are_hyperplanes_in_projective_geometry_parameters

    from .database import DF, EDS

    v = ZZ(v)
    k = ZZ(k)
    l = ZZ(l)

    if v < 0 or k < 0 or l < 0:
        if existence:
            return False
        raise EmptySetError("No difference family eixsts with negative parameters")

    if (v,k,l) in DF:
        if existence:
            return True
        elif explain_construction:
            return "The database contains a ({},{},{})-difference family".format(v,k,l)

        vv, blocks = next(iter(DF[v,k,l].items()))

        # Build the group
        from sage.rings.finite_rings.integer_mod_ring import Zmod
        if len(vv) == 1:
            G = Zmod(vv[0])
        else:
            from sage.categories.cartesian_product import cartesian_product
            G = cartesian_product([Zmod(i) for i in vv])

        df = [[G(i) for i in b] for b in blocks]

        if check and not is_difference_family(G, df, v=v, k=k, l=l):
            raise RuntimeError("There is an invalid ({},{},{})-difference "
                    "family in the database... Please contact "
                    "sage-devel@googlegroups.com".format(v,k,l))

        return G,df

    elif l == 1 and k in EDS and v in EDS[k]:
        if existence:
            return True
        elif explain_construction:
            return "The database contains a ({},{})-evenly distributed set".format(v,k)

        from sage.rings.finite_rings.finite_field_constructor import GF
        poly,B = EDS[k][v]
        if poly is None:  # q is prime
            K = G = GF(v)
        else:
            K = G = GF(v,'a',modulus=poly)

        B = [K(b) for b in B]
        e = k*(k-1)//2
        xe = G.multiplicative_generator()**e
        df = [[xe**j*b for b in B] for j in range((v-1)//(2*e))]
        if check and not is_difference_family(G, df, v=v, k=k, l=l):
            raise RuntimeError("There is an invalid ({},{})-evenly distributed "
                               "set in the database... Please contact "
                               "sage-devel@googlegroups.com".format(v, k))
        return G, df

    if k in [0,1]:
        # Then \Delta D_i is empty
        # So if G\{0} is empty is good, otherwise not
        if v == 1:
            if existence:
                return True
            from sage.rings.finite_rings.integer_mod_ring import Zmod
            l = [0] if k ==1 else []
            return Zmod(1),[l]

        if existence:
            return False
        raise EmptySetError("No difference family exists with k=1 and v!=1")

    e = k*(k-1)
    if (l*(v-1)) % e:
        if existence:
            return Unknown
        raise NotImplementedError("No construction available for ({},{},{})-difference family".format(v,k,l))

    # trivial construction
    if k == (v-1) and l == (v-2):
        if existence:
            return True
        elif explain_construction:
            return "Trivial difference family"

        from sage.rings.finite_rings.integer_mod_ring import Zmod
        G = Zmod(v)
        return G, [list(range(1, v))]

    factorization = arith.factor(v)
    if len(factorization) == 1:
        from sage.rings.finite_rings.finite_field_constructor import GF
        K = GF(v,'z')

    if are_mcfarland_1973_parameters(v,k,l):
        if existence:
            return True
        elif explain_construction:
            return "McFarland 1973 construction"
        else:
            _, (q,s) = are_mcfarland_1973_parameters(v,k,l,True)
            G,D = mcfarland_1973_construction(q,s)

    elif are_hyperplanes_in_projective_geometry_parameters(v,k,l):
        if existence:
            return True
        elif explain_construction:
            return "Singer difference set"
        else:
            _, (q,d) = are_hyperplanes_in_projective_geometry_parameters(v,k,l,True)
            G,D = singer_difference_set(q,d)

    elif are_hadamard_difference_set_parameters(v,k,l) and k-2*l == 3:
        if existence:
            return True
        elif explain_construction:
            return "Turyn 1965 construction"
        else:
            G,D = turyn_1965_3x3xK(4)

    elif are_hadamard_difference_set_parameters(v,k,l) and hadamard_difference_set_product_parameters(k-2*l):
        N1,N2 = hadamard_difference_set_product_parameters(k-2*l)
        if existence:
            return True
        elif explain_construction:
            return "Hadamard difference set product from N1={} and N2={}".format(N1,N2)
        else:
            v1 = 4*N1*N1
            v2 = 4*N2*N2
            k1 = 2*N1*N1 - N1
            k2 = 2*N2*N2 - N2
            l1 = N1*N1 - N1
            l2 = N2*N2 - N2
            G1, D1 = difference_family(v1,k1,l1)
            G2, D2 = difference_family(v2,k2,l2)
            G, D = hadamard_difference_set_product(G1,D1,G2,D2)

    elif are_hadamard_difference_set_parameters(v,k,l) and (k-2*l).is_prime():
        if existence:
            return False
        else:
            raise EmptySetError("by McFarland 1989 such difference family does not exist")

    elif len(factorization) == 1 and radical_difference_family(K, k, l, existence=True) is True:
        if existence:
            return True
        elif explain_construction:
            return "Radical difference family on a finite field"
        else:
            D = radical_difference_family(K,k,l)
            G = K

    elif (len(factorization) == 1
        and l == 1
        and k == 6
        and df_q_6_1(K, existence=True) is True):
        if existence:
            return True
        elif explain_construction:
            return "Wilson 1972 difference family made from the union of two cyclotomic cosets"
        else:
            D = df_q_6_1(K)
            G = K

    elif (k == (v-1)//2 and
          l == (k-1)//2 and
          len(factorization) == 2 and
          abs(pow(*factorization[0]) - pow(*factorization[1])) == 2):
        # Twin prime powers construction
        # i.e. v = p(p+2) where p and p+2 are prime powers
        #      k = (v-1)/2
        #      lambda = (k-1)/2 (ie 2l+1 = k)
        if existence:
            return True
        elif explain_construction:
            return "Twin prime powers difference family"
        else:
            p = pow(*factorization[0])
            q = pow(*factorization[1])
            if p > q:
                p,q = q,p
            G,D = twin_prime_powers_difference_set(p,check=False)

    elif (v-1)//2 == k and (v-1)//2-1 == l and complementary_difference_sets(v, existence=True):
        if existence:
            return True
        elif explain_construction:
            return "Complementary difference sets"
        else:
            G, A, B = complementary_difference_sets(v)
            D = [A, B]

    else:
        if existence:
            return Unknown
        raise NotImplementedError("No constructions for these parameters")

    if check and not is_difference_family(G,D,v=v,k=k,l=l,verbose=False):
        raise RuntimeError("There is a problem. Sage built the following "
                "difference family on G='{}' with parameters ({},{},{}):\n "
                "{}\nwhich seems to not be a difference family... "
                "Please contact sage-devel@googlegroups.com".format(G,v,k,l,D))

    return G, D

from sage.misc.rest_index_of_methods import gen_rest_table_index
import sys
__doc__ = __doc__.format(INDEX_OF_FUNCTIONS=gen_rest_table_index(sys.modules[__name__]))<|MERGE_RESOLUTION|>--- conflicted
+++ resolved
@@ -1853,7 +1853,6 @@
     psi1 = ((1 + P.monomial((q-1)//2)) * theta1).mod(P.monomial(q-1) - 1)
     psi2 = (1 + (1 + P.monomial((q-1)//2)) * theta2).mod(P.monomial(q-1) - 1)
 
-<<<<<<< HEAD
     from sage.groups.additive_abelian.additive_abelian_group import AdditiveAbelianGroup
     G = AdditiveAbelianGroup([q-1])
     K1 = [G[x] for x in psi1.exponents()]
@@ -1861,12 +1860,6 @@
     K3 = [G[x] for x in psi3.exponents()]
     K4 = [G[x] for x in psi4.exponents()]
 
-=======
-    K1 = list(map(Integer, psi1.exponents()))
-    K2 = list(map(Integer, psi2.exponents()))
-    K3 = list(map(Integer, psi3.exponents()))
-    K4 = list(map(Integer, psi4.exponents()))
->>>>>>> 82e02a10
     if check:
         assert is_supplementary_difference_set([K1, K2, K3, K4], lmbda=q-1, G=G)
 
