--- conflicted
+++ resolved
@@ -292,25 +292,8 @@
         """
         return self.six_vertex_model.to_alternating_sign_matrix()
 
-<<<<<<< HEAD
-    def plot(self, figsize=4):
-=======
-    def to_link_pattern(self):
-        r"""
-        Return the link pattern of ``self``. 
-
-        EXAMPLES::
-
-            sage: asm = AlternatingSignMatrix([[0,1,0],[1,-1,1],[0,1,0]])
-            sage: fpl = asm.to_fully_packed_loop()
-            sage: fpl.to_link_pattern()
-
-        """
-        linkpattern = []
-        return linkpattern
 
     def plot(self):
->>>>>>> 6e154815
         """
         Return a graphical object of the Fully Packed Loop
 
