--- conflicted
+++ resolved
@@ -172,11 +172,7 @@
 from sage.misc.sage_input import SageInputBuilder, SageInputExpression
 from sage.misc.sage_eval import sage_eval
 from sage.misc.persist import (unpickle_override, unpickle_global, dumps,
-<<<<<<< HEAD
-                               register_unpickle_override)
-=======
                                register_unpickle_override, SageUnpickler)
->>>>>>> ba6a115f
 
 
 try:
