r"""
Database of distance regular graphs

In this module we construct several distance regular graphs
and group them in a function that maps intersection arrays
to graphs.

For a survey on distance-regular graph see [BCN1989]_ or [VDKT2016]_.

EXAMPLES::

    sage: G = graphs.cocliques_HoffmannSingleton()
    sage: G.is_distance_regular()
    True
    sage: H = graphs.distance_regular_graph([15, 14, 10, 3, 1, 5, 12, 15])
    sage: H == G
    True
    sage: G = graphs.distance_regular_graph([27, 10, 1, 1, 10, 27])
    sage: G.is_distance_regular(True)
    ([27, 10, 1, None], [None, 1, 10, 27])

AUTHORS:

- Ivo Maffei (2020-07-28): initial version

"""

# ****************************************************************************
#       Copyright (C) 2020 Ivo Maffei <ivomaffei@gmail.com>
#
# This program is free software: you can redistribute it and/or modify
# it under the terms of the GNU General Public License as published by
# the Free Software Foundation, either version 2 of the License, or
# (at your option) any later version.
#                  https://www.gnu.org/licenses/
# ****************************************************************************

import itertools

from cysignals.signals cimport sig_check

from sage.graphs.graph import Graph
from sage.misc.lazy_import import LazyImport
from sage.graphs.generators.smallgraphs import (FosterGraph, BiggsSmithGraph,
                                                CoxeterGraph, LivingstoneGraph,
                                                WellsGraph, GossetGraph,
                                                HoffmanSingletonGraph,
                                                SimsGewirtzGraph,
                                                HigmanSimsGraph)
from sage.graphs.generators.platonic_solids import DodecahedralGraph
from sage.graphs.strongly_regular_db import strongly_regular_graph

codes = LazyImport('sage.coding', 'codes_catalog', as_name='codes')
libgap = LazyImport('sage.libs.gap.libgap', 'libgap')
Matrix = LazyImport('sage.matrix.constructor', 'Matrix')
VectorSpace = LazyImport('sage.modules.free_module', 'VectorSpace')
vector = LazyImport('sage.modules.free_module_element', 'vector')
GF = LazyImport('sage.rings.finite_rings.finite_field_constructor', 'GF')


def cocliques_HoffmannSingleton():
    r"""
    Return the graph obtained from the cocliques of the Hoffmann-Singleton graph.

    This is a distance-regular graph with intersection array
    `[15, 14, 10, 3; 1, 5, 12, 15]`.

    EXAMPLES::

        sage: G = graphs.cocliques_HoffmannSingleton()
        sage: G.is_distance_regular(True)
        ([15, 14, 10, 3, None], [None, 1, 5, 12, 15])

    REFERENCES:

    The construction of this graph can be found in [BCN1989]_ p. 392.
    """
    from sage.graphs.graph_generators import GraphGenerators

    D = GraphGenerators.HoffmanSingletonGraph()
    DC = D.complement()

    cocliques = [frozenset(c) for c in DC.cliques_maximum()]  # 100 of this

    edges = []
    for c1, c2 in itertools.combinations(cocliques, 2):
        if len(c1.intersection(c2)) == 8:
            edges.append((c1, c2))

    G = Graph(edges, format="list_of_edges")
    return G


def locally_GQ42_distance_transitive_graph():
    r"""
    Return the unique amply regular graph with `\mu = 6` which is locally
    a generalised quadrangle.

    This graph is distance-regular with intersection array
    `[45, 32, 12, 1; 1, 6, 32, 45]`.

    This graph is also distance-transitive.

    EXAMPLES::

        sage: G = graphs.locally_GQ42_distance_transitive_graph()       # optional - internet gap_package_atlasrep
        sage: G.is_distance_regular(True)                               # optional - internet gap_package_atlasrep
        ([45, 32, 12, 1, None], [None, 1, 6, 32, 45])

    REFERENCES:

    A description of this graph can be found in [BCN1989]_ p.399.
    This construction is due to Dima Pasechnik.
    """
    H = libgap.AtlasGroup("3^2.U4(3).D8", libgap.NrMovedPoints, 756)
    Ns = H.NormalSubgroups()
    for N in Ns:
        if len(N.GeneratorsSmallest()) == 7:  # there is only one
            break

    G = Graph(libgap.Orbit(N, [1, 9], libgap.OnSets), format='list_of_edges')
    G.name("locally GQ(4,2) distance transitive graph")
    return G


def ConwaySmith_for_3S7():
    r"""
    Return the Conway-Smith graph related to `3 Sym(7)`.

    This is a distance-regular graph with intersection array
    `[10, 6, 4, 1; 1, 2, 6, 10]`.

    EXAMPLES::

        sage: G = graphs.ConwaySmith_for_3S7()                                          # needs sage.modules sage.rings.finite_rings sage.rings.number_field
        sage: G.is_distance_regular(True)                                               # needs sage.modules sage.rings.finite_rings sage.rings.number_field
        ([10, 6, 4, 1, None], [None, 1, 2, 6, 10])

    REFERENCES:

    A description and construction of this graph can be found in
    [BCN1989]_ p. 399.
    """
    from sage.rings.number_field.number_field import CyclotomicField

    F = CyclotomicField(3)
    w = F.gen()

    V = VectorSpace(GF(4), 6)
    z2 = GF(4)('z2')  # GF(4) = {0, 1, z2, z2+1}

    W = V.span([(0, 0, 1, 1, 1, 1), (0, 1, 0, 1, z2, z2 + 1), (1, 0, 0, 1, z2 + 1, z2)])
    # we only need the 45 vectors with 2 zero entries
    # we also embed everything into CC

    K = []
    for v in W:
        # check zero entries
        zeros = 0
        for x in v:
            if x.is_zero():
                zeros += 1

        if zeros == 2:
            # send to F and in K
            # z2 -> w
            # z2+1 -> w^2
            vv = []  # new vector
            for x in v:
                if x == z2:
                    vv.append(w)
                elif x == z2 + 1:
                    vv.append(w**2)
                else:
                    vv.append(int(x))

            # now vv is the new vector in F
            vv = vector(F, vv)
            K.append(vv)

    # we need to add other vectors
    for i in range(6):
        # create e_i
        ei = [0, 0, 0, 0, 0, 0]
        ei[i] = 1
        ei = vector(F, ei)

        K.append(2 * ei)
        K.append(2 * w * ei)
        K.append(2 * w**2 * ei)
    # now K is all the 63 vertices

    for v in K:
        v.set_immutable()

    def has_edge(u, v):
        return sum(u[i].conjugate() * v[i] for i in range(6)) == 2

    G = Graph()
    for Ki, Kj in itertools.combinations(K, 2):
        if has_edge(Ki, Kj):
            G.add_edge((Ki, Kj))

    G.name("Conway-Smith graph for 3S7")
    return G


def graph_3O73():
    r"""
    Return the graph related to the group `3 O(7,3)`.

    This graph is distance-regular with intersection array
    `[117, 80, 24, 1; 1, 12, 80, 117]`.

    The graph is also distance transitive with `3.O(7,3)` as automorphism
    group

    EXAMPLES::

        sage: G = graphs.graph_3O73()                           # optional - internet gap_package_atlasrep
        sage: G.is_distance_regular(True)                       # optional - internet gap_package_atlasrep
        ([117, 80, 24, 1, None], [None, 1, 12, 80, 117])

    REFERENCES:

    A description and construction of this graph can be found in
    [BCN1989]_ p. 400.
    """
    group = libgap.AtlasGroup("3.O7(3)", libgap.NrMovedPoints, 1134)
    G = Graph(libgap.Orbit(group, [1, 3], libgap.OnSets), format='list_of_edges')
    G.name("Distance transitive graph with automorphism group 3.O_7(3)")
    return G


def FosterGraph3S6():
    r"""
    Return the Foster graph for `3.Sym(6)`.

    This graph is distance-regular with intersection array
    `[6, 4, 2, 1; 1, 1, 4, 6]`.

    The graph is also distance transitive.

    EXAMPLES::

        sage: G = graphs.FosterGraph3S6()                                               # needs sage.libs.gap
        sage: G.is_distance_regular(True)                                               # needs sage.libs.gap
        ([6, 4, 2, 1, None], [None, 1, 1, 4, 6])

    REFERENCES:

    A description and construction of this graph can be found in
    [BCN1989]_ p. 397.
    """
    a = libgap.eval(("(2,6)(3,5)(4,11)(7,17)(8,16)(9,14)(13,22)(15,25)"
                    "(18,29)(19,28)(20,21)(24,30)(26,35)(27,33)(31,39)"
                     "(34,38)(36,43)(37,40)(42,44)"))
    b = libgap.eval(("(1,2,7,12,4)(3,8,18,20,10)(5,9,19,21,11)(6,13,17,26,15)"
                     "(14,23,28,31,24)(16,22,29,36,27)(25,32,35,42,34)"
                     "(30,37,39,44,38)(33,40,43,45,41)"))

    group = libgap.Group(a, b)

    G = Graph(group.Orbit([1, 7], libgap.OnSets), format='list_of_edges')
    G.name("Foster graph for 3.Sym(6) graph")
    return G


def J2Graph():
    r"""
    Return the distance-transitive graph with automorphism group `J_2`.

    EXAMPLES::

        sage: G = graphs.J2Graph()                              # optional - internet gap_package_atlasrep
        sage: G.is_distance_regular(True)                       # optional - internet gap_package_atlasrep
        ([10, 8, 8, 2, None], [None, 1, 1, 4, 5])

    REFERENCES:

    A description and construction of this graph can be found in
    [BCN1989]_ p. 408.
    """
    group = libgap.AtlasGroup("J2", libgap.NrMovedPoints, 315)
    G = Graph(group.Orbit([1, 9], libgap.OnSets), format='list_of_edges')
    G.name("J_2 graph")
    return G


def IvanovIvanovFaradjevGraph():
    r"""
    Return the IvanovIvanovFaradjev graph.

    The graph is distance-transitive with automorphism group `3.M_{22}`.

    EXAMPLES::

        sage: G = graphs.IvanovIvanovFaradjevGraph()            # optional - internet gap_package_atlasrep
        sage: G.is_distance_regular(True)                       # optional - internet gap_package_atlasrep
        ([7, 6, 4, 4, 4, 1, 1, 1, None], [None, 1, 1, 1, 2, 4, 4, 6, 7])

    REFERENCES:

    A description and construction of this graph can be found in
    [BCN1989]_ p. 369.
    """

    group = libgap.AtlasGroup("3.M22", libgap.NrMovedPoints, 990)
    graph = Graph(group.Orbit([1, 22], libgap.OnSets), format='list_of_edges')

    graph.name("Ivanov-Ivanov-Faradjev Graph")
    return graph


def LargeWittGraph():
    r"""
    Return the large Witt graph.

    This is a distance-regular graph with intersection array
    `[30,28,24;1,3,15]`.

    EXAMPLES::

        sage: g = graphs.LargeWittGraph()                                               # needs sage.modules
        sage: g.is_distance_regular(True)                                               # needs sage.modules
        ([30, 28, 24, None], [None, 1, 3, 15])

    REFERENCES:

    A description of this graph can be found in
    [BCN1989]_ p. 366.
    This construction is taken from
    http://mathworld.wolfram.com/LargeWittGraph.html
    """
    import itertools

    C = codes.GolayCode(GF(2), extended=True)
    vertices = [c for c in C if c.hamming_weight() == 8]

    edges = []
    for v, w in itertools.combinations(vertices, 2):
        if not set(v.support()).intersection(w.support()):
            edges.append((v, w))

    W = Graph(edges, format='list_of_edges')
    W.name("Large Witt graph")
    return W


def TruncatedWittGraph():
    r"""
    Return the truncated Witt graph.

    This builds the large Witt graph, then removes
    all vertices whose codeword start with a 1.

    The graph is distance-regular with intersection array
    `[15,14,12;1,1,9]`.

    EXAMPLES::

         sage: G = graphs.TruncatedWittGraph()  # long time                             # needs sage.modules
         sage: G.is_distance_regular(True)      # long time (due to above)              # needs sage.modules
         ([15, 14, 12, None], [None, 1, 1, 9])

    REFERENCES:

    A description and construction of this graph can be found in
    [BCN1989]_ p. 367.
    """
    # get large witt graph and remove all vertices which start with a 1
    G = LargeWittGraph()
    G.delete_vertices(filter(lambda x: x[0] == 1, G.vertices(sort=False)))

    G.name("Truncated Witt graph")
    return G


def DoublyTruncatedWittGraph():
    r"""
    Return the doubly truncated Witt graph.

    This builds the truncated Witt graph, then removes
    all vertices whose codeword start with a 1.

    The graph is distance-regular with intersection array
    `[7,6,4,4;1,1,1,6]`.

    EXAMPLES::

         sage: G = graphs.DoublyTruncatedWittGraph()                                    # needs sage.modules
         sage: G.is_distance_regular(True)                                              # needs sage.modules
         ([7, 6, 4, 4, None], [None, 1, 1, 1, 6])

    REFERENCES:

    A description and construction of this graph can be found in
    [BCN1989]_ p. 368.
    """
    G = TruncatedWittGraph()
    G.delete_vertices(filter(lambda x: x[1] == 1, G.vertices(sort=False)))

    G.name("Doubly Truncated Witt graph")
    return G


def distance_3_doubly_truncated_Golay_code_graph():
    r"""
    Return a distance-regular graph with intersection array
    `[9, 8, 6, 3; 1, 1, 3, 8]`.

    EXAMPLES::

        sage: G = graphs.distance_3_doubly_truncated_Golay_code_graph()         # long time, needs sage.modules sage.rings.finite_rings
        sage: G.is_distance_regular(True)       # long time (due to above)              # needs sage.modules sage.rings.finite_rings
        ([9, 8, 6, 3, None], [None, 1, 1, 3, 8])

    ALGORITHM:

    Compute the binary Golay code and truncate it twice. Compute its coset graph.
    Take a vertex and compute the set of vertices at distance 3
    from the vertex chosen. This set constitutes the set of vertices of our
    distance-regular graph. Moreover we have an edge `(u,v)` if the coset graph
    contains such edge.

    REFERENCES:

    Description and construction of this graph are taken from [BCN1989]_ p. 364.
    """
    G = codes.GolayCode(GF(2), extended=False).punctured([0, 1]).cosetGraph()
    v = G.vertices(sort=False)[0]
    it = G.breadth_first_search(v, distance=3, report_distance=True)
    vertices = [w for (w, d) in it if d == 3]

    edges = [(a, b) for a, b in itertools.combinations(vertices, 2)
             if G.has_edge((a, b))]

    H = Graph(edges, format='list_of_edges')
    return H


def shortened_00_11_binary_Golay_code_graph():
    r"""
    Return a distance-regular graph with intersection array
    `[21, 20, 16, 6, 2, 1; 1, 2, 6, 16, 20, 21]`.

    EXAMPLES::

<<<<<<< HEAD
        sage: G = graphs.shortened_00_11_binary_Golay_code_graph()  # long time (9 s)
        sage: G.is_distance_regular(True)  # long time
=======
        sage: G = graphs.shortened_00_11_binary_Golay_code_graph()      # long time (9 s), needs sage.modules sage.rings.finite_rings
        sage: G.is_distance_regular(True)       # long time                             # needs sage.modules sage.rings.finite_rings
>>>>>>> 0fd59670
        ([21, 20, 16, 6, 2, 1, None], [None, 1, 2, 6, 16, 20, 21])

    ALGORITHM:

    Compute the binary Golay code. Compute the subcode whose codewords start
    with 00 or 11. Remove the first two entries from all codewords of the newly
    found linear code and compute its coset graph.

    REFERENCES:

    Description and construction of this graph can be found in [BCN1989]_ p. 365.
    """
    from sage.coding.linear_code import LinearCode

    code = codes.GolayCode(GF(2), False)
    C_basis = code.basis()

    # Now special shortening
    v = C_basis[0] + C_basis[1]  # v has 11 at the start
    C_basis = C_basis[2:]
    C_basis.append(v)
    C_basis = list(map(lambda x: x[2:], C_basis))

    code = LinearCode(Matrix(GF(2), C_basis))

    G = code.cosetGraph()
    G.name("Shortened 00 11 binary Golay code")
    return G


def shortened_000_111_extended_binary_Golay_code_graph():
    r"""
    Return a distance-regular graph with intersection array
    `[21, 20, 16, 9, 2, 1; 1, 2, 3, 16, 20, 21]`.

    EXAMPLES::

<<<<<<< HEAD
        sage: G = graphs.shortened_000_111_extended_binary_Golay_code_graph()  # long time (25 s)
        sage: G.is_distance_regular(True)  # long time
=======
        sage: G = graphs.shortened_000_111_extended_binary_Golay_code_graph()   # long time (25 s), needs sage.modules sage.rings.finite_rings
        sage: G.is_distance_regular(True)       # long time                             # needs sage.modules sage.rings.finite_rings
>>>>>>> 0fd59670
        ([21, 20, 16, 9, 2, 1, None], [None, 1, 2, 3, 16, 20, 21])

    ALGORITHM:

    Compute the extended binary Golay code. Compute its subcode whose codewords
    start with 000 or 111. Remove the first 3 entries from all the codewords
    from the new linear code and compute its coset graph.

    REFERENCES:

    Description and construction of this graph can be found in [BCN1989]_ p. 365.
    """
    from sage.coding.linear_code import LinearCode

    code = codes.GolayCode(GF(2))
    C_basis = code.basis()

    # now special shortening
    v = C_basis[0] + C_basis[1] + C_basis[2]  # v has 111 at the start
    C_basis = C_basis[3:]
    C_basis.append(v)
    C_basis = list(map(lambda x: x[3:], C_basis))

    code = LinearCode(Matrix(GF(2), C_basis))

    G = code.cosetGraph()
    G.name("Shortened 000 111 extended binary Golay code")
    return G


def vanLintSchrijverGraph():
    r"""
    Return the van Lint-Schrijver graph.

    The graph is distance-regular with intersection array
    `[6, 5, 5, 4; 1, 1, 2, 6]`.

    EXAMPLES::

         sage: G = graphs.vanLintSchrijverGraph()                                       # needs sage.modules
         sage: G.is_distance_regular(True)                                              # needs sage.modules
         ([6, 5, 5, 4, None], [None, 1, 1, 2, 6])

    REFERENCES:

    For a description of this graph see [BCN1989]_ p. 373.
    """
    from sage.coding.linear_code import LinearCode

    one = vector(GF(3), [1, 1, 1, 1, 1, 1])
    G = LinearCode(Matrix(GF(3), one)).cosetGraph()

    vertices = [v for v in G.vertices(sort=False) if v.dot_product(one) in {1, 2}]
    edges = [(v, w) for v, w in itertools.combinations(vertices, 2)
             if G.has_edge((v, w))]

    H = Graph(edges, format='list_of_edges')
    H.name("Linst-Schrijver graph")
    return H


def LeonardGraph():
    r"""
    Return the Leonard graph.

    The graph is distance-regular with intersection array
    `[12, 11, 10, 7; 1, 2, 5, 12]`.

    EXAMPLES::

         sage: G = graphs.LeonardGraph()                                                # needs sage.combinat sage.modules
         sage: G.is_distance_regular(True)                                              # needs sage.combinat sage.modules
         ([12, 11, 10, 7, None], [None, 1, 2, 5, 12])

    REFERENCES:

    For a description of this graph see [BCN1989]_ p. 371.
    """
    from sage.combinat.matrices.hadamard_matrix import hadamard_matrix

    M = hadamard_matrix(12)
    edges = []
    for i, j, k, l in itertools.product(range(12), repeat=4):
        if i == k or j == l:
            continue
        if M[i, j] * M[i, l] * M[k, j] * M[k, l] == -1:
            edges.append(((i, j), (k, l)))

    D = Graph(edges, format="list_of_edges")
    blocks = [frozenset(cl) for cl in D.cliques_maximum()]

    edges = [(p, b) for b in blocks for p in b]
    G = Graph(edges, format="list_of_edges")
    return G


def UstimenkoGraph(const int m, const int q):
    r"""
    Return the Ustimenko graph with parameters `(m, q)`.

    This is the distance 1 or 2 graph of the dual polar graph `C_{m-1}(q)`.
    The graph is distance-regular with classical with parameters
    `(d,q^2, qbinom(3,1,q) -1, qbinom(m+1,1,q) -1)`

    INPUT:

    - ``m, q`` -- integers; ``q`` must be a prime power and ``m > 1``.

    EXAMPLES::

        sage: G = graphs.UstimenkoGraph(4, 2)                                           # needs sage.libs.gap
        sage: G.is_distance_regular(True)                                               # needs sage.libs.gap
        ([70, 32, None], [None, 1, 35])

    REFERENCES:

    See [BCN1989]_ p. 279 or [VDKT2016]_ p. 22.

    TESTS::

<<<<<<< HEAD
        sage: # long time
=======
        sage: # long time, needs sage.libs.gap
>>>>>>> 0fd59670
        sage: G = graphs.UstimenkoGraph(5, 2)
        sage: G.order()
        2295
        sage: G.is_distance_regular(True)
        ([310, 224, None], [None, 1, 35])
        sage: G = graphs.UstimenkoGraph(4,3)
        sage: G.is_distance_regular(True)
        ([390, 243, None], [None, 1, 130])
    """
    from sage.graphs.graph_generators import graphs

    G = graphs.SymplecticDualPolarGraph(2*m - 2, q)

    edgesToAdd = []
    for v in G:
        for w in G.neighbor_iterator(v):
            for u in G.neighbor_iterator(w):
                sig_check()
                if u != v and not G.has_edge(u, v):
                    # then u,v are at distance 2
                    edgesToAdd.append((u, v))

    G.add_edges(edgesToAdd)
    G.name(f"Ustimenko graph ({m}, {q})")
    return G


def BilinearFormsGraph(const int d, const int e, const int q):
    r"""
    Return a bilinear forms graph with the given parameters.

    This builds a graph whose vertices are all `d`x`e` matrices over
    `GF(q)`. Two vertices are adjacent if the difference of the two
    matrices has rank 1.

    The graph is distance-regular with classical parameters
    `(\min(d, e), q, q-1 , q^{\max(d, e)}-1)`.

    INPUT:

    - ``d, e`` -- integers; dimension of the matrices
    - ``q`` -- integer; a prime power

    EXAMPLES::

        sage: # needs sage.modules
        sage: G = graphs.BilinearFormsGraph(3, 3, 2)
        sage: G.is_distance_regular(True)
        ([49, 36, 16, None], [None, 1, 6, 28])
        sage: G = graphs.BilinearFormsGraph(3,3,3)      # not tested (20 s)             # needs sage.rings.finite_rings
        sage: G.order()                         # not tested (due to above)             # needs sage.rings.finite_rings
        19683
        sage: G = graphs.BilinearFormsGraph(3, 4, 2)    # long time                     # needs sage.rings.finite_rings
        sage: G.is_distance_regular(True)       # long time                             # needs sage.rings.finite_rings
        ([105, 84, 48, None], [None, 1, 6, 28])

    REFERENCES:

    See [BCN1989]_ pp. 280-282 for a rather detailed discussion, otherwise
    see [VDKT2016]_ p. 21.

    TESTS::

        sage: # needs sage.modules
        sage: G = graphs.BilinearFormsGraph(2,3,2)
        sage: G.is_distance_regular(True)
        ([21, 12, None], [None, 1, 6])
        sage: H = graphs.BilinearFormsGraph(3,2,2)
        sage: H.is_isomorphic(G)
        True
        sage: G = graphs.BilinearFormsGraph(5, 1, 3)
        sage: K = graphs.CompleteGraph(G.order())
        sage: K.is_isomorphic(G)
        True
    """
    from itertools import product as cartprod

    Fq = GF(q)
    Fqelems = list(Fq)
    FqToInt = {x: n for n, x in enumerate(Fqelems)}
    dim = d * e
    matricesOverq = cartprod(range(q), repeat=dim)
    qto = [int(q**jj) for jj in range(dim)]

    rank1Matrices = []
    for u in VectorSpace(Fq, d):
        if u.is_zero() or not u[u.support()[0]].is_one():
            continue

        for v in VectorSpace(Fq, e):
            if v.is_zero():
                continue

            sig_check()
            M = [0] * dim
            for row in range(d):
                for col in range(e):
                    M[e*row + col] = u[row] * v[col]

            rank1Matrices.append(M)

    edges = []
    for m1 in matricesOverq:
        intM1 = 0  # represents vector m1 as integer base q
        for jj in range(dim):
            intM1 += m1[jj] * qto[jj]

        for m2 in rank1Matrices:
            sig_check()
            intM3 = 0
            for jj in range(dim):
                intM3 += FqToInt[Fqelems[m1[jj]] + Fqelems[m2[jj]]] * qto[jj]

            edges.append((intM1, intM3))

    G = Graph(edges, format='list_of_edges')
    G.name("Bilinear forms graphs over F_%d with parameters (%d, %d)" % (q, d, e))
    return G


def AlternatingFormsGraph(const int n, const int q):
    r"""
    Return the alternating forms graph with the given parameters.

    This builds a graph whose vertices are all `n`x`n` skew-symmetric
    matrices over `GF(q)` with zero diagonal. Two vertices are adjacent
    if and only if the difference of the two matrices has rank 2.

    This grap is distance-regular with classical parameters
    `(\lfloor \frac n 2 \rfloor,  q^2, q^2 - 1, q^{2 \lceil \frac n 2 \rceil -1})`.

    INPUT:

    - ``n`` -- integer
    - ``q`` -- a prime power

    EXAMPLES::

        sage: G = graphs.AlternatingFormsGraph(5, 2)  # long time
        sage: G.is_distance_regular(True)  # long time
        ([155, 112, None], [None, 1, 20])

    REFERENCES:

    See [BCN1989]_ pp. 282-284 for a rather detailed discussion, otherwise
    see [VDKT2016]_ p. 22.

    TESTS::

         sage: # needs sage.modules
         sage: G = graphs.AlternatingFormsGraph(6,2)    # not tested (2 min)            # needs sage.rings.finite_rings
         sage: G.order()                        # not tested (because of above)         # needs sage.rings.finite_rings
         32768
         sage: G.is_distance_regular(True)      # not tested (33 min)                   # needs sage.rings.finite_rings
         ([651, 560, 256, None], [None, 1, 20, 336])
         sage: G = graphs.AlternatingFormsGraph(4, 3)
         sage: G.is_distance_regular(True)
         ([260, 162, None], [None, 1, 90])
    """
    # n x n zero-diagonal skew-symmetric matrix
    # can be represented by the upper triangular entries
    # there are n*(n-1) // 2 of them
    size = (n * (n-1)) // 2
    V = VectorSpace(GF(q), size)

    # construct all rank 2 matrices
    rank2Matrices = set()
    Vn = VectorSpace(GF(q), n)
    basis = set(Vn.basis())
    e = [Vn([0]*i + [1] + [0]*(n - i - 1)) for i in range(n)]
    for v in e:
        v.set_immutable()

    scalars = [x for x in GF(q) if not x.is_zero()]
    Vseen = set()
    for v in Vn:
        if v.is_zero() or not v[v.support()[0]].is_one():
            continue
        v.set_immutable()
        # remove from basis e_i s.t. (v[i-1] =) v_i != 0
        i = v.support()[0]
        Ubasis = basis.difference([e[i]])

        for u in Vn.span_of_basis(Ubasis):
            sig_check()
            if u.is_zero() or not u[u.support()[0]].is_one():
                continue
            u.set_immutable()
            if u in Vseen:
                continue

            M = []
            for row in range(n - 1):
                upperRow = [0] * (n - 1 - row)
                for col in range(row + 1, n):
                    upperRow[col - row - 1] = v[row]*u[col] - u[row]*v[col]
                M += upperRow

            for scalar in scalars:
                N = tuple(map(lambda x: scalar * x, M))
                rank2Matrices.add(N)

        Vseen.add(v)

    # now we have all matrices of rank 2
    edges = []
    for m1 in V:
        t1 = tuple(m1)
        for m2 in rank2Matrices:
            sig_check()
            t3 = tuple([t1[i] + m2[i] for i in range(size)])
            edges.append((t1, t3))

    G = Graph(edges, format='list_of_edges')
    G.name("Alternating forms graph on (F_%d)^%d" % (q, n))
    return G


def HermitianFormsGraph(const int n, const int r):
    r"""
    Return the Hermitian forms graph with the given parameters.

    We build a graph whose vertices are all ``n``x``n`` Hermitian matrices
    over ``GF(r^2)``. Two  vertices are adjacent if the difference of the two
    vertices has rank 1.

    This graph is distance-regular with classical parameters
    `(n, - r, - r - 1, - (- r)^d - 1)`.

    INPUT:

    - ``n`` -- integer
    - ``r`` -- a prime power

    EXAMPLES::

        sage: # needs sage.modules sage.rings.finite_rings
        sage: G = graphs.HermitianFormsGraph(2, 2)
        sage: G.is_distance_regular(True)
        ([5, 4, None], [None, 1, 2])
        sage: G = graphs.HermitianFormsGraph(3, 3)      # not tested (2 min)
        sage: G.order()                         # not tested (bacuase of the above)
        19683

    REFERENCES:

    See [BCN1989]_ p. 285 or [VDKT2016]_ p. 22.

    TESTS::

         sage: # needs sage.modules sage.rings.finite_rings
         sage: G = graphs.HermitianFormsGraph(3, 2)
         sage: G.is_distance_regular(True)
         ([21, 20, 16, None], [None, 1, 2, 12])
         sage: G = graphs.HermitianFormsGraph(2, 3)
         sage: G.is_distance_regular(True)
         ([20, 18, None], [None, 1, 6])
    """
    q = r * r
    Fr = GF(r)
    Fq = GF(q)
    i = Fq.gen()
    ir = i**r

    toR = {(a + i*b): (a + ir*b) for a, b in itertools.product(Fr, repeat=2)}

    def build_mat(v, w):
        # get upper diagonal entries
        res = []
        used_v = 0
        used_w = 0
        for row in range(n):
            res += [v[used_v]] + [v[used_v + 1 + j] + i * w[used_w + j]
                                  for j in range(n - 1 - row)]
            used_v += n - row
            used_w += n - 1 - row

        return tuple(res)

    # produce all rank1 matrices
    rank1Matrices = []
    for w1 in VectorSpace(Fr, n):
        if not w1.is_zero():
            # build matrix
            nonZero = 0
            while nonZero < n and w1[nonZero] == 0:
                nonZero += 1

            for w2 in VectorSpace(Fr, n - nonZero - 1):
                # get upper triangular entries
                sig_check()

                v = [w1[nonZero]] + \
                    [w1[nonZero + 1 + j] + i * w2[j]
                     for j in range(n - nonZero - 1)]

                res = []
                for row in range(nonZero):
                    res += [0] * (n - row)

                res += v

                for row in range(1, n - nonZero):
                    factor = toR[v[row]] / v[0]
                    res += list(map(lambda x: factor * x, v[row:]))

                rank1Matrices.append(res)

    Vs = VectorSpace(Fr, (n * (n+1)) // 2)
    Va = VectorSpace(Fr, (n * (n-1)) // 2)

    edges = []
    for a, b in itertools.product(Vs, Va):
        M = build_mat(a, b)
        for R in rank1Matrices:
            N = tuple([M[i] + R[i] for i in range((n * (n+1)) // 2)])
            edges.append((M, N))

    G = Graph(edges, format='list_of_edges')
    G.name(f"Hermitian forms graph on (F_{q})^{n}")
    return G


def DoubleOddGraph(const int n):
    r"""
    Return the double odd graph on `2n+1` points.

    The graph is obtained using the subsets of size `n` and `n+1`
    of `{1, 2, ..., 2n+1}` as vertices. Two vertices are adjacent if one
    is included in the other.

    The graph is distance-transitive.

    INPUT:

    - ``n`` -- integer; must be greater than 0

    EXAMPLES::

         sage: G = graphs.DoubleOddGraph(5)
         sage: G.is_distance_regular(True)
         ([6, 5, 5, 4, 4, 3, 3, 2, 2, 1, 1, None],
          [None, 1, 1, 2, 2, 3, 3, 4, 4, 5, 5, 6])
         sage: G = graphs.DoubleOddGraph(3)
         sage: G.diameter()
         7
         sage: G.is_distance_regular(True)
         ([4, 3, 3, 2, 2, 1, 1, None], [None, 1, 1, 2, 2, 3, 3, 4])

    REFERENCES:

    See [BCN1989]_ pp. 259-261 or [VDKT2016]_ p. 25.

    TESTS:

    DoubleOddGraph is bipartite double of OddGraph::

         sage: H = graphs.OddGraph(4)
         sage: G1 = graphs.DoubleOddGraph(3)
         sage: vertices = [(x, 0) for x in H] + [(x, 1) for x in H]
         sage: G2 = Graph([vertices, lambda i, j:
         ....: i[1] != j[1] and H.has_edge(i[0], j[0])])
         sage: G2.is_isomorphic(G1)
         True
    """
    from sage.combinat.integer_vector import IntegerVectors

    if n < 1:
        raise ValueError("n must be >= 1")

    cdef list edges, s1
    cdef int i

    # a binary vector of size 2n + 1 represents a set
    edges = []
    for s in IntegerVectors(n, k=2*n + 1, max_part=1):
        s1 = list(s)
        for i in range(2*n + 1):
            sig_check()
            if s1[i] == 0:
                s2 = list(s)  # duplicate list
                s2[i] = 1
                edges.append((tuple(s1), tuple(s2)))

    G = Graph(edges, format='list_of_edges')
    G.name("Bipartite double of Odd graph on a set of %d elements" % (2*n + 1))
    return G


def HalfCube(const int n):
    r"""
    Return the halved cube in `n` dimensions.

    The graph is distance-regular with classical parameters
    `(\lfloor \frac n 2 \rfloor, 1, 2, 2 \lceil \frac n 2 \rceil -1)`.

    INPUT:

    - ``n`` -- integer; must be greater than 2

    EXAMPLES::

        sage: G = graphs.HalfCube(8)
        sage: G.is_distance_regular(True)
        ([28, 15, 6, 1, None], [None, 1, 6, 15, 28])
        sage: G = graphs.HalfCube(4)
        sage: G.is_distance_regular(True)
        ([6, 1, None], [None, 1, 6])

    REFERENCES:

    See [BCN1989]_ pp. 264, 265 or [VDKT2016]_ p. 21.
    This construction can be found on
    :wikipedia:`Halved_cube_graph#Equivalent_constructions`

    TESTS:

    HalfCube is a half of the CubeGraph::

         sage: H = graphs.CubeGraph(8)
         sage: s1, s2 = H.bipartite_sets()
         sage: G1 = Graph([s1, lambda i, j: H.distance(i, j) == 2])
         sage: G2 = graphs.HalfCube(8)
         sage: G1.is_isomorphic(G2)
         True
    """
    from math import cos, sin, pi

    if n < 2:
        raise ValueError("the dimension must be n > 1")

    cdef int u, uu, v, i, j
    cdef list E = []
    cdef dict pos = {}  # dictionary of positions
    cdef float theta = pi / (n - 1)
    cdef list cosi = [<float>cos(i*theta) for i in range(n - 1)]
    cdef list sini = [<float>sin(i*theta) for i in range(n - 1)]

    for u in range(2**(n - 1)):
        sig_check()
        pos[u] = (sum(((u >> (n-2-i)) & 1) * cosi[i] for i in range(n - 1)),
                  sum(((u >> (n-2-i)) & 1) * sini[i] for i in range(n - 1)))

        for i in range(n - 1):
            uu = u ^ (1 << i)
            if u < uu:
                E.append((u, uu))
            for j in range(i + 1, n - 1):
                v = uu ^ (1 << j)
                if u < v:
                    E.append((u, v))

    G = Graph([range(2**(n - 1)), E], format='vertices_and_edges')
    G.set_pos(pos)
    G.name("Half %d Cube" % n)
    return G


def GrassmannGraph(const int q, const int n, const int input_e):
    r"""
    Return the Grassmann graph with parameters `(q, n, e)`.

    This builds the Grassmann graph `J_q(n,e)`. That is, for a vector
    space `V = \mathbb F(q)^n` the output is the graph on the subspaces
    of dimension `e` where two subspaces are adjacent if their intersection
    has dimension `e-1`.

    This graph is distance-regular with classical parameters
    `(\min(e, n-e), q, q, \genfrac {[}{]} {0pt} {} {n-e+1} 1 _q -1)`

    INPUT:

    - ``q`` -- a prime power
    - ``n, e`` -- integers with ``n > e+1``

    EXAMPLES::

        sage: G = graphs.GrassmannGraph(2, 4, 2)                                        # needs sage.modules sage.rings.finite_rings
        sage: G.is_distance_regular(True)                                               # needs sage.modules sage.rings.finite_rings
        ([18, 8, None], [None, 1, 9])

    REFERENCES:

    See [BCN1989]_ pp. 268-272 or [VDKT2016]_ p. 21.

    TESTS::

        sage: # needs sage.modules sage.rings.finite_rings
        sage: G = graphs.GrassmannGraph(2, 6, 3)        # long time
        sage: G.is_distance_regular(True)       # long time
        ([98, 72, 32, None], [None, 1, 9, 49])
        sage: G = graphs.GrassmannGraph(3, 4, 2)
        sage: G.is_distance_regular(True)
        ([48, 27, None], [None, 1, 16])
    """
    from sage.combinat.designs import design_catalog as designs

    if n <= input_e + 1:
        raise ValueError(f"Impossible parameters n <= e+1 ({n} > {input_e + 1})")

    e = input_e
    if n < 2 * input_e:
        e = n - input_e

    PG = designs.ProjectiveGeometryDesign(n - 1, e - 1, q)
    # we want the intersection graph
    # the size of the intersection must be (q^{e-1} - 1) / (q-1)
    size = (q**(e - 1) - 1) // (q - 1)
    G = PG.intersection_graph([size])
    G.name("Grassmann graph J_%d(%d, %d)" % (q, n, e))
    return G


def DoubleGrassmannGraph(const int q, const int e):
    r"""
    Return the bipartite double of the distance-`e` graph of the Grassmann graph `J_q(n,e)`.

    This graph can also be descirbed as follows:
    Let `V` be the vector space of dimension `n` over `GF(q)`.
    The vertex set is the set of `e+1` or `e` subspaces of `V`.
    Two vertices are adjacent if one subspace is contained in the other.

    This graph is distance-transitive.

    INPUT:

    - ``q`` -- a prime power
    - ``e`` -- integer

    EXAMPLES::

        sage: G = graphs.DoubleGrassmannGraph(2,1)                                      # needs sage.modules
        sage: G.diameter()                                                              # needs sage.modules
        3
        sage: G.is_distance_regular(True)                                               # needs sage.modules
        ([3, 2, 2, None], [None, 1, 1, 3])


    REFERENCES:

    See [BCN1989]_ pp. 272, 273 or [VDKT2016]_ p. 25.

    TESTS::

         sage: # needs sage.modules
         sage: G = graphs.DoubleGrassmannGraph(5,1)
         sage: G.order()
         62
         sage: G.is_distance_regular(True)
         ([6, 5, 5, None], [None, 1, 1, 6])
         sage: G = graphs.DoubleGrassmannGraph(3, 2)    # long time                     # needs sage.rings.finite_rings
         sage: G.order()                        # long time                             # needs sage.rings.finite_rings
         2420
         sage: G.is_distance_regular(True)      # long time                             # needs sage.rings.finite_rings
         ([13, 12, 12, 9, 9, None], [None, 1, 1, 4, 4, 13])
    """
    n = 2*e + 1
    V = VectorSpace(GF(q), n)

    edges = []
    for W in V.subspaces(e + 1):
        Wbasis = frozenset(W.basis())
        for U in W.subspaces(e):
            sig_check()
            Ubasis = frozenset(U.basis())
            edges.append((Wbasis, Ubasis))

    G = Graph(edges, format='list_of_edges')
    G.name("Double Grassmann graph (%d, %d, %d)" % (n, e, q))
    return G


def is_from_GQ_spread(list arr):
    r"""
    Return a pair `(s, t)` if the graph obtained from a GQ of order `(s, t)`
    with a spread has the intersection array passed. We also require that such
    GQ can be built by Sage.
    If no such pair exists, then return ``False``.

    INPUT:

    - ``arr`` -- list; an intersection array

    EXAMPLES::

         sage: from sage.graphs.generators.distance_regular import \
         ....: is_from_GQ_spread, graph_from_GQ_spread
         sage: is_from_GQ_spread([125, 120, 1, 1, 24, 125])                             # needs sage.libs.pari
         (5, 25)
         sage: G = graph_from_GQ_spread(5, 25)                                          # needs sage.libs.pari
         sage: G.is_distance_regular(True)                                              # needs sage.libs.pari
         ([125, 120, 1, None], [None, 1, 24, 125])

    REFERENCES:

    The graphs we are looking for are antipodal covers of complete graphs.
    See [BCN1989]_ pp. 385, 386 for a discussion on these particular case.

    TESTS::

         sage: from sage.graphs.generators.distance_regular import \
         ....: is_from_GQ_spread
         sage: is_from_GQ_spread([343, 336, 1, 1, 48, 343])                             # needs sage.libs.pari
         (7, 49)
         sage: is_from_GQ_spread([343, 336, 1, 2, 48, 343])                             # needs sage.libs.pari
         False

    Check that we don't get ``True`` for inexisting GQs::

         sage: from sage.graphs.generators.distance_regular import \
         ....: is_from_GQ_spread
         sage: s = 5
         sage: t = 6
         sage: [s * t, s * (t-1), 1, 1, t - 1, s * t]
         [30, 25, 1, 1, 5, 30]
         sage: is_from_GQ_spread([30, 25, 1, 1, 5, 30])                                 # needs sage.libs.pari
         False
    """
    from sage.combinat.designs import design_catalog as designs

    if len(arr) != 6:
        return False

    t = arr[4] + 1
    if t <= 1:  # avoid division by 0
        return False

    s = arr[1] // (t-1)
    if s == 1 and t == 1:  # in this case we don't get a connected graph
        return False

    if arr != [s * t, s * (t-1), 1, 1, t - 1, s * t]:
        return False

    # check Sage can build it (it may not exist)
    if designs.generalised_quadrangle_with_spread(s, t, existence=True) \
       is not True:
        return False

    return (s, t)


def graph_from_GQ_spread(const int s, const int t):
    r"""
    Return the point graph of the generalised quadrangle with
    order `(s, t)` after removing one of its spreads.

    These graphs are antipodal covers of complete graphs and, in particular,
    distance-regular graphs of diameter 3.

    INPUT:

    - ``s, t`` -- integers; order of the generalised quadrangle

    EXAMPLES::

         sage: from sage.graphs.generators.distance_regular import \
         ....: graph_from_GQ_spread
         sage: G = graph_from_GQ_spread(4, 16)                                          # needs sage.libs.pari
         sage: G.is_distance_regular(True)                                              # needs sage.libs.pari
         ([64, 60, 1, None], [None, 1, 15, 64])

    REFERENCES:

    The graphs constructed here follow [BCN1989]_ pp. 385, 386.

    TESTS::

         sage: from sage.graphs.generators.distance_regular import \
         ....: graph_from_GQ_spread, is_from_GQ_spread
         sage: is_from_GQ_spread([64, 60, 1, 1, 15, 64])                                # needs sage.libs.pari
         (4, 16)
         sage: graph_from_GQ_spread(*is_from_GQ_spread([27, 24, 1, 1, 8, 27]))          # needs sage.libs.pari
         Graph on 112 vertices
         sage: _.is_distance_regular(True)                                              # needs sage.libs.pari
         ([27, 24, 1, None], [None, 1, 8, 27])
    """
    from sage.combinat.designs import design_catalog as designs

    (GQ, S) = designs.generalised_quadrangle_with_spread(s, t, check=False)

    edges = []
    for b in GQ.blocks():
        if b in S:  # skip blocks in spread
            continue
        for p1, p2 in itertools.combinations(b, 2):
            sig_check()
            edges.append((p1, p2))

    return Graph(edges, format="list_of_edges")


def GeneralisedDodecagonGraph(const int s, const int t):
    r"""
    Return the point-graph of a generalised dodecagon of order `(s,t)`.

    INPUT:

    - ``s, t`` -- integers; order of the generalised dodecagon

    EXAMPLES::

<<<<<<< HEAD
        sage: # optional - gap_package_atlasrep internet
=======
        sage: # optional - gap_packages internet
>>>>>>> 0fd59670
        sage: G = graphs.GeneralisedDodecagonGraph(1, 5)
        sage: G.is_distance_regular(True)
        ([6, 5, 5, 5, 5, 5, None], [None, 1, 1, 1, 1, 1, 6])
        sage: H = graphs.GeneralisedDodecagonGraph(5, 1)
        sage: H.order()
        23436
        sage: H.is_distance_regular(True)       # not tested (6 min)
        ([10, 5, 5, 5, 5, 5, None], [None, 1, 1, 1, 1, 1, 2])

    .. NOTE::

        This function indirectly uses the GAP's AtlasRep package.
        Thus you may need an internet connection and the optional Sage's
        package ``gap_packages``.

    REFERENCES:

    See [BCN1989]_ pp. 200-205 for a discussion of distance-regular graphs from
    generalised polygons.

    TESTS:

    Test all graphs of order `(1, q)`::

<<<<<<< HEAD
        sage: # optional - gap_package_atlasrep internet
=======
        sage: # optional - gap_packages internet
>>>>>>> 0fd59670
        sage: G = graphs.GeneralisedDodecagonGraph(1, 4)
        sage: G.is_distance_regular(True)
        ([5, 4, 4, 4, 4, 4, None], [None, 1, 1, 1, 1, 1, 5])
        sage: G = graphs.GeneralisedDodecagonGraph(1, 3)
        sage: G.is_distance_regular(True)
        ([4, 3, 3, 3, 3, 3, None], [None, 1, 1, 1, 1, 1, 4])
        sage: G = graphs.GeneralisedDodecagonGraph(1, 2)
        sage: G.is_distance_regular(True)
        ([3, 2, 2, 2, 2, 2, None], [None, 1, 1, 1, 1, 1, 3])
        sage: G = graphs.GeneralisedDodecagonGraph(1, 1)
        sage: G.is_distance_regular(True)
        ([2, 1, 1, 1, 1, 1, None], [None, 1, 1, 1, 1, 1, 2])

    Now test all graphs of order `(q, 1)`::

<<<<<<< HEAD
        sage: # optional - gap_package_atlasrep internet
=======
        sage: # optional - gap_packages internet
>>>>>>> 0fd59670
        sage: G = graphs.GeneralisedDodecagonGraph(4, 1)
        sage: G.is_distance_regular(True)
        ([8, 4, 4, 4, 4, 4, None], [None, 1, 1, 1, 1, 1, 2])
        sage: G = graphs.GeneralisedDodecagonGraph(3, 1)
        sage: G.is_distance_regular(True)
        ([6, 3, 3, 3, 3, 3, None], [None, 1, 1, 1, 1, 1, 2])
        sage: G = graphs.GeneralisedDodecagonGraph(2, 1)
        sage: G.is_distance_regular(True)
        ([4, 2, 2, 2, 2, 2, None], [None, 1, 1, 1, 1, 1, 2])
    """
    from sage.arith.misc import is_prime_power

    cdef int q = 0
    cdef int orderType = 0

    # decide the type of graph
    if s == 1:  # (1, q)
        q = t
    elif t == 1:  # (q, 1)
        q = s
        orderType = 1
    else:
        raise ValueError(
            f"Generalised dodecagon of order ({s}, {t}) does not exist")

    if q == 1:  # order (1, 1)
        from sage.graphs.generators.basic import CycleGraph
        return CycleGraph(12)

    if not is_prime_power(q):
        raise ValueError(
            f"No generalised dodecagon of order ({s}, {t}) is known")

    if orderType == 0:
        # incidence graph of hexagon (q,q)
        H = GeneralisedHexagonGraph(q, q)
        lines = _extract_lines(H)

        edges = []
        for l in lines:
            for p in l:
                sig_check()
                edges.append((p, l))

        G = Graph(edges, format='list_of_edges')
        G.name("Generalised dodecagon of order (1, %d)" % q)
        return G

    else:  # orderType == 1
        # dual
        H = GeneralisedDodecagonGraph(t, s)
        G = _line_graph_generalised_polygon(H)
        G.name("Generalised dodecagon of order (%s, %d)" % (s, t))
        return G


def GeneralisedOctagonGraph(const int s, const int t):
    r"""
    Return the point-graph of a generalised octagon of order `(s,t)`.

    INPUT:

    - ``s, t`` -- integers; order of the generalised octagon

    EXAMPLES::

<<<<<<< HEAD
         sage: G = graphs.GeneralisedOctagonGraph(1, 4)
         sage: G.is_distance_regular(True)
         ([5, 4, 4, 4, None], [None, 1, 1, 1, 5])
         sage: G = graphs.GeneralisedOctagonGraph(2, 4)         # optional - gap_package_atlasrep internet
         sage: G.is_distance_regular(True)                      # optional - gap_package_atlasrep internet
         ([10, 8, 8, 8, None], [None, 1, 1, 1, 5])
         sage: G = graphs.GeneralisedOctagonGraph(5, 1)
         sage: G.is_distance_regular(True)
         ([10, 5, 5, 5, None], [None, 1, 1, 1, 2])
=======
        sage: # needs sage.libs.gap
        sage: G = graphs.GeneralisedOctagonGraph(1, 4)
        sage: G.is_distance_regular(True)
        ([5, 4, 4, 4, None], [None, 1, 1, 1, 5])
        sage: G = graphs.GeneralisedOctagonGraph(2, 4)  # optional - gap_packages internet
        sage: G.is_distance_regular(True)  # optional - gap_packages internet
        ([10, 8, 8, 8, None], [None, 1, 1, 1, 5])
        sage: G = graphs.GeneralisedOctagonGraph(5, 1)
        sage: G.is_distance_regular(True)
        ([10, 5, 5, 5, None], [None, 1, 1, 1, 2])
>>>>>>> 0fd59670

    .. NOTE::

        This function uses the GAP's AtlasRep package to build the graphs
        of order `(2, 4)` or `(4, 2)`. For those graphs you need an internet
        connection and Sage's optional package ``gap_packages``.

    REFERENCES:

    See [BCN1989]_ pp. 200-205 for a discussion of distance-regular graphs from
    generalised polygons.

    TESTS::

        sage: G = graphs.GeneralisedOctagonGraph(8, 64)                                 # needs sage.libs.gap
        Traceback (most recent call last):
        ...
        NotImplementedError: Graph would be too big
        sage: G = graphs.GeneralisedOctagonGraph(4, 16)                                 # needs sage.libs.gap
        Traceback (most recent call last):
        ...
        ValueError: generalised octagons of order (q, q^2) are known only for odd powers q of 2
    """
    from sage.arith.misc import is_prime_power
    from sage.libs.gap.libgap import libgap
    from sage.graphs.strongly_regular_db import strongly_regular_graph

    cdef int q = 0
    cdef int orderType = 0

    if s == 1:  # (1, q)
        q = t
    elif t == 1:  # (q, 1)
        q = s
        orderType = 1
    elif s**2 == t:  # (q, q^2)
        q = s
        (p, k) = is_prime_power(q, get_data=True)

        if p != 2 or k % 2 != 1:
            raise ValueError(("generalised octagons of order (q, q^2) "
                              "are known only for odd powers q of 2"))
        orderType = 2
    elif t**2 == s:  # (q^2, q)
        q = t
        orderType = 1
    else:
        raise ValueError(f"No generalised octagon of order ({s}, {t}) is known")

    if q == 1:  # order (1, 1)
        from sage.graphs.generators.basic import CycleGraph
        return CycleGraph(8)

    if not is_prime_power(q):
        raise ValueError(f"No generalised octagon of order ({s}, {t}) is known")

    if orderType == 0:
        # incidence graph of generalised quadrangle (q, q)

        H = strongly_regular_graph((q+1) * (q*q + 1), q * (q+1), q - 1, q + 1,
                                   check=False)

        lines = _extract_lines(H)

        edges = []
        for l in lines:
            for p in l:
                sig_check()
                edges.append((p, l))

        G = Graph(edges, format='list_of_edges')
        G.name("Generalised octagon of order (1, %d)" % q)
        return G

    elif orderType == 1:
        # dual
        H = GeneralisedOctagonGraph(t, s)
        G = _line_graph_generalised_polygon(H)
        G.name("Generalised octagon of order(%d, %d)" % (s, t))
        return G
    else:
        if q == 2:
            group = libgap.AtlasGroup("2F4(2)", libgap.NrMovedPoints, 1755)
            G = Graph(libgap.Orbit(group, [1, 73], libgap.OnSets),
                      format='list_of_edges')
            G.name("Generalised octagon of order (2, 4)")
            return G
        else:
            raise NotImplementedError("Graph would be too big")


def GeneralisedHexagonGraph(const int s, const int t):
    r"""
    Return the point-graph of a generalised hexagon of order `(s,t)`.

    INPUT:

    - ``s, t`` -- integers; order of the generalised hexagon

    EXAMPLES::

<<<<<<< HEAD
        sage: G = graphs.GeneralisedHexagonGraph(5, 5)          # optional - gap_package_atlasrep internet
        sage: G.is_distance_regular(True)                       # optional - gap_package_atlasrep internet
=======
        sage: # needs sage.libs.gap
        sage: G = graphs.GeneralisedHexagonGraph(5, 5)  # optional - gap_packages internet
        sage: G.is_distance_regular(True)  # optional - gap_packages internet
>>>>>>> 0fd59670
        ([30, 25, 25, None], [None, 1, 1, 6])
        sage: G = graphs.GeneralisedHexagonGraph(7, 1)
        sage: G.is_distance_regular(True)
        ([14, 7, 7, None], [None, 1, 1, 2])
        sage: graphs.GeneralisedHexagonGraph(1, 1)
        Cycle graph: Graph on 6 vertices

    .. NOTE::

        This function uses the GAP's AtlasRep package to build GHs
        of order `(q, q)`, `(q, q^3)` or `(q^3, q)`. For those graphs you need
        an internet connection and Sage's optional package ``gap_packages``.

    REFERENCES:

    See [BCN1989]_ pp. 200-205 for a discussion of distance-regular graphs from
    generalised polygons.

    TESTS::

<<<<<<< HEAD
        sage: # optional - gap_package_atlasrep internet
=======
        sage: # optional - gap_packages internet
>>>>>>> 0fd59670
        sage: G = graphs.GeneralisedHexagonGraph(4, 4)
        sage: G.is_distance_regular(True)
        ([20, 16, 16, None], [None, 1, 1, 5])
        sage: G = graphs.GeneralisedHexagonGraph(3, 3)
        sage: G.is_distance_regular(True)
        ([12, 9, 9, None], [None, 1, 1, 4])
        sage: G = graphs.GeneralisedHexagonGraph(2, 2)
        sage: G.is_distance_regular(True)
        ([6, 4, 4, None], [None, 1, 1, 3])
        sage: G = graphs.GeneralisedHexagonGraph(2, 8)
        sage: G.is_distance_regular(True)
        ([18, 16, 16, None], [None, 1, 1, 9])
    """
    from sage.arith.misc import is_prime_power
    from sage.libs.gap.libgap import libgap
    from sage.combinat.designs import design_catalog as designs

    cdef int q = 0
    cdef int orderType = 0

    if s == 1:  # (1, q)
        q = t
    elif t == 1:  # (q, 1)
        q = s
        orderType = 1
    elif s == t:  # (q, q)
        q = s
        orderType = 2
    elif s**3 == t:  # (q, q^3)
        q = s
        orderType = 3
    elif t**3 == s:  # (q^3, q)
        q = t
        orderType = 1
    else:
        raise ValueError(f"No generalised hexagon of order ({s}, {t}) is known")

    if q == 1:  # order (1, 1)
        from sage.graphs.generators.basic import CycleGraph
        return CycleGraph(6)

    if not is_prime_power(q):
        raise ValueError(f"No generalised hexagon of order ({s}, {t}) is known")

    if orderType == 0:
        # incidence graph of generalised 3-gon of order (q, q)
        PG2 = designs.ProjectiveGeometryDesign(2, 1, q)

        edges = []
        for l in PG2.blocks():
            for p in l:
                sig_check()
                edges.append((p, tuple(l)))

        G = Graph(edges, format='list_of_edges')
        G.name("Generalised hexagon of order (1, %d)" % q)
        return G

    elif orderType == 1:
        # dual graph
        H = GeneralisedHexagonGraph(t, s)
        G = _line_graph_generalised_polygon(H)
        G.name("Generalised hexagon of order(%d, %d)" % (s, t))
        return G

    elif orderType == 2:
        # we use the group G2(q)
        # if q == 2, then G2(2) is isomorphic to U3(3).2
        if q == 2:
            group = libgap.AtlasGroup("U3(3).2", libgap.NrMovedPoints, 63)
            G = Graph(libgap.Orbit(group, [1, 19], libgap.OnSets),
                      format='list_of_edges')
            G.name("Generalised hexagon of order (%d, %d)" % (q, q))
            return G

        elif q == 3:  # we don't have permutation representation; so we build it
            matrixRep = libgap.AtlasGroup("G2(3)", libgap.Position, 7)
            e1 = vector(GF(3), [1, 0, 0, 0, 0, 0, 0])
            orb = libgap.Orbit(matrixRep, e1, libgap.OnLines)
            group = libgap.Action(matrixRep, orb, libgap.OnLines)

            # now group is our permutation representation
            G = Graph(libgap.Orbit(group, [1, 52], libgap.OnSets),
                      format='list_of_edges')
            G.name("Generalised hexagon of order (%d, %d)" % (q, q))
            return G

        elif q <= 5:
            n = 1365 if q == 4 else 3906
            p = 43 if q == 4 else 185
            group = libgap.AtlasGroup("G2(%d)" % q, libgap.NrMovedPoints, n)

            G = Graph(libgap.Orbit(group, [1, p], libgap.OnSets),
                      format='list_of_edges')
            G.name("Generalised hexagon of order (%d, %d)" % (q, q))
            return G

        else:
            raise NotImplementedError("Graph would be too big")

    elif orderType == 3:
        if q > 3:
            raise NotImplementedError("Graph would be too big")

        movedPoints = 819 if q == 2 else 26572
        group = libgap.AtlasGroup("3D4(%d)" % q, libgap.NrMovedPoints, movedPoints)

        G = Graph(libgap.Orbit(group, [1, 2], libgap.OnSets),
                  format='list_of_edges')
        G.name("Generalised hexagon of order (%d, %d)" % (q, q**3))
        return G


def _extract_lines(G):
    r"""
    Return the set of lines from the point-graph of a generalised polygon.

    In particular, given a graph `G` we return the set of singular lines:
    Let `(x,y)` be an edge, then `\{x,y\}^\bot^\bot` is a singular line.
    We define `x^\bot =` neighbours of `x` and `x` for `x` a vertex and
    `S^\bot =` intersection of `x^\bot` for all `x \in S`.

    INPUT:

    - ``G`` -- a graph

    OUTPUT:

    A list of tuples where each tuple represent a line via the vertices
    contained in that line.

    EXAMPLES::

        sage: # needs sage.libs.gap
        sage: from sage.graphs.generators.distance_regular import _extract_lines
        sage: G = graphs.GeneralisedHexagonGraph(1, 8)
        sage: lines = _extract_lines(G)
        sage: len(lines)
        657
        sage: type(lines)
        <class 'list'>
        sage: line = lines[0]
        sage: type(line)
        <class 'tuple'>
        sage: line[0] in G  # the elements in the line are vertices
        True

    REFERENCES:

    See [BCN1989]_ pp. 200-205 for a discussion of distance-regular graphs from
    generalised polygons. See also [BCN1989]_ pp. 28, 29 for some theory about
    singular lines.
    """
    lines = []
    edges = set(G.edges(labels=False, sort=False))

    while edges:
        (x, y) = edges.pop()

        # compute line
        botX = set(G.neighbors(x, closed=True))
        botY = set(G.neighbors(y, closed=True))
        bot1 = botX.intersection(botY)

        b = bot1.pop()
        bot2 = frozenset(G.neighbors(b, closed=True))
        for v in bot1:
            sig_check()
            s = frozenset(G.neighbors(v, closed=True))
            bot2 = bot2.intersection(s)

        # now bot2 is a line
        lines.append(tuple(bot2))  # we need tuple or GAP will complain later

        # remove already handled edges
        for u, v in itertools.product(bot2, repeat=2):
            sig_check()
            try:
                edges.remove((u, v))
            except KeyError:
                pass  # ignore this
    # end while edges

    return lines


def _line_graph_generalised_polygon(H):
    r"""
    Return the line-graph of the generalised polygon whose point-graph is `H`.

    In particular, return the line-graph of the incidence structure defined
    by the singular lines of the graph `H`.

    See also :func:`sage.graphs.generators.distance_regular._extract_lines`.

    INPUT:

    - ``H`` -- a graph

    EXAMPLES::

<<<<<<< HEAD
         sage: from sage.graphs.generators.distance_regular import \
         ....: _line_graph_generalised_polygon
         sage: G = graphs.GeneralisedHexagonGraph(1, 8)
         sage: H = _line_graph_generalised_polygon(G)
         sage: H.is_distance_regular(True)
         ([16, 8, 8, None], [None, 1, 1, 2])
         sage: G = graphs.GeneralisedHexagonGraph(3, 3)         # optional - gap_package_atlasrep internet
         sage: H = _line_graph_generalised_polygon(G)           # optional - gap_package_atlasrep internet
         sage: G.is_isomorphic(H)                               # optional - gap_package_atlasrep internet
         True
=======
        sage: # needs sage.libs.gap
        sage: from sage.graphs.generators.distance_regular import \
        ....: _line_graph_generalised_polygon
        sage: G = graphs.GeneralisedHexagonGraph(1, 8)
        sage: H = _line_graph_generalised_polygon(G)
        sage: H.is_distance_regular(True)
        ([16, 8, 8, None], [None, 1, 1, 2])
        sage: G = graphs.GeneralisedHexagonGraph(3, 3) # optional - gap_packages internet
        sage: H = _line_graph_generalised_polygon(G)   # optional - gap_packages internet
        sage: G.is_isomorphic(H)                       # optional - gap_packages internet
        True
>>>>>>> 0fd59670

    REFERENCES:

    See [BCN1989]_ pp. 200-205 for a discussion of distance-regular graphs from
    generalised polygons. See also [BCN1989]_ pp. 28, 29 for some theory about
    singular lines.
    """
    lines = _extract_lines(H)

    # get a map (point -> all lines incident to point)
    vToLines = {v: [] for v in H}
    for l in lines:
        for p in l:
            sig_check()
            vToLines[p].append(l)

    edges = []
    for v in vToLines:
        lines = vToLines[v]
        for l1, l2 in itertools.combinations(lines, 2):
            sig_check()
            edges.append((l1, l2))

    return Graph(edges, format="list_of_edges")


def _intersection_array_from_graph(G):
    r"""
    Return the intersection array of the graph `G`.
    If `G` is not distance-regular, then return ``False``.

    This is a simple wrapper around
    :meth:`sage.graphs.distances_all_pairs.is_distance_regular` to return a list
    instead of a pair of lists

    INPUT:

    - G -- a graph

    EXAMPLES::

        sage: from sage.graphs.generators.distance_regular import \
        ....: _intersection_array_from_graph
        sage: _intersection_array_from_graph(graphs.FosterGraph())                      # needs networkx
        [3, 2, 2, 2, 2, 1, 1, 1, 1, 1, 1, 1, 2, 2, 2, 3]
        sage: graphs.FosterGraph().is_distance_regular(True)                            # needs networkx
        ([3, 2, 2, 2, 2, 1, 1, 1, None], [None, 1, 1, 1, 1, 2, 2, 2, 3])
        sage: graphs.DartGraph().is_distance_regular()
        False
        sage: _intersection_array_from_graph(graphs.DartGraph())
        False

    TESTS::

        sage: from sage.graphs.generators.distance_regular import \
        ....: _intersection_array_from_graph
        sage: _intersection_array_from_graph(Graph())
        []
        sage: _intersection_array_from_graph(Graph(3))
        []
        sage: _intersection_array_from_graph(graphs.CompleteGraph(7))
        [6, 1]
    """
    t = G.is_distance_regular(True)
    if t is False:
        return False

    return t[0][:-1] + t[1][1:]


cdef enum ClassicalParametersGraph:
    NonExisting = 0,
    Johnson,
    Hamming,
    HalvedCube,
    UnitaryDualPolar,
    HermitianForms,
    GeneralisedHexagon,
    Grassmann,
    OrthogonalDualPolar1,
    SymplecticDualPolar,
    OrthogonalDualPolar2,
    UnitaryDualPolar1,
    UnitaryDualPolar2,
    Ustimenko,
    BilinearForms,
    AlternatingForms,
    LieE77,
    AffineE6


def is_classical_parameters_graph(list array):
    r"""
    Return a tuple of parameters representing the array given. If such no tuple
    can be produced, it returns ``False``.

    Given an intersection array, if it represents a family of  distance-regular
    graphs with classical parameters, then this function  returns a tuple
    consisting of the  parameters `(d, b, \alpha, \beta)` and a fourth parameter
    which is the enum ``CalssicalParametersGraph`` indicating the family with
    the given itersection array.
    If the array doesn't belong to any classical parameter graph, then this
    function returns ``False``.
    If the array belongs to a sporadic graph rather than a family of graphs,
    then the function returns ``False``. This is to reduce the overlap with
    ``sage.graphs.generators.distance_regular._sporadic_graph_database``.


    .. NOTE::

        The array given as an input is expected to be an intersection array.
        If this is not the case, then some exception may be raised.

    INPUT:

    - ``array`` -- list; an intersection array

    OUTPUT:

    ``False`` or a tuple ``(d, b, alpha, beta, gamma)``.

    EXAMPLES::

        sage: from sage.graphs.generators.distance_regular import \
        ....: is_classical_parameters_graph
        sage: G = graphs.HammingGraph(5, 4)
        sage: G.is_distance_regular(True)
        ([15, 12, 9, 6, 3, None], [None, 1, 2, 3, 4, 5])
        sage: is_classical_parameters_graph([15, 12, 9, 6, 3, 1, 2, 3, 4, 5])           # needs sage.combinat
        (5, 1, 0, 3, 2)

    REFERENCES:

    See [BCN1989]_ chapter 9 for a discussion of distance-regular graphs with
    classical parameters. See [BCN1989]_ chapter 6.2 for a method to compute
    the classical parameters of a graph. See also [VDKT2016]_ section 3.1.1.

    TESTS::

        sage: from sage.graphs.generators.distance_regular import \
        ....: is_classical_parameters_graph
        sage: is_classical_parameters_graph([68, 64, 1, 17])  # srg not drg             # needs sage.combinat
        False
        sage: G = graphs.GossetGraph()  # sporadic classical parameters graph
        sage: G.is_distance_regular(True)
        ([27, 10, 1, None], [None, 1, 10, 27])
        sage: is_classical_parameters_graph([27, 10, 1, 1, 10, 27])                     # needs sage.combinat
        False
    """
    from sage.misc.functional import log
    from sage.rings.integer_ring import ZZ
    from sage.arith.misc import is_prime_power
    from sage.combinat.q_analogues import q_binomial

    def integral_log(const int x, const int b):
        # compute log_b(x) if is not a positive integer, return -1
        if x <= 0:
            return -1
        k = log(x, b)
        if k in ZZ and k > 0:
            return int(k)
        return -1

    def check_parameters(int d, int b, int alpha, int beta, list arr):
        bs = [(q_binomial(d, 1, b) - q_binomial(i, 1, b)) *
              (beta - alpha * q_binomial(i, 1, b)) for i in range(d)]
        cs = [q_binomial(i, 1, b) * (1 + alpha*q_binomial(i-1, 1, b))
              for i in range(1, d+1)]
        return arr == bs + cs

    def b_(i):
        if i == d:
            return 0
        return array[i]

    def c_(i):
        if i == 0:
            return 0
        return array[d - 1 + i]

    def a_(i):
        return b_(0) - b_(i) - c_(i)

    if len(array) % 2:
        return False

    d = len(array) // 2
    if d < 3:
        return False

    # if array is classical parameters, then we have 2 cases:
    # 1. a_i != \lambda c_i for 2<= i <= d
    # 2. a_i == \lambda c_i for 0<= i <= d
    if all(a_(i) == a_(1) * c_(i) for i in range(2, d+1)):
        case = 2
    elif all(a_(i) != a_(1) * c_(i) for i in range(2, d+1)):
        case = 1
    else:
        return False

    if case == 1:
        # b = (a_2 c_3 - c_2 a_3) / (a_1 c_3 - a_3)
        num = a_(2) * c_(3) - c_(2) * a_(3)
        den = a_(1) * c_(3) - a_(3)
        b = num / den
        if b in {0, -1}:
            return False

        alpha = c_(2) / (1 + b) - 1
        beta = b_(0) / q_binomial(d, 1, b)

    else:  # case 2
        # b is either c_2 - 1 or - a_1 - 1
        # try c_2 - 1
        valid = True
        b = c_(2) - 1
        if b in {0, -1}:
            valid = False
        else:
            alpha = c_(2) / (1 + b) - 1
            beta = b_(0) / q_binomial(d, 1, b)
            valid = check_parameters(d, b, alpha, beta, array)

        if not valid:  # must have -a_1 - 1
            b = -a_(1) - 1
            if b in {0, -1}:
                return False  # even this case is invalid

            alpha = c_(2) / (1 + b) - 1
            beta = a_(1) + 1 - alpha*(q_binomial(d, 1, b) - 1)

    if not check_parameters(d, b, alpha, beta, array):
        return False

    gamma = ClassicalParametersGraph.NonExisting

    if b == 1:
        if alpha == 1 and beta >= d:  # since beta+d = n >= 2*d
            # Johnson Graph
            gamma = ClassicalParametersGraph.Johnson
        elif alpha == 0:
            # Hamming Graph
            gamma = ClassicalParametersGraph.Hamming
        elif alpha == 2 and (beta == 2*d + 1 or beta == 2*d - 1):
            # Halved cube graph
            gamma = ClassicalParametersGraph.HalvedCube
        else:
            return False  # no other (unbounbded) drg exists with b = 1

    elif b < 0 and is_prime_power(-b):
        if (alpha + 1 == (1 + b*b) / (1 + b) and
                beta + 1 == (1 - b**(d + 1)) / (1 + b)):
            # U(2d,r)
            gamma = ClassicalParametersGraph.UnitaryDualPolar1
        elif alpha + 1 == b and beta + 1 == - (b**d):
            gamma = ClassicalParametersGraph.HermitianForms
        elif (d == 3 and alpha + 1 == 1 / (1+b) and
              beta + 1 == q_binomial(3, 1, -b)):
            gamma = ClassicalParametersGraph.GeneralisedHexagon
        else:
            return False

    if gamma != ClassicalParametersGraph.NonExisting:
        return (d, b, alpha, beta, gamma)

    # all remaining cases need b to be a prime power
    (p, k) = is_prime_power(b, get_data=True)
    if k == 0:  # b not a prime power
        return False
    r = p**(k//2)  # will be used later

    if alpha == b and integral_log((beta+1) * (b-1) + 1, b) >= d + 1:
        # we checked that beta + 1 = (b^(n-d+1) - 1)/(b - 1) for n >= 2d
        # Grassmann graph
        gamma = ClassicalParametersGraph.Grassmann

    elif alpha == 0 and beta * beta in {1, b, b * b, b**3, b**4}:
        # checked beta in {b^0, b^(0.5), b, b^(1.5), b^2}
        # dual polar graphs
        if beta == 1:
            gamma = ClassicalParametersGraph.OrthogonalDualPolar1
        elif beta == b:
            gamma = ClassicalParametersGraph.SymplecticDualPolar
        elif beta == b * b:
            gamma = ClassicalParametersGraph.OrthogonalDualPolar2
        else:
            if k % 2 == 1:
                return False  # we need b a square
            if beta == r**3:
                gamma = ClassicalParametersGraph.UnitaryDualPolar1
            elif beta == r:
                gamma = ClassicalParametersGraph.UnitaryDualPolar2

    elif (k % 2 == 0 and alpha + 1 == q_binomial(3, 1, r) and
          beta + 1 in {q_binomial(2*d + 2, 1, r),
                       q_binomial(2*d + 1, 1, r)}):
        gamma = ClassicalParametersGraph.Ustimenko

    elif alpha + 1 == b and integral_log(beta + 1, b) >= d:
        gamma = ClassicalParametersGraph.BilinearForms

    elif (k % 2 == 0 and alpha + 1 == b and
          beta + 1 in {r**(2*d - 1), r**(2*d + 1)}):
        gamma = ClassicalParametersGraph.AlternatingForms

    elif (d == 3 and k % 4 == 0 and alpha + 1 == q_binomial(5, 1, p**(k//4)) and
          beta + 1 == q_binomial(10, 1, p**(k//4))):
        gamma = ClassicalParametersGraph.LieE77

    elif d == 3 and k % 4 == 0 and alpha + 1 == b and beta + 1 == (p**(k//4))**9:
        gamma = ClassicalParametersGraph.AffineE6

    if gamma == ClassicalParametersGraph.NonExisting:
        return False
    return (d, b, alpha, beta, gamma)


def graph_with_classical_parameters(int d, int b, alpha_in, beta_in, int gamma):
    r"""
    Return the graph with the classical parameters given.

    The last parameter ``gamma`` is meant to be an element of the enum
    ``ClassicalParametersGraph`` used to identify the family of graphs to
    construct.
    In particular this function doesn't build any sporadic graph.
    To build such a graph use
    :func:`sage.graphs.generators.distance_regular.distance_regular_graph`.

    INPUT:

    - ``d, b, alpha_in, beta_in`` -- numbers; the parameters of the graph;
      ``d`` and ``b`` must be integers

    - ``gamma`` -- element of the enum ``ClassicalParametersGraph``

    EXAMPLES::

        sage: from sage.graphs.generators.distance_regular import *
        sage: graph_with_classical_parameters(3, 1, 1, 3, 1)
        Johnson graph with parameters 6,3: Graph on 20 vertices

    The last parameter is very important as it takes precedence.
    This function will not check that the other four parameters match the correct
    family. Use
    :func:`sage.graphs.generators.distance_regular.is_classical_parameters_graph`
    to check the parameters::

        sage: from sage.graphs.generators.distance_regular import *
        sage: graph_with_classical_parameters(3, 1, 1, 3, 2)
        Hamming Graph with parameters 3,4: Graph on 64 vertices
        sage: G = _; G.is_distance_regular(True)
        ([9, 6, 3, None], [None, 1, 2, 3])
        sage: is_classical_parameters_graph([9, 6, 3, 1, 2, 3])                         # needs sage.combinat
        (3, 1, 0, 3, 2)

    Two families of graphs are not implemented yet::

        sage: from sage.graphs.generators.distance_regular import *
        sage: graph_with_classical_parameters(3, 16, 15, 511, 17)
        Traceback (most recent call last):
        ...
        NotImplementedError: Graph would be too big
        sage: graph_with_classical_parameters(3, 16, 30, 1022, 16)
        Traceback (most recent call last):
        ...
        NotImplementedError: Graph would be too big

    REFERENCES:

    See [BCN1989]_ chapter 9 for a discussion of distance-regular graphs with
    classical parameters. See also [VDKT2016]_ section 3.1.1.

    TESTS::

        sage: graph_with_classical_parameters(3, 1, 2, 3, 3)
        Half 4 Cube: Graph on 8 vertices
        sage: graph_with_classical_parameters(3, 2, 0, 2, 9)                            # needs sage.libs.gap
        Symplectic Dual Polar Graph DSp(6, 2): Graph on 135 vertices
        sage: graph_with_classical_parameters(3, 2, 2, 14, 7)  # long time
        Grassmann graph J_2(6, 3): Graph on 1395 vertices
        sage: graph_with_classical_parameters(3, -2, -2, 6, 6)  # optional - gap_package_atlasrep internet
        Generalised hexagon of order (2, 8): Graph on 819 vertices
    """
    from sage.rings.rational import Rational
    from sage.misc.functional import sqrt, log
    from sage.graphs.generators.families import JohnsonGraph, HammingGraph
    from sage.graphs.generators.classical_geometries import \
        UnitaryDualPolarGraph, OrthogonalDualPolarGraph, SymplecticDualPolarGraph

    alpha = Rational(alpha_in)
    beta = Rational(beta_in)
    if alpha.is_integer():
        alpha = int(alpha)
    if beta.is_integer():
        beta = int(beta)

    if gamma == ClassicalParametersGraph.Johnson:
        return JohnsonGraph(beta + d, d)

    elif gamma == ClassicalParametersGraph.Hamming:
        return HammingGraph(d, beta + 1)

    elif gamma == ClassicalParametersGraph.HalvedCube:
        a = 0 if beta == 2*d + 1 else 1
        return HalfCube(beta + a)

    elif gamma == ClassicalParametersGraph.UnitaryDualPolar:
        return UnitaryDualPolarGraph(2 * d, -b)

    elif gamma == ClassicalParametersGraph.HermitianForms:
        return HermitianFormsGraph(d, (-b)**2)

    elif gamma == ClassicalParametersGraph.GeneralisedHexagon:
        q = -b
        return GeneralisedHexagonGraph(q, q**3)

    elif gamma == ClassicalParametersGraph.Grassmann:
        n = int(log((beta + 1) * (b - 1) + 1, b)) + d - 1
        return GrassmannGraph(b, n, d)

    elif gamma == ClassicalParametersGraph.OrthogonalDualPolar1:
        return OrthogonalDualPolarGraph(1, d, b)

    elif gamma == ClassicalParametersGraph.SymplecticDualPolar:
        return SymplecticDualPolarGraph(2 * d, b)

    elif gamma == ClassicalParametersGraph.OrthogonalDualPolar2:
        return OrthogonalDualPolarGraph(-1, d, b)

    elif gamma == ClassicalParametersGraph.UnitaryDualPolar1:
        r = int(sqrt(b))
        return UnitaryDualPolarGraph(2*d + 1, r)

    elif gamma == ClassicalParametersGraph.UnitaryDualPolar2:
        r = int(sqrt(b))
        return UnitaryDualPolarGraph(2 * d, r)

    elif gamma == ClassicalParametersGraph.Ustimenko:
        q = int(sqrt(b))
        m = int(log((beta+1) * (q-1) + 1, q)) - 1
        UstimenkoGraph(m, q)

    elif gamma == ClassicalParametersGraph.BilinearForms:
        e = int(log(beta + 1, b))
        return BilinearFormsGraph(d, e, b)

    elif gamma == ClassicalParametersGraph.AlternatingForms:
        q = int(sqrt(b))
        a = 0 if beta + 1 == q**(2*d - 1) else 1
        return AlternatingFormsGraph(2*d + a, q)

    elif (gamma == ClassicalParametersGraph.LieE77 or
          gamma == ClassicalParametersGraph.AffineE6):
        raise NotImplementedError("Graph would be too big")

    raise ValueError("Incorrect family of graphs")


def is_pseudo_partition_graph(list arr):
    r"""
    Return `(m, a)` if the intersection array given satisfies:
    `b_i = (m - i)(1 + a(m - 1 - i))` for `0 \leq i < d`
    `c_i = i(1 + a(i - 1))` for `0 \leq i < d`
    `c_d = (2d + 2 - m) d (1 + a(d - 1))` where `d` is the diameter of the graph.

    If such pair `(m, a)` doesn't exist or the diameter is less than 3, then
    this function returns ``False``.

    These graphs are called pseudo partition graphs in [BCN1989]_ chapter 6.3.

    INPUT:

    - ``arr`` -- list; intersection array

    OUTPUT:

    A pair `(m, a)` of integers or ``False`` if such pair doesn't exist.

    EXAMPLES::

        sage: from sage.graphs.generators.distance_regular import *
        sage: is_pseudo_partition_graph([36, 25, 16, 1, 4, 18])
        (6, 1)
        sage: pseudo_partition_graph(6, 1)  # long time
        Folded Johnson graph with parameters 12,6: Graph on 462 vertices
        sage: _.is_distance_regular(True)  # long time
        ([36, 25, 16, None], [None, 1, 4, 18])

    REFERENCE:

    See [BCN1989]_ pp. 197, 198 or [VDKT2016]_ pp. 38, 39.

    TESTS::

        sage: from sage.graphs.generators.distance_regular import *
        sage: is_pseudo_partition_graph([])
        False
        sage: is_pseudo_partition_graph([36, 25, 16, 1, 0, 18])
        False
        sage: is_pseudo_partition_graph([217, 156, 105, 1, 12, 33])
        (7, 5)
        sage: pseudo_partition_graph(7, 5)
        Traceback (most recent call last):
        ...
        ValueError: No known graph exists
    """
    d = len(arr)
    if d % 2 != 0:
        return False

    d = d // 2

    if d < 3:
        return False

    # c_2 = 2 (1+a)
    c2 = arr[d+1]
    if c2 % 2 != 0:
        return False
    a = c2//2 - 1

    cd = arr[2*d - 1]
    K = d * (1+a * (d-1))
    if cd % K != 0:
        return False

    gamma = cd // K
    m = 2*d + 2 - gamma

    # we must have m = 2*d or 2*d +1
    if m not in {2*d, 2*d + 1}:
        return False

    newArr = [(m-i) * (1 + a * (m-1-i)) for i in range(d)] + \
             [i * (1 + a * (i-1)) for i in range(1, d)] + \
             [(2*d + 2 - m) * d * (1 + a * (d-1))]

    if arr == newArr:
        return (m, a)

    return False


def pseudo_partition_graph(int m, int a):
    r"""
    Return a pseudo partition graph with the given parameters.

    A graph is a pseudo partition graph if it is distance-regular with
    diameter at least 3 and whose intersection numbers satisfy:
    `b_i = (m - i)(1 + a(m - 1 - i))` for `0 \leq i < d`
    `c_i = i(1 + a(i - 1))` for `0 \leq i < d`
    `c_d = (2d + 2 - m) d (1 + a(d - 1))` where `d` is the diameter of the graph.

    INPUT:

    - ``m, a`` -- integers; parameters of the graph

    EXAMPLES::

        sage: from sage.graphs.generators.distance_regular import *
        sage: pseudo_partition_graph(6, 1)  # long time
        Folded Johnson graph with parameters 12,6: Graph on 462 vertices

    Not all graphs built with this function are pseudo partition graphs as
    intended by
    :func:`sage.graphs.generators.distance_regular.is_pseudo_partition_graph`,
    since that function requires the diameter to be at least 3::

        sage: from sage.graphs.generators.distance_regular import *
        sage: pseudo_partition_graph(3, 1)
        Folded Johnson graph with parameters 6,3: Graph on 10 vertices
        sage: G=_; G.is_distance_regular(True)
        ([9, None], [None, 1])
        sage: is_pseudo_partition_graph([9, 1])
        False

    REFERENCES:

    See [BCN1989]_ pp. 197, 198 or [VDKT2016]_ pp. 38, 39 for a discussion of
    known pseudo partition graphs.

    TESTS::

        sage: from sage.graphs.generators.distance_regular import *
        sage: pseudo_partition_graph(3, 3)
        Traceback (most recent call last):
        ...
        ValueError: No known graph exists
        sage: pseudo_partition_graph(8, 0).is_distance_regular(True)
        ([8, 7, 6, 5, None], [None, 1, 2, 3, 8])
        sage: pseudo_partition_graph(6, 2).is_distance_regular(True)
        ([66, 45, 28, None], [None, 1, 6, 30])
    """
    from sage.graphs.generators.families import JohnsonGraph, FoldedCubeGraph
    from sage.graphs.bipartite_graph import BipartiteGraph

    if a == 0:
        return FoldedCubeGraph(m)
    elif a == 1:
        return JohnsonGraph(2 * m, m).folded_graph()
    elif a == 2:
        return BipartiteGraph(FoldedCubeGraph(2 * m)).project_left()

    raise ValueError("No known graph exists")


cdef enum NearPolygonGraph:
    RegularPolygon = 0,
    GeneralisedPolygon,
    OddGraph,
    DoubleOdd,
    DoubleGrassmann,
    FoldedCube,
    HammingGraph,
    DualPolarGraph


def is_near_polygon(array):
    r"""
    Return a tuple of parameters which identify the near polygon graph with
    the given intersection array. If such tuple doesn't exist, return ``False``.

    Note that ``array`` may be the intersection array of a near polygon, but if
    such graph has diameter less than 3, then this function will return
    ``False``.

    INPUT:

    - ``array`` -- list; intersection array

    OUTPUT:

    The tuple has the form ``(id, params)`` where ``id`` is a value of the
    enum `NearPolygonGraph` which identify a family of graphs and ``params``
    are all parameters needed to construct the final graph.

    EXAMPLES::

        sage: from sage.graphs.generators.distance_regular import (
        ....: is_near_polygon, near_polygon_graph)
        sage: is_near_polygon([7, 6, 6, 5, 5, 4, 1, 1, 2, 2, 3, 3])                     # needs sage.combinat
        (2, 7)
        sage: near_polygon_graph(2, 7)
        Odd Graph with parameter 7: Graph on 1716 vertices
        sage: _.is_distance_regular(True)
        ([7, 6, 6, 5, 5, 4, None], [None, 1, 1, 2, 2, 3, 3])

    REFERENCES:

    See [BCN1989]_ pp. 198-206 for some theory about near polygons as well as
    a list of known examples.

    TESTS::

        sage: # needs sage.combinat sage.libs.pari
        sage: from sage.graphs.generators.distance_regular import (
        ....: is_near_polygon, near_polygon_graph)
        sage: is_near_polygon([7, 6, 6, 4, 4, 1, 1, 3, 3, 7])
        (4, (2, 2))
        sage: near_polygon_graph(4, (2, 2))
        Double Grassmann graph (5, 2, 2): Graph on 310 vertices
        sage: near_polygon_graph(*is_near_polygon([3, 2, 2, 1, 1, 3]))                  # needs sage.rings.finite_rings
        Generalised hexagon of order (1, 2): Graph on 14 vertices
        sage: is_near_polygon([16, 12, 8, 4, 1, 2, 3, 4])
        (6, (4, 5))
        sage: is_near_polygon([])
        False
        sage: is_near_polygon([25, 16, 9, 4, 1, 1, 4, 9, 16, 25])  # JohnsonGraph
        False
    """
    from sage.arith.misc import is_prime_power
    from sage.combinat.q_analogues import q_binomial
    from sage.misc.functional import log

    if len(array) % 2 != 0:
        return False

    d = len(array) // 2

    if d < 3:
        return False

    k = array[0]
    l = k - array[1] - 1

    if l < 0:
        return False

    if (any(array[i] != k - (l + 1) * array[d - 1 + i] for i in range(1, d)) or
            k < (l+1) * array[2*d - 1]):
        return False

    # additional checks
    if k < (l + 1) * array[2*d - 1] or k % (l + 1) != 0:
        return False

    # check if it is known example
    if (k == (l + 1) * array[2*d - 1] and
            all(array[d + i] == 1 for i in range(d - 1)) and
            (l + 1 > 1 or array[2*d - 1] - 1 > 1)):  # last 2 reject regular polygons
        # generalised polygon
        s = l + 1
        t = array[2*d - 1] - 1

        if ((d == 3 and (s == 1 or t == 1) and is_prime_power(s * t)) or
            (d, s, t) in {(3, 2, 2), (3, 3, 3), (3, 4, 4), (3, 5, 5), (3, 2, 8),
                          (3, 8, 2), (3, 3, 27), (3, 27, 3), (4, 2, 4), (4, 4, 2),
                          (6, 1, 2), (6, 1, 3), (6, 1, 4), (6, 1, 5), (6, 2, 1),
                          (6, 3, 1), (6, 4, 1), (6, 5, 1)}):
            return (NearPolygonGraph.GeneralisedPolygon, (d, s, t))

        if d == 4 and (s == 1 or t == 1):
            q = s * t
            if strongly_regular_graph((q + 1) * (q*q + 1), q * (q + 1), q - 1, q + 1,
                                      existence=True):
                return (NearPolygonGraph.GeneralisedPolygon, (d, s, t))

        # otherwise not known generalised polygon
        return False

    n = 2 * d if k == (l + 1) * array[2*d - 1] else 2*d + 1

    if (k == 2 and l == 0 and all(array[d + i] == 1 for i in range(d - 1)) and
            array[2*d - 1] in {1, 2}):
        return (NearPolygonGraph.RegularPolygon, 2*d + 2 - array[2*d - 1])

    if (l == 0 and k == d + 1 and n == 2*d + 1 and
            all(array[d + i] == (i + 2) // 2 for i in range(d))):
        return (NearPolygonGraph.OddGraph, d + 1)

    if (l == 0 and k == n and all(array[d - 1 + i] == i for i in range(1, d))
            and array[2*d - 1] == d * (2*d + 2 - n)):
        return (NearPolygonGraph.FoldedCube, k)

    if (l == 0 and n == 2 * d and d % 2 == 1 and (d - 1) // 2 + 1 == k and
            all(array[d - 1 + i] == (i + 1) // 2 for i in range(1, d + 1))):
        return (NearPolygonGraph.DoubleOdd, k - 1)

    if (l == 0 and n == 2 * d and d % 2 == 1 and
            is_prime_power(array[d + 2] - 1) and
            all(array[d - 1 + i] == q_binomial((i + 1) // 2, 1, array[d + 2] - 1)
                for i in range(1, d + 1)) and
            k == q_binomial((d - 1) // 2 + 1, 1, array[d + 2] - 1)):
        return (NearPolygonGraph.DoubleGrassmann, (array[d + 2] - 1, (d - 1) // 2))

    if (n == 2 * d and k == (l+1) * d and
            all(array[d - 1 + i] == i for i in range(1, d + 1))):
        return (NearPolygonGraph.HammingGraph, (d, l + 2))

    if (n == 2 * d and is_prime_power(array[d + 1] - 1) and
            (l + 1) in [(array[d + 1] - 1) ** e for e in [0, 0.5, 1, 1.5, 2]] and
            k == (l + 1) * q_binomial(d, 1, array[d + 1] - 1) and
            all(array[d - 1 + i] == q_binomial(i, 1, array[d + 1] - 1)
                for i in range(1, d + 1))):
        return (NearPolygonGraph.DualPolarGraph, (d, array[d + 1] - 1,
                log(l + 1, array[d + 1] - 1)))

    # otherwise we don't know the near polygon
    return False


def near_polygon_graph(family, params):
    r"""
    Return the near polygon graph with the given parameters.

    The input is expected to be the result of the function
    :func:`sage.graphs.generators.distance_regular.is_near_polygon`.

    INPUT:

    - ``family`` -- int; an element of the enum ``NearPolygonGraph``.

    - ``params`` -- int or tuple; the parameters needed to construct a graph
      of the family ``family``.

    EXAMPLES::

        sage: from sage.graphs.generators.distance_regular import is_near_polygon, near_polygon_graph
        sage: near_polygon_graph(*is_near_polygon(                                      # needs sage.combinat
        ....:     [6, 5, 5, 4, 4, 3, 3, 2, 2, 1, 1, 1, 1, 2, 2, 3, 3, 4, 4, 5, 5, 6]))
        Bipartite double of Odd graph on a set of 11 elements: Graph on 924 vertices
        sage: G=_; G.is_distance_regular(True)                                          # needs sage.combinat
        ([6, 5, 5, 4, 4, 3, 3, 2, 2, 1, 1, None],
         [None, 1, 1, 2, 2, 3, 3, 4, 4, 5, 5, 6])

    REFERENCES:

    See [BCN1989]_ pp. 198-206 for some theory about near polygons as well as
    a list of known examples.

    TESTS::

        sage: # needs sage.combinat
        sage: near_polygon_graph(12, 9)
        Traceback (most recent call last):
        ...
        ValueError: No known near polygons with the given parameters
        sage: is_near_polygon([2, 1, 1, 1, 1, 1, 1, 1, 1, 1, 1, 2])
        (0, 12)
        sage: near_polygon_graph((0, 12))
        Traceback (most recent call last):
        ...
        TypeError: ...near_polygon_graph() takes exactly 2 positional arguments (1 given)
        sage: near_polygon_graph(0, 12)
        Cycle graph: Graph on 12 vertices
        sage: near_polygon_graph(*is_near_polygon([8, 7, 6, 5, 1, 2, 3, 8]))
        Folded Cube Graph: Graph on 128 vertices
    """

    if family == NearPolygonGraph.RegularPolygon:
        from sage.graphs.generators.basic import CycleGraph
        return CycleGraph(params)

    if family == NearPolygonGraph.GeneralisedPolygon:
        d, s, t = params
        if d == 3:
            return GeneralisedHexagonGraph(s, t)
        if d == 4:
            return GeneralisedOctagonGraph(s, t)
        if d == 6:
            return GeneralisedDodecagonGraph(s, t)

    if family == NearPolygonGraph.OddGraph:
        from sage.graphs.generators.families import OddGraph
        return OddGraph(params)

    if family == NearPolygonGraph.DoubleOdd:
        return DoubleOddGraph(params)

    if family == NearPolygonGraph.DoubleGrassmann:
        return DoubleGrassmannGraph(*params)

    if family == NearPolygonGraph.FoldedCube:
        from sage.graphs.generators.families import FoldedCubeGraph
        return FoldedCubeGraph(params)

    if family == NearPolygonGraph.HammingGraph:
        from sage.graphs.generators.families import HammingGraph
        return HammingGraph(*params)

    if family == NearPolygonGraph.DualPolarGraph:
        from sage.graphs.generators.classical_geometries import (
            UnitaryDualPolarGraph,
            OrthogonalDualPolarGraph,
            SymplecticDualPolarGraph)

        d, q, e = params
        if e == 0:
            return OrthogonalDualPolarGraph(1, d, q)
        if e == 0.5:
            return UnitaryDualPolarGraph(2 * d, int(q**0.5))
        if e == 1:
            return SymplecticDualPolarGraph(2 * d, q)
        if e == 1.5:
            return UnitaryDualPolarGraph(2*d + 1, int(q**0.5))
        if e == 2:
            return OrthogonalDualPolarGraph(-1, d, q)

    raise ValueError("No known near polygons with the given parameters")


# dictionary intersection_array (as tuple)  -> construction
# of spordaic distance-regular graphs
_sporadic_graph_database = {
    (3, 2, 2, 2, 2, 1, 1, 1, 1, 1, 1, 1, 2, 2, 2, 3): FosterGraph,
    (7, 6, 4, 4, 4, 1, 1, 1, 1, 1, 1, 2, 4, 4, 6, 7): IvanovIvanovFaradjevGraph,
    (3, 2, 2, 2, 1, 1, 1, 1, 1, 1, 1, 1, 1, 3): BiggsSmithGraph,
    (22, 21, 20, 16, 6, 2, 1, 1, 2, 6, 16, 20, 21, 22): lambda:
    codes.GolayCode(GF(2), False).punctured([0]).cosetGraph().bipartite_double(),
    (23, 22, 21, 20, 3, 2, 1, 1, 2, 3, 20, 21, 22, 23): lambda:
    codes.GolayCode(GF(2), False).cosetGraph().bipartite_double(),
    (21, 20, 16, 6, 2, 1, 1, 2, 6, 16, 20, 21):
    shortened_00_11_binary_Golay_code_graph,
    (21, 20, 16, 9, 2, 1, 1, 2, 3, 16, 20, 21):
    shortened_000_111_extended_binary_Golay_code_graph,
    (22, 21, 20, 3, 2, 1, 1, 2, 3, 20, 21, 22): lambda:
    codes.GolayCode(GF(2), extended=False).shortened([0]).cosetGraph(),
    (3, 2, 1, 1, 1, 1, 1, 1, 2, 3): DodecahedralGraph,
    (22, 20, 18, 2, 1, 1, 2, 9, 20, 22): lambda:
    codes.GolayCode(GF(3)).shortened([0]).cosetGraph(),
    (7, 6, 6, 1, 1, 1, 1, 6, 6, 7): lambda:
    HoffmanSingletonGraph().bipartite_double(),
    (10, 9, 8, 2, 1, 1, 2, 8, 9, 10): lambda:
    SimsGewirtzGraph().bipartite_double(),
    (16, 15, 12, 4, 1, 1, 4, 12, 15, 16): lambda:
    strongly_regular_graph(77, 16, 0, check=False).bipartite_double(),
    (22, 21, 16, 6, 1, 1, 6, 16, 21, 22): lambda:
    HigmanSimsGraph().bipartite_double(),
    (3, 2, 2, 1, 1, 1, 1, 2): CoxeterGraph,
    (6, 5, 5, 4, 1, 1, 2, 6): vanLintSchrijverGraph,
    (7, 6, 4, 4, 1, 1, 1, 6): DoublyTruncatedWittGraph,
    (9, 8, 6, 3, 1, 1, 3, 8): distance_3_doubly_truncated_Golay_code_graph,
    (10, 8, 8, 2, 1, 1, 4, 5): J2Graph,
    (11, 10, 6, 1, 1, 1, 5, 11): LivingstoneGraph,
    (5, 4, 1, 1, 1, 1, 4, 5): WellsGraph,
    (6, 4, 2, 1, 1, 1, 4, 6): FosterGraph3S6,
    (10, 6, 4, 1, 1, 2, 6, 10):  ConwaySmith_for_3S7,
    (20, 18, 4, 1, 1, 2, 18, 20): lambda:
    codes.GolayCode(GF(3), extended=False).shortened([0]).cosetGraph(),
    (45, 32, 12, 1, 1, 6, 32, 45): locally_GQ42_distance_transitive_graph,
    (117, 80, 24, 1, 1, 12, 80, 117): graph_3O73,
    (22, 21, 20, 1, 2, 6): lambda:
    codes.GolayCode(GF(2), extended=False).punctured([0]).cosetGraph(),
    (23, 22, 21, 1, 2, 3): lambda:
    codes.GolayCode(GF(2), extended=False).cosetGraph(),
    (24, 23, 22, 21, 1, 2, 3, 24): lambda: codes.GolayCode(GF(2)).cosetGraph(),
    (12, 11, 10, 7, 1, 2, 5, 12): LeonardGraph,
    (15, 14, 10, 3, 1, 5, 12, 15): cocliques_HoffmannSingleton,
    (27, 10, 1, 1, 10, 27): GossetGraph,
    (30, 28, 24, 1, 3, 15): LargeWittGraph,
    (15, 14, 12, 1, 1, 9): TruncatedWittGraph,
    (24, 22, 20, 1, 2, 12): lambda: codes.GolayCode(GF(3)).cosetGraph(),
    (21, 20, 16, 1, 2, 12): lambda:
    codes.GolayCode(GF(2), extended=False).punctured([0, 1]).cosetGraph()
}

_infinite_families_database = [
    (is_classical_parameters_graph, graph_with_classical_parameters),
    (is_pseudo_partition_graph, pseudo_partition_graph),
    (is_near_polygon, near_polygon_graph),
    (is_from_GQ_spread, graph_from_GQ_spread),
]


def distance_regular_graph(list arr, existence=False, check=True):
    r"""
    Return a distance-regular graph with the intersection array given.

    INPUT:

    - ``arr`` -- list; intersection array of the graph

    - ``existence`` -- boolean (optional); instead of building the graph return:

      - ``True`` - if a graph with the given intersection array exists;

      - ``False`` - if there is no graph with the given intersection array;

      - ``Unknown`` - if Sage doesn't know if such a graph exists.

    - ``check`` -- boolean (optional); if ``True``, then checks that the result
      of this function has the given intersection array. Default: ``True``

    EXAMPLES::

        sage: graphs.distance_regular_graph([21,20,16,1,2,12], existence=True)
        True
        sage: G = graphs.distance_regular_graph([12,11,10,7,1,2,5,12], check=False)     # needs sage.combinat sage.modules
        sage: G.is_distance_regular(True)                                               # needs sage.combinat sage.modules
        ([12, 11, 10, 7, None], [None, 1, 2, 5, 12])

    REFERENCES:

    See [BCN1989]_ and [VDKT2016]_.

    TESTS::

        sage: graphs.distance_regular_graph([3, 2, 2, 1, 1, 1, 1, 2, 2, 3],             # needs sage.combinat
        ....:                               existence=True)
        True
        sage: graphs.distance_regular_graph([3, 2, 2, 1, 2, 1, 1, 2, 2, 3],
        ....:                               existence=True)
        False
        sage: graphs.distance_regular_graph([18, 16, 16, 1, 1, 9])              # optional - internet gap_package_atlasrep
        Generalised hexagon of order (2, 8): Graph on 819 vertices

        sage: # needs sage.combinat
        sage: graphs.distance_regular_graph([14, 12, 10, 8, 6, 4, 2,
        ....:                                1, 2, 3, 4, 5, 6, 7])
        Hamming Graph with parameters 7,3: Graph on 2187 vertices
        sage: graphs.distance_regular_graph([66, 45, 28, 1, 6, 30])
        Graph on 1024 vertices
        sage: graphs.distance_regular_graph([6,5,5,5,1,1,1,6])
        Generalised octagon of order (1, 5): Graph on 312 vertices
        sage: graphs.distance_regular_graph([64, 60, 1, 1, 15, 64], check=True)
        Graph on 325 vertices
    """
    from sage.misc.unknown import Unknown
    from sage.categories.sets_cat import EmptySetError

    # check if drg module is installed
    try:
        import drg
        from drg import InfeasibleError
        drgModule = True
    except ModuleNotFoundError:
        drgModule = False

    def result(G):
        if check:
            array = _intersection_array_from_graph(G)
            if array != arr:
                raise RuntimeError(("Sage built the wrong distance-regular "
                                    f"graph; expected {arr}, result {array}"))
        return G

    def is_iterable(obj):
        try:
            iter(obj)
            return True
        except TypeError:
            return False

    n = len(arr)
    d = n // 2

    # check that arr makes sense:
    if drgModule:
        try:
            parameters = drg.DRGParameters(arr[:d], arr[d:])
        except (AssertionError, InfeasibleError, TypeError) as err:
            if existence:
                return False
            raise EmptySetError(("No distance-regular graphs with "
                                 f"parameters {arr} exists; error: {err}"))
    else:
        # basic checks
        if len(arr) % 2 == 1 or any([i <= 0 for i in arr]) or \
           any([x != int(x) for x in arr]) or \
           any([(arr[i] - arr[i + 1]) < 0 for i in range(d - 1)]) or \
           any([(arr[d + i + 1] - arr[d + i]) < 0 for i in range(d - 1)]):
            if existence:
                return False
            raise EmptySetError(("No distance-regular graphs with "
                                 f"parameters {arr} exists"))

    # handle diameter < 3
    if d == 1 and arr[1] == 1:
        if existence:
            return True
        from sage.graphs.generators.basic import CompleteGraph
        return result(CompleteGraph(arr[0] + 1))

    if d == 2:
        k = arr[0]
        mu = arr[3]
        l = k - arr[1] - 1  # a1 = k - b1 - c1
        v = (k * (k - l - 1)) // mu + k + 1

        if existence:
            return strongly_regular_graph(v, k, l, mu, existence=True)
        return result(strongly_regular_graph(v, k, l, mu))

    t = tuple(arr)
    if t in _sporadic_graph_database:
        if existence:
            return True
        return result(_sporadic_graph_database[t]())

    for (f, g) in _infinite_families_database:
        t = f(arr)
        if t is not False:
            if existence:
                return True

            G = g(*t) if is_iterable(t) else g(t)
            return result(G)

    # now try drg feasibility
    if drgModule:
        try:
            parameters.check_feasible()
        except (InfeasibleError, TypeError, AssertionError) as err:
            if existence:
                return False
            raise EmptySetError(("No distance-regular graphs with "
                                 f"parameters {arr} exists; reason: {err}"))

    if existence:
        return Unknown
    raise RuntimeError(
        f"No distance-regular graph with intersection array {arr} known")<|MERGE_RESOLUTION|>--- conflicted
+++ resolved
@@ -446,13 +446,8 @@
 
     EXAMPLES::
 
-<<<<<<< HEAD
-        sage: G = graphs.shortened_00_11_binary_Golay_code_graph()  # long time (9 s)
-        sage: G.is_distance_regular(True)  # long time
-=======
         sage: G = graphs.shortened_00_11_binary_Golay_code_graph()      # long time (9 s), needs sage.modules sage.rings.finite_rings
         sage: G.is_distance_regular(True)       # long time                             # needs sage.modules sage.rings.finite_rings
->>>>>>> 0fd59670
         ([21, 20, 16, 6, 2, 1, None], [None, 1, 2, 6, 16, 20, 21])
 
     ALGORITHM:
@@ -490,13 +485,8 @@
 
     EXAMPLES::
 
-<<<<<<< HEAD
-        sage: G = graphs.shortened_000_111_extended_binary_Golay_code_graph()  # long time (25 s)
-        sage: G.is_distance_regular(True)  # long time
-=======
         sage: G = graphs.shortened_000_111_extended_binary_Golay_code_graph()   # long time (25 s), needs sage.modules sage.rings.finite_rings
         sage: G.is_distance_regular(True)       # long time                             # needs sage.modules sage.rings.finite_rings
->>>>>>> 0fd59670
         ([21, 20, 16, 9, 2, 1, None], [None, 1, 2, 3, 16, 20, 21])
 
     ALGORITHM:
@@ -617,11 +607,7 @@
 
     TESTS::
 
-<<<<<<< HEAD
-        sage: # long time
-=======
         sage: # long time, needs sage.libs.gap
->>>>>>> 0fd59670
         sage: G = graphs.UstimenkoGraph(5, 2)
         sage: G.order()
         2295
@@ -1324,11 +1310,7 @@
 
     EXAMPLES::
 
-<<<<<<< HEAD
         sage: # optional - gap_package_atlasrep internet
-=======
-        sage: # optional - gap_packages internet
->>>>>>> 0fd59670
         sage: G = graphs.GeneralisedDodecagonGraph(1, 5)
         sage: G.is_distance_regular(True)
         ([6, 5, 5, 5, 5, 5, None], [None, 1, 1, 1, 1, 1, 6])
@@ -1353,11 +1335,7 @@
 
     Test all graphs of order `(1, q)`::
 
-<<<<<<< HEAD
         sage: # optional - gap_package_atlasrep internet
-=======
-        sage: # optional - gap_packages internet
->>>>>>> 0fd59670
         sage: G = graphs.GeneralisedDodecagonGraph(1, 4)
         sage: G.is_distance_regular(True)
         ([5, 4, 4, 4, 4, 4, None], [None, 1, 1, 1, 1, 1, 5])
@@ -1373,11 +1351,7 @@
 
     Now test all graphs of order `(q, 1)`::
 
-<<<<<<< HEAD
         sage: # optional - gap_package_atlasrep internet
-=======
-        sage: # optional - gap_packages internet
->>>>>>> 0fd59670
         sage: G = graphs.GeneralisedDodecagonGraph(4, 1)
         sage: G.is_distance_regular(True)
         ([8, 4, 4, 4, 4, 4, None], [None, 1, 1, 1, 1, 1, 2])
@@ -1444,28 +1418,16 @@
 
     EXAMPLES::
 
-<<<<<<< HEAD
-         sage: G = graphs.GeneralisedOctagonGraph(1, 4)
-         sage: G.is_distance_regular(True)
-         ([5, 4, 4, 4, None], [None, 1, 1, 1, 5])
-         sage: G = graphs.GeneralisedOctagonGraph(2, 4)         # optional - gap_package_atlasrep internet
-         sage: G.is_distance_regular(True)                      # optional - gap_package_atlasrep internet
-         ([10, 8, 8, 8, None], [None, 1, 1, 1, 5])
-         sage: G = graphs.GeneralisedOctagonGraph(5, 1)
-         sage: G.is_distance_regular(True)
-         ([10, 5, 5, 5, None], [None, 1, 1, 1, 2])
-=======
         sage: # needs sage.libs.gap
         sage: G = graphs.GeneralisedOctagonGraph(1, 4)
         sage: G.is_distance_regular(True)
         ([5, 4, 4, 4, None], [None, 1, 1, 1, 5])
-        sage: G = graphs.GeneralisedOctagonGraph(2, 4)  # optional - gap_packages internet
-        sage: G.is_distance_regular(True)  # optional - gap_packages internet
+        sage: G = graphs.GeneralisedOctagonGraph(2, 4)          # optional - gap_package_atlasrep internet
+        sage: G.is_distance_regular(True)                       # optional - gap_package_atlasrep internet
         ([10, 8, 8, 8, None], [None, 1, 1, 1, 5])
         sage: G = graphs.GeneralisedOctagonGraph(5, 1)
         sage: G.is_distance_regular(True)
         ([10, 5, 5, 5, None], [None, 1, 1, 1, 2])
->>>>>>> 0fd59670
 
     .. NOTE::
 
@@ -1567,14 +1529,9 @@
 
     EXAMPLES::
 
-<<<<<<< HEAD
+        sage: # needs sage.libs.gap
         sage: G = graphs.GeneralisedHexagonGraph(5, 5)          # optional - gap_package_atlasrep internet
         sage: G.is_distance_regular(True)                       # optional - gap_package_atlasrep internet
-=======
-        sage: # needs sage.libs.gap
-        sage: G = graphs.GeneralisedHexagonGraph(5, 5)  # optional - gap_packages internet
-        sage: G.is_distance_regular(True)  # optional - gap_packages internet
->>>>>>> 0fd59670
         ([30, 25, 25, None], [None, 1, 1, 6])
         sage: G = graphs.GeneralisedHexagonGraph(7, 1)
         sage: G.is_distance_regular(True)
@@ -1595,11 +1552,7 @@
 
     TESTS::
 
-<<<<<<< HEAD
         sage: # optional - gap_package_atlasrep internet
-=======
-        sage: # optional - gap_packages internet
->>>>>>> 0fd59670
         sage: G = graphs.GeneralisedHexagonGraph(4, 4)
         sage: G.is_distance_regular(True)
         ([20, 16, 16, None], [None, 1, 1, 5])
@@ -1801,18 +1754,6 @@
 
     EXAMPLES::
 
-<<<<<<< HEAD
-         sage: from sage.graphs.generators.distance_regular import \
-         ....: _line_graph_generalised_polygon
-         sage: G = graphs.GeneralisedHexagonGraph(1, 8)
-         sage: H = _line_graph_generalised_polygon(G)
-         sage: H.is_distance_regular(True)
-         ([16, 8, 8, None], [None, 1, 1, 2])
-         sage: G = graphs.GeneralisedHexagonGraph(3, 3)         # optional - gap_package_atlasrep internet
-         sage: H = _line_graph_generalised_polygon(G)           # optional - gap_package_atlasrep internet
-         sage: G.is_isomorphic(H)                               # optional - gap_package_atlasrep internet
-         True
-=======
         sage: # needs sage.libs.gap
         sage: from sage.graphs.generators.distance_regular import \
         ....: _line_graph_generalised_polygon
@@ -1820,11 +1761,10 @@
         sage: H = _line_graph_generalised_polygon(G)
         sage: H.is_distance_regular(True)
         ([16, 8, 8, None], [None, 1, 1, 2])
-        sage: G = graphs.GeneralisedHexagonGraph(3, 3) # optional - gap_packages internet
-        sage: H = _line_graph_generalised_polygon(G)   # optional - gap_packages internet
-        sage: G.is_isomorphic(H)                       # optional - gap_packages internet
+        sage: G = graphs.GeneralisedHexagonGraph(3, 3)          # optional - gap_package_atlasrep internet
+        sage: H = _line_graph_generalised_polygon(G)            # optional - gap_package_atlasrep internet
+        sage: G.is_isomorphic(H)                                # optional - gap_package_atlasrep internet
         True
->>>>>>> 0fd59670
 
     REFERENCES:
 
