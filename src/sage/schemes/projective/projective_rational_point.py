r"""
Enumeration of rational points on projective schemes

Naive algorithms for enumerating rational points over `\QQ` or finite fields
over for general schemes.

.. WARNING::

    Incorrect results and infinite loops may occur if using a wrong function.
    (For instance using an affine function for a projective scheme or a finite
    field function for a scheme defined over an infinite field.)

EXAMPLES:

Projective, over `\QQ`::

    sage: from sage.schemes.projective.projective_rational_point import enum_projective_rational_field
    sage: P.<X,Y,Z> = ProjectiveSpace(2,QQ)
    sage: C = P.subscheme([X+Y-Z])
    sage: enum_projective_rational_field(C, 3)
    [(-2 : 3 : 1), (-1 : 1 : 0), (-1 : 2 : 1), (-1/2 : 3/2 : 1),
     (0 : 1 : 1), (1/3 : 2/3 : 1), (1/2 : 1/2 : 1), (2/3 : 1/3 : 1),
     (1 : 0 : 1), (3/2 : -1/2 : 1), (2 : -1 : 1), (3 : -2 : 1)]


Projective over a finite field::

    sage: from sage.schemes.projective.projective_rational_point import enum_projective_finite_field
    sage: E = EllipticCurve('72').change_ring(GF(19))
    sage: enum_projective_finite_field(E)
    [(0 : 1 : 0), (1 : 0 : 1), (3 : 0 : 1), (4 : 9 : 1), (4 : 10 : 1),
     (6 : 6 : 1), (6 : 13 : 1), (7 : 6 : 1), (7 : 13 : 1), (9 : 4 : 1),
     (9 : 15 : 1), (12 : 8 : 1), (12 : 11 : 1), (13 : 8 : 1), (13 : 11 : 1),
     (14 : 3 : 1), (14 : 16 : 1), (15 : 0 : 1), (16 : 9 : 1), (16 : 10 : 1),
     (17 : 7 : 1), (17 : 12 : 1), (18 : 9 : 1), (18 : 10 : 1)]


AUTHORS:

- David R. Kohel <kohel@maths.usyd.edu.au>: original version.

- John Cremona and Charlie Turner <charlotteturner@gmail.com> (06-2010):
  improvements to clarity and documentation.

- Raghukul Raman <raghukul.raman01@gmail.com> (2018): Added sieve algorithm
"""

#*****************************************************************************
#       Copyright (C) 2010 William Stein, David Kohel, John Cremona, Charlie Turner
#
# This program is free software: you can redistribute it and/or modify
# it under the terms of the GNU General Public License as published by
# the Free Software Foundation, either version 2 of the License, or
# (at your option) any later version.
#                  http://www.gnu.org/licenses/
#*****************************************************************************


<<<<<<< HEAD
from sage.arith.all import gcd, srange
from sage.misc.all import cartesian_product_iterator
=======
from sage.arith.all import gcd, srange, next_prime, previous_prime, crt
from sage.rings.all import ZZ, RR
from sage.rings.finite_rings.finite_field_constructor import FiniteField as GF
from sage.misc.all import cartesian_product_iterator, prod
from sage.misc.mrange import xmrange
>>>>>>> 309a7012
from sage.schemes.generic.scheme import is_Scheme
from sage.parallel.ncpus import ncpus
from sage.parallel.use_fork import p_iter_fork
from sage.matrix.constructor import matrix


<<<<<<< HEAD

=======
>>>>>>> 309a7012
def enum_projective_rational_field(X, B):
    r"""
    Enumerates projective, rational points on scheme ``X`` of height up to
    bound ``B``.

    INPUT:

    - ``X`` -  a scheme or set of abstract rational points of a scheme.

    - ``B`` -  a positive integer bound.

    OUTPUT:

    - a list containing the projective points of ``X`` of height up to ``B``,
      sorted.

    EXAMPLES::

        sage: P.<X,Y,Z> = ProjectiveSpace(2, QQ)
        sage: C = P.subscheme([X+Y-Z])
        sage: from sage.schemes.projective.projective_rational_point import enum_projective_rational_field
        sage: enum_projective_rational_field(C(QQ), 6)
        [(-5 : 6 : 1), (-4 : 5 : 1), (-3 : 4 : 1), (-2 : 3 : 1),
         (-3/2 : 5/2 : 1), (-1 : 1 : 0), (-1 : 2 : 1), (-2/3 : 5/3 : 1),
         (-1/2 : 3/2 : 1), (-1/3 : 4/3 : 1), (-1/4 : 5/4 : 1),
         (-1/5 : 6/5 : 1), (0 : 1 : 1), (1/6 : 5/6 : 1), (1/5 : 4/5 : 1),
         (1/4 : 3/4 : 1), (1/3 : 2/3 : 1), (2/5 : 3/5 : 1), (1/2 : 1/2 : 1),
         (3/5 : 2/5 : 1), (2/3 : 1/3 : 1), (3/4 : 1/4 : 1), (4/5 : 1/5 : 1),
         (5/6 : 1/6 : 1), (1 : 0 : 1), (6/5 : -1/5 : 1), (5/4 : -1/4 : 1),
         (4/3 : -1/3 : 1), (3/2 : -1/2 : 1), (5/3 : -2/3 : 1), (2 : -1 : 1),
         (5/2 : -3/2 : 1), (3 : -2 : 1), (4 : -3 : 1), (5 : -4 : 1),
         (6 : -5 : 1)]
        sage: enum_projective_rational_field(C,6) == enum_projective_rational_field(C(QQ),6)
        True

    ::

        sage: P3.<W,X,Y,Z> = ProjectiveSpace(3, QQ)
        sage: enum_projective_rational_field(P3, 1)
        [(-1 : -1 : -1 : 1), (-1 : -1 : 0 : 1), (-1 : -1 : 1 : 0), (-1 : -1 : 1 : 1),
        (-1 : 0 : -1 : 1), (-1 : 0 : 0 : 1), (-1 : 0 : 1 : 0), (-1 : 0 : 1 : 1),
        (-1 : 1 : -1 : 1), (-1 : 1 : 0 : 0), (-1 : 1 : 0 : 1), (-1 : 1 : 1 : 0),
        (-1 : 1 : 1 : 1), (0 : -1 : -1 : 1), (0 : -1 : 0 : 1), (0 : -1 : 1 : 0),
        (0 : -1 : 1 : 1), (0 : 0 : -1 : 1), (0 : 0 : 0 : 1), (0 : 0 : 1 : 0),
        (0 : 0 : 1 : 1), (0 : 1 : -1 : 1), (0 : 1 : 0 : 0), (0 : 1 : 0 : 1),
        (0 : 1 : 1 : 0), (0 : 1 : 1 : 1), (1 : -1 : -1 : 1), (1 : -1 : 0 : 1),
        (1 : -1 : 1 : 0), (1 : -1 : 1 : 1), (1 : 0 : -1 : 1), (1 : 0 : 0 : 0),
        (1 : 0 : 0 : 1), (1 : 0 : 1 : 0), (1 : 0 : 1 : 1), (1 : 1 : -1 : 1),
        (1 : 1 : 0 : 0), (1 : 1 : 0 : 1), (1 : 1 : 1 : 0), (1 : 1 : 1 : 1)]

    ALGORITHM:

    We just check all possible projective points in correct dimension
    of projective space to see if they lie on ``X``.

    AUTHORS:

    - John Cremona and Charlie Turner (06-2010)
    """
    from sage.schemes.projective.projective_space import is_ProjectiveSpace
    if(is_Scheme(X)):
        if (not is_ProjectiveSpace(X.ambient_space())):
            raise TypeError("ambient space must be projective space over the rational field")
        X = X(X.base_ring())
    else:
        if (not is_ProjectiveSpace(X.codomain().ambient_space())):
            raise TypeError("codomain must be projective space over the rational field")

    n = X.codomain().ambient_space().ngens()
    zero = (0,) * n
    pts = []
    for c in cartesian_product_iterator([srange(-B,B+1) for _ in range(n)]):
        if gcd(c) == 1 and c > zero:
            try:
                pts.append(X(c))
            except TypeError:
                pass
    pts.sort()
    return pts


def enum_projective_number_field(X, **kwds):
    """
    Enumerates projective points on scheme ``X`` defined over a number field.

    Simply checks all of the points of absolute height of at most ``B``
    and adds those that are on the scheme to the list.

    This algorithm computes 2 lists: L containing elements x in `K` such that
    H_k(x) <= B, and a list L' containing elements x in `K` that, due to
    floating point issues,
    may be slightly larger then the bound. This can be controlled
    by lowering the tolerance.

    ALGORITHM:

    This is an implementation of the revised algorithm (Algorithm 4) in
    [Doyle-Krumm]_. Algorithm 5 is used for imaginary quadratic fields.
    INPUT:

    kwds:
<<<<<<< HEAD

    - ``bound`` - a real number

    - ``tolerance`` - a rational number in (0,1] used in doyle-krumm algorithm-4

=======

    - ``bound`` - a real number

    - ``tolerance`` - a rational number in (0,1] used in doyle-krumm algorithm-4

>>>>>>> 309a7012
    - ``precision`` - the precision to use for computing the elements of bounded height of number fields.

    OUTPUT:

     - a list containing the projective points of ``X`` of absolute height up to ``B``,
       sorted.

    EXAMPLES::

        sage: from sage.schemes.projective.projective_rational_point import enum_projective_number_field
        sage: u = QQ['u'].0
        sage: K = NumberField(u^3 - 5,'v')
        sage: P.<x,y,z> = ProjectiveSpace(K, 2)
        sage: X = P.subscheme([x - y])
        sage: enum_projective_number_field(X(K), bound=5^(1/3), prec=2^10)
        [(0 : 0 : 1), (-1 : -1 : 1), (1 : 1 : 1), (-1/5*v^2 : -1/5*v^2 : 1), (-v : -v : 1),
        (1/5*v^2 : 1/5*v^2 : 1), (v : v : 1), (1 : 1 : 0)]

    ::

        sage: u = QQ['u'].0
        sage: K = NumberField(u^2 + 3, 'v')
        sage: A.<x,y> = ProjectiveSpace(K,1)
        sage: X = A.subscheme(x-y)
        sage: from sage.schemes.projective.projective_rational_point import enum_projective_number_field
        sage: enum_projective_number_field(X, bound=2)
        [(1 : 1)]
    """
    B = kwds.pop('bound')
    tol = kwds.pop('tolerance', 1e-2)
    prec = kwds.pop('precision', 53)
    from sage.schemes.projective.projective_space import is_ProjectiveSpace
    if(is_Scheme(X)):
        if (not is_ProjectiveSpace(X.ambient_space())):
            raise TypeError("ambient space must be projective space over a number field")
        X = X(X.base_ring())
    else:
        if (not is_ProjectiveSpace(X.codomain().ambient_space())):
            raise TypeError("codomain must be projective space over a number field")

    R = X.codomain().ambient_space()

    pts = []

    for P in R.points_of_bounded_height(bound=B, tolerance=tol, precision=prec):
        try:
            pts.append(X(P))
        except TypeError:
            pass
    pts.sort()
    return pts


def enum_projective_finite_field(X):
    """
    Enumerates projective points on scheme ``X`` defined over a finite field.

    INPUT:

    - ``X`` -  a scheme defined over a finite field or a set of abstract
      rational points of such a scheme.

    OUTPUT:

    - a list containing the projective points of ``X`` over the finite field,
      sorted.

    EXAMPLES::

        sage: F = GF(53)
        sage: P.<X,Y,Z> = ProjectiveSpace(2,F)
        sage: from sage.schemes.projective.projective_rational_point import enum_projective_finite_field
        sage: len(enum_projective_finite_field(P(F)))
        2863
        sage: 53^2+53+1
        2863

    ::

        sage: F = GF(9,'a')
        sage: P.<X,Y,Z> = ProjectiveSpace(2,F)
        sage: C = Curve(X^3-Y^3+Z^2*Y)
        sage: enum_projective_finite_field(C(F))
        [(0 : 0 : 1), (0 : 1 : 1), (0 : 2 : 1), (1 : 1 : 0), (a + 1 : 2*a : 1),
        (a + 1 : 2*a + 1 : 1), (a + 1 : 2*a + 2 : 1), (2*a + 2 : a : 1),
        (2*a + 2 : a + 1 : 1), (2*a + 2 : a + 2 : 1)]

    ::

        sage: F = GF(5)
        sage: P2F.<X,Y,Z> = ProjectiveSpace(2,F)
        sage: enum_projective_finite_field(P2F)
        [(0 : 0 : 1), (0 : 1 : 0), (0 : 1 : 1), (0 : 2 : 1), (0 : 3 : 1), (0 : 4 : 1),
        (1 : 0 : 0), (1 : 0 : 1), (1 : 1 : 0), (1 : 1 : 1), (1 : 2 : 1), (1 : 3 : 1),
        (1 : 4 : 1), (2 : 0 : 1), (2 : 1 : 0), (2 : 1 : 1), (2 : 2 : 1), (2 : 3 : 1),
        (2 : 4 : 1), (3 : 0 : 1), (3 : 1 : 0), (3 : 1 : 1), (3 : 2 : 1), (3 : 3 : 1),
        (3 : 4 : 1), (4 : 0 : 1), (4 : 1 : 0), (4 : 1 : 1), (4 : 2 : 1), (4 : 3 : 1),
        (4 : 4 : 1)]

    ALGORITHM:

    Checks all points in projective space to see if they lie on ``X``.

    .. WARNING::

        If ``X`` is defined over an infinite field, this code will not finish!

    AUTHORS:

    - John Cremona and Charlie Turner (06-2010).
    """
    from sage.schemes.projective.projective_space import is_ProjectiveSpace
    if(is_Scheme(X)):
        if (not is_ProjectiveSpace(X.ambient_space())):
            raise TypeError("ambient space must be projective space over a finite")
        X = X(X.base_ring())
    else:
        if (not is_ProjectiveSpace(X.codomain().ambient_space())):
            raise TypeError("codomain must be projective space over a finite field")

    n = X.codomain().ambient_space().ngens()-1
    F = X.value_ring()
    pts = []
    for k in range(n+1):
        for c in cartesian_product_iterator([F for _ in range(k)]):
            try:
                pts.append(X(list(c)+[1]+[0]*(n-k)))
            except TypeError:
                pass
    pts.sort()
    return pts



def sieve(X, bound):
    r"""
    Returns the list of all projective, rational points on scheme ``X`` of
    height up to ``bound``.

    Height of a projective point X = (x_1, x_2,..., x_n) is given by
    H_X = max(y_1, y_2,..., y_n), where H_X is height of point X and y_i's
    are the normalized coordinates such that all y_i are integers and
    gcd(y_1, y_2,..., y_n) = 1.

    ALGORITHM:

    Main idea behind the algorithm is to find points modulo primes
    and then reconstruct them using chinese remainder theorem.
    We find modulo primes parallely and then lift them and apply
    LLL in parallel.

    For the algorithm to work correctly, sufficient primes need
    to be present, these are calculated using the bound given in
    this([Hutz2015]_) paper.

    INPUT:

    - ``X`` - a scheme with ambient space defined over projective space

    - ``bound`` - a positive integer bound

    OUTPUT:

    - a list containing the projective rational points of ``X`` of height
      up to ``bound``, sorted

    EXAMPLES::

        sage: from sage.schemes.projective.projective_rational_point import sieve
        sage: P.<x,y,z,q>=ProjectiveSpace(QQ,3)
        sage: Y=P.subscheme([x^2-3^2*y^2+z*q,x+z+4*q])
        sage: sorted(sieve(Y, 12))
        [(-4 : -4/3 : 0 : 1), (-4 : 4/3 : 0 : 1),
         (-1 : -1/3 : 1 : 0), (-1 : 1/3 : 1 : 0)]

    ::

        sage: from sage.schemes.projective.projective_rational_point import sieve
        sage: E = EllipticCurve('37a')
        sage: sorted(sieve(E, 14))
        [(-1 : -1 : 1), (-1 : 0 : 1), (0 : -1 : 1),
         (0 : 0 : 1), (0 : 1 : 0), (1/4 : -5/8 : 1),
         (1/4 : -3/8 : 1), (1 : -1 : 1), (1 : 0 : 1),
         (2 : -3 : 1), (2 : 2 : 1), (6 : 14 : 1)]

    TESTS:

    Algorithm works even if coefficients are fraction::

        sage: from sage.schemes.projective.projective_rational_point import sieve
        sage: P.<x,y,z> = ProjectiveSpace(2,QQ)
        sage: X = P.subscheme(3*x - 3/2*y)
        sage: sieve(X, 3)
        [(-1 : -2 : 1), (-1/2 : -1 : 1), (-1/3 : -2/3 : 1), (0 : 0 : 1),
         (1/3 : 2/3 : 1), (1/2 : 1 : 0), (1/2 : 1 : 1), (1 : 2 : 1)]
    """
    if bound < 1: # no projective rational point with height less than 1
        return []

    modulo_points = [] # list to store point modulo primes
    len_modulo_points = [] # stores number of points with respect to each prime
    primes_list = [] # list of good primes

    X.normalize_defining_polynomials()

    P = X.ambient_space()
    N = P.dimension()
    dim_scheme = X.dimension()

    # bound as per preposition - 4, in preperiodic points paper
    B = RR(2**(N/4+1)*bound**2*(N+1).sqrt())

    m = [0 for _ in range(N + 1)]

    def sufficient_primes(x):
        r"""
        Returns a list of primes whose product is > `x`
        """
        small_primes = [2,3]
        prod_primes = 6

        while prod_primes < x:
            p = next_prime(small_primes[-1])
            small_primes.append(p)
            prod_primes *= p
        return small_primes

    def good_primes(B):
        r"""
        Given the bound returns the prime whose product is greater than ``B``
        and which would take least amount of time to run main sieve algorithm

        Complexity of finding points modulo primes is assumed to be N^2 * P_max^{N}.
        Complexity of lifting points and LLL() function is assumed to
        be close to N^5 * (alpha^dim_scheme / P_max).
        where alpha is product of all primes, and P_max is largest prime in list.
        """

        M = dict() # stores optimal list of primes, corresponding to list size
        small_primes = sufficient_primes(B)
        max_length = len(small_primes)
        M[max_length] = small_primes
        current_count = max_length - 1

        while current_count > 1:
            current_list = [] # stores prime which are bigger than least
            updated_list = []
            best_list = []

            least = (RR(B)**(1.00/current_count)).floor()
            for i in range(current_count):
                current_list.append(next_prime(least))
                least = current_list[-1]
            # improving list of primes by taking prime less than least
            # this part of algorithm is used to centralize primes around `least`
            prod_prime = prod(current_list)
            least = current_list[0]
            while least != 2 and prod_prime > B and len(updated_list) < current_count:
                best_list = updated_list + current_list[:current_count - len(updated_list)]
                updated_list.append(previous_prime(least))
                least = updated_list[-1]

                removed_prime = current_list[current_count - len(updated_list)]
                prod_prime = (prod_prime * least) / removed_prime

            M[current_count] = sorted(best_list)
            current_count = current_count - 1

        best_size = 2
        best_time = (N**2)*M[2][-1]**(N) + (N**5 * RR(prod(M[2])**dim_scheme / M[2][-1]) )
        for i in range(2, max_length + 1):
            current_time = (N**2)*M[i][-1]**(N) + (N**5 * RR(prod(M[i])**dim_scheme  / M[i][-1]) )
            if current_time < best_time:
                best_size = i
                best_time = current_time

        return M[best_size]

    def parallel_function(X, p):
        r"""
        Function used in parallel computation, computes a list of
        all rational points in modulo ring.
        """
        Xp = X.change_ring(GF(p))
        L = Xp.rational_points()

        return [list(_) for _ in L]

    def points_modulo_primes(X, primes):
        r"""
        Return a list of rational points modulo all `p` in primes,
        computed parallely.
        """
        normalized_input = []
        for p in primes_list:
            normalized_input.append(((X, p, ), {}))
        p_iter = p_iter_fork(ncpus())

        points_pair = list(p_iter(parallel_function, normalized_input))
        points_pair.sort()
        modulo_points = []
        for pair in points_pair:
            modulo_points.append(pair[1])

        return modulo_points

    def parallel_function_combination(point_p_max):
        r"""
        Function used in parallel computation, computes rational
        points lifted.
        """
        rat_points = set()
        for tupl in xmrange(len_modulo_points):
            point = []
            for k in range(N + 1):
                # lift all coordinates of given point using chinese remainder theorem
                L = [modulo_points[j][tupl[j]][k].lift() for j in range(len_primes - 1)]
                L.append(point_p_max[k].lift())
                point.append( crt(L, primes_list) )

            for i in range(N+1):
                m[i] = point[i]

            M = matrix(ZZ, N+2, N+1, m)
            A = M.LLL()
            point = list(A[1])

            # check if all coordinates of this point satisfy height bound
            bound_satisfied = True
            for coordinate in point:
                if coordinate.abs() > bound:
                    bound_satisfied = False
                    break
            if not bound_satisfied:
                continue

            try:
                rat_points.add(X(list(A[1]))) # checks if this point lies on X or not
            except:
                pass

        return [list(_) for _ in rat_points]

    def lift_all_points():
        r"""
        Returns list of all rational points lifted parallely.
        """
        normalized_input = []
        points = modulo_points.pop() # remove the list of points corresponding to largest prime
        len_modulo_points.pop()

        for point in points:
            normalized_input.append(( (point, ), {}))
        p_iter = p_iter_fork(ncpus())
        points_satisfying = list(p_iter(parallel_function_combination, normalized_input))

        lifted_points = set()
        for pair in points_satisfying:
            L = pair[1]
            for point in L:
                lifted_points.add(X(tuple(point)))

        return list(lifted_points)


    # start of main algorithm

    primes_list = good_primes(B.ceil())

    modulo_points = points_modulo_primes(X, primes_list)
    len_modulo_points = [len(_) for _ in modulo_points]
    len_primes = len(primes_list)
    prod_primes = prod(primes_list)

    # stores final result
    rat_points = set()

    for i in range(N + 1):
        w = [0 for _ in range(N + 1)]
        w[i] = prod_primes
        m.extend(w)

    rat_points = lift_all_points()

    return sorted(rat_points)
<|MERGE_RESOLUTION|>--- conflicted
+++ resolved
@@ -56,26 +56,17 @@
 #*****************************************************************************
 
 
-<<<<<<< HEAD
-from sage.arith.all import gcd, srange
-from sage.misc.all import cartesian_product_iterator
-=======
 from sage.arith.all import gcd, srange, next_prime, previous_prime, crt
 from sage.rings.all import ZZ, RR
 from sage.rings.finite_rings.finite_field_constructor import FiniteField as GF
 from sage.misc.all import cartesian_product_iterator, prod
 from sage.misc.mrange import xmrange
->>>>>>> 309a7012
 from sage.schemes.generic.scheme import is_Scheme
 from sage.parallel.ncpus import ncpus
 from sage.parallel.use_fork import p_iter_fork
 from sage.matrix.constructor import matrix
 
 
-<<<<<<< HEAD
-
-=======
->>>>>>> 309a7012
 def enum_projective_rational_field(X, B):
     r"""
     Enumerates projective, rational points on scheme ``X`` of height up to
@@ -177,19 +168,11 @@
     INPUT:
 
     kwds:
-<<<<<<< HEAD
 
     - ``bound`` - a real number
 
     - ``tolerance`` - a rational number in (0,1] used in doyle-krumm algorithm-4
 
-=======
-
-    - ``bound`` - a real number
-
-    - ``tolerance`` - a rational number in (0,1] used in doyle-krumm algorithm-4
-
->>>>>>> 309a7012
     - ``precision`` - the precision to use for computing the elements of bounded height of number fields.
 
     OUTPUT:
