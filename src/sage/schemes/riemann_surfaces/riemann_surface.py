r"""
Riemann matrices and endomorphism rings of algebraic Riemann surfaces

This module provides a class, :class:`RiemannSurface`, to model the
Riemann surface determined by a plane algebraic curve over a subfield
of the complex numbers.

A homology basis is derived from the edges of a Voronoi cell decomposition based
on the branch locus. The pull-back of these edges to the Riemann surface
provides a graph on it that contains a homology basis.

The class provides methods for computing the Riemann period matrix of the
surface numerically, using a certified homotopy continuation method due to
[Kr2016]_.

The class also provides facilities for computing the endomorphism ring of the
period lattice numerically, by determining integer (near) solutions to the
relevant approximate linear equations.

One can also calculate the Abel-Jacobi map on the Riemann surface, and there 
is basic functionality to interface with divisors of curves to facilitate this. 

AUTHORS:

- Alexandre Zotine, Nils Bruin (2017-06-10): initial version
- Nils Bruin, Jeroen Sijsling (2018-01-05): algebraization, isomorphisms
- Linden Disney-Hogg, Nils Bruin (2021-06-23): efficient integration

EXAMPLES:

We compute the Riemann matrix of a genus 3 curve::

    sage: from sage.schemes.riemann_surfaces.riemann_surface import RiemannSurface
    sage: R.<x,y> = QQ[]
    sage: f = x^4-x^3*y+2*x^3+2*x^2*y+2*x^2-2*x*y^2+4*x*y-y^3+3*y^2+2*y+1
    sage: S = RiemannSurface(f, prec=100)
    sage: M = S.riemann_matrix()

We test the usual properties, i.e., that the period matrix is symmetric and that
the imaginary part is positive definite::

    sage: all(abs(a) < 1e-20 for a in (M-M.T).list())
    True
    sage: iM = Matrix(RDF,3,3,[a.imag_part() for a in M.list()])
    sage: iM.is_positive_definite()
    True

We compute the endomorphism ring and check it has `\ZZ`-rank 6::

    sage: A = S.endomorphism_basis(80,8)
    sage: len(A) == 6
    True

In fact it is an order in a number field::

    sage: T.<t> = QQ[]
    sage: K.<a> = NumberField(t^6 - t^5 + 2*t^4 + 8*t^3 - t^2 - 5*t + 7)
    sage: all(len(a.minpoly().roots(K)) == a.minpoly().degree() for a in A)
    True

We can look at an extended example of the Abel-Jacobi functionality. We will 
show that the sum of the intersections of a bitangent to a quadratic is a 
half-canonical divisor. We will use the Edge quartic as the example, which has
bitangent `x=1/2`:: 

    sage: f = 25*(x^4+y^4+1) - 34*(x^2*y^2+x^2+y^2)
    sage: S = RiemannSurface(f)
    sage: BL = S.places_at_branch_locus(); BL
    [Place (x - 2, (x - 2)*y, y^2 - 17/5, y^3 - 17/5*y),
     Place (x + 2, (x + 2)*y, y^2 - 17/5, y^3 - 17/5*y),
     Place (x - 1/2, (x - 1/2)*y, y^2 - 17/20, y^3 - 17/20*y),
     Place (x + 1/2, (x + 1/2)*y, y^2 - 17/20, y^3 - 17/20*y),
     Place (x^4 - 34/25*x^2 + 1, y, y^2, y^3),
     Place (x^4 - 34/25*x^2 + 1, (x^4 - 34/25*x^2 + 1)*y, y^2 - 34/25*x^2 - 34/25, y^3 + (-34/25*x^2 - 34/25)*y)]

We can read off out the output of ``places_at_branch_locus`` to choose our
divisor, and we can calculate the canonical divisor using curve functionality::

    sage: D = 1*BL[2]
    sage: from sage.schemes.curves.constructor import Curve
    sage: C = Curve(f)
    sage: F = C.function_field()
    sage: K = (F(x).differential()).divisor()

Note we could check using exact techniques that `2D=K`::

    sage: Z = K-2*D
    sage: (Z.degree()==0, len(Z.basis_differential_space())==S.genus, len(Z.basis_function_space())==1)
    (True, True, True)

We can also check this using our Abel-Jacobi functions::

    sage: avoid = C.places_at_infinity()
    sage: Zeq, _ = S.strong_approximation(Z, avoid) 
    sage: Zlist = S.divisor_to_divisor_list(Zeq)
    sage: AJ = S.abel_jacobi(Zlist) # long time (50 seconds)
    sage: S.reduce_over_period_lattice(AJ).norm()<1e-10 # long time
    True

REFERENCES:

The initial version of this code was developed alongside [BSZ2019]_.
"""
# ****************************************************************************
#       Copyright (C) 2017 Alexandre Zotine, Nils Bruin
#
# This program is free software: you can redistribute it and/or modify
# it under the terms of the GNU General Public License as published by
# the Free Software Foundation, either version 2 of the License, or
# (at your option) any later version.
#                  https://www.gnu.org/licenses/
# ****************************************************************************

from scipy.spatial import Voronoi
from sage.arith.functions import lcm
from sage.arith.misc import GCD, algdep
from sage.ext.fast_callable import fast_callable
from sage.functions.log import lambert_w
from sage.graphs.graph import Graph
from sage.groups.matrix_gps.finitely_generated import MatrixGroup
from sage.groups.perm_gps.permgroup_named import SymmetricGroup
from sage.matrix.constructor import Matrix
from sage.matrix.special import block_matrix
from sage.misc.cachefunc import cached_method
from sage.misc.flatten import flatten
from sage.misc.functional import numerical_approx
from sage.misc.misc_c import prod
from sage.modules.free_module import VectorSpace
from sage.modules.free_module_integer import IntegerLattice
from sage.numerical.gauss_legendre import integrate_vector, integrate_vector_N
from sage.rings.complex_mpfr import ComplexField, CDF
from sage.rings.function_field.constructor import FunctionField
from sage.rings.infinity import Infinity
from sage.rings.integer_ring import ZZ
from sage.rings.polynomial.polynomial_ring_constructor import PolynomialRing
from sage.rings.qqbar import number_field_elements_from_algebraics
from sage.rings.rational_field import QQ
from sage.rings.real_mpfr import RealField
from sage.schemes.curves.constructor import Curve
import sage.libs.mpmath.all as mpall

def voronoi_ghost(cpoints, n=6, CC=CDF):
    r"""
    Convert a set of complex points to a list of real tuples `(x,y)`, and
    appends n points in a big circle around them.

    The effect is that, with n >= 3, a Voronoi decomposition will have only
    finite cells around the original points. Furthermore, because the extra
    points are placed on a circle centered on the average of the given points,
    with a radius 3/2 times the largest distance between the center and the
    given points, these finite cells form a simply connected region.

    INPUT:

    - ``cpoints`` -- a list of complex numbers

    OUTPUT:

    A list of real tuples `(x,y)` consisting of the original points and a set of
    points which surround them.

    EXAMPLES::

        sage: from sage.schemes.riemann_surfaces.riemann_surface import voronoi_ghost
        sage: L = [1 + 1*I, 1 - 1*I, -1 + 1*I, -1 - 1*I]
        sage: voronoi_ghost(L) # abs tol 1e-6
        [(1.0, 1.0),
         (1.0, -1.0),
         (-1.0, 1.0),
         (-1.0, -1.0),
         (2.121320343559643, 0.0),
         (1.0606601717798216, 1.8371173070873836),
         (-1.060660171779821, 1.8371173070873839),
         (-2.121320343559643, 2.59786816870648e-16),
         (-1.0606601717798223, -1.8371173070873832),
         (1.06066017177982, -1.8371173070873845)]
    """
    cpoints = [CC(c) for c in cpoints]
    average = sum(cpoints) / len(cpoints)
    if len(cpoints) == 1:
        radius = 1
    else:
        radius = 3 * max(abs(c - average) for c in cpoints) / 2
    z = CC.zeta(n)
    extra_points = [average + radius * z**i for i in range(n)]
    return [tuple(c) for c in cpoints + extra_points]


def bisect(L, t):
    r"""
    Find position in a sorted list using bisection.

    Given a list `L = [(t_0,...),(t_1,...),...(t_n,...)]` with increasing `t_i`,
    find the index i such that `t_i <= t < t_{i+1}` using bisection. The rest of
    the tuple is available for whatever use required.

    INPUT:

    - ``L`` -- A list of tuples such that the first term of each tuple is a real
      number between 0 and 1. These real numbers must be increasing.

    - ``t`` -- A real number between `t_0` and `t_n`.

    OUTPUT:

    An integer i, giving the position in L where t would be in

    EXAMPLES:

    Form a list of the desired form, and pick a real number between 0 and 1::

        sage: from sage.schemes.riemann_surfaces.riemann_surface import bisect
        sage: L = [(0.0, 'a'), (0.3, 'b'), (0.7, 'c'), (0.8, 'd'), (0.9, 'e'), (1.0, 'f')]
        sage: t = 0.5
        sage: bisect(L,t)
        1

    Another example which demonstrates that if t is equal to one of the t_i, it
    returns that index::

        sage: L = [(0.0, 'a'), (0.1, 'b'), (0.45, 'c'), (0.5, 'd'), (0.65, 'e'), (1.0, 'f')]
        sage: t = 0.5
        sage: bisect(L,t)
        3
    """
    # Defining starting indices for the loop.
    min = 0
    max = len(L) - 1
    # If the input t is not between 0 and 1, raise an error.
    if t < L[min][0] or t > L[max][0]:
        raise ValueError("value for t out of range")
    # Main loop.
    while (min < max-1):
        # Bisect.
        mid = (max+min)//2
        # If it's equal, return the index we bisected to.
        if t == L[mid][0]:
            return mid
        # If it's smaller, then we're on the left side.
        elif t < L[mid][0]:
            max = mid
        # Otherwise we're on the right side.
        else:
            min = mid
    # Once the loop terminates, we return what the indices converged to.
    return min


def numerical_inverse(C):
    """
    Compute numerical inverse of a matrix via LU decomposition

    INPUT:

    - ``C`` -- A real or complex invertible square matrix

    EXAMPLES::

        sage: C = matrix(CC,3,3,[-4.5606e-31 + 1.2326e-31*I,
        ....: -0.21313 + 0.24166*I,
        ....: -3.4513e-31 + 0.16111*I,
        ....: -1.0175 + 9.8608e-32*I,
        ....: 0.30912 + 0.19962*I,
        ....: -4.9304e-32 + 0.39923*I,
        ....: 0.96793 - 3.4513e-31*I,
        ....: -0.091587 + 0.19276*I,
        ....: 3.9443e-31 + 0.38552*I])
        sage: from sage.schemes.riemann_surfaces.riemann_surface import numerical_inverse
        sage: max(abs(c) for c in (C^(-1)*C-C^0).list()) < 1e-10
        False
        sage: max(abs(c) for c in (numerical_inverse(C)*C-C^0).list()) < 1e-10
        True
    """
    R = C.parent()
    prec = R.base_ring().prec()
    mpall.mp.prec = prec
    with mpall.workprec(prec):
        Cmp = mpall.matrix([mpall.sage_to_mpmath(list(c), prec) for c in C])
        PLU = mpall.lu(Cmp)
    P, L, U = [R([mpall.mpmath_to_sage(c, prec) for c in M]) for M in PLU]
    return U.inverse() * L.inverse() * P


class ConvergenceError(ValueError):
    r"""
    Error object suitable for raising and catching when Newton iteration fails.

    EXAMPLES::

        sage: from sage.schemes.riemann_surfaces.riemann_surface import ConvergenceError
        sage: raise ConvergenceError("test")
        Traceback (most recent call last):
        ...
        ConvergenceError: test
        sage: isinstance(ConvergenceError(),ValueError)
        True
    """
    pass


def differential_basis_baker(f):
    r"""
    Compute a differential bases for a curve that is nonsingular outside (1:0:0),(0:1:0),(0:0:1)

    Baker's theorem tells us that if a curve has its singularities at the coordinate vertices and meets
    some further easily tested genericity criteria,
    then we can read off a basis for the regular differentials from the interior of the
    Newton polygon spanned by the monomials. While this theorem only applies to special plane curves
    it is worth implementing because the analysis is relatively cheap and it applies to a lot of
    commonly encountered curves (e.g., curves given by a hyperelliptic model). Other advantages include
    that we can do the computation over any exact base ring (the alternative Singular based method for
    computing the adjoint ideal requires the rationals), and that we can avoid being affected by subtle bugs
    in the Singular code.

    ``None`` is returned when ``f`` does not describe a curve of the relevant type. If ``f`` is of the relevant
    type, but is of genus `0` then ``[]`` is returned (which are both False values, but they are not equal).

    INPUT:

    - `f` -- a bivariate polynomial

    EXAMPLES::

        sage: from sage.schemes.riemann_surfaces.riemann_surface import differential_basis_baker
        sage: R.<x,y> = QQ[]
        sage: f = x^3+y^3+x^5*y^5
        sage: differential_basis_baker(f)
        [y^2, x*y, x*y^2, x^2, x^2*y, x^2*y^2, x^2*y^3, x^3*y^2, x^3*y^3]
        sage: f = y^2-(x-3)^2*x
        sage: differential_basis_baker(f) is None
        True
        sage: differential_basis_baker(x^2+y^2-1)
        []

    TESTS::

        sage: from sage.schemes.riemann_surfaces.riemann_surface import differential_basis_baker
        sage: R.<x,y> = QQ[]
        sage: f = y^12 - x*(x - 1)^7
        sage: differential_basis_baker(f) is None
        True

    """
    k = f.base_ring()
    R = PolynomialRing(k, 3, "x,y,z")
    x, y, z = R.gens()
    F = f(x / z, y / z).numerator()
    W = [F] + [F.derivative(v) for v in R.gens()]
    # we check that the singularities lie at (1:0:0),(0:1:0),(0:0:1)
    # by checking that the eliminations of x, y, z result in
    # (principal) ideals generated by a monomial. This is a sufficient
    # condition, but not completely necessary.
    # It's cheap to check, though.
    for c in R.gens():
        B = GCD([W[i].resultant(W[j], c) for i in range(4) for j in range(i)])
        if len(B.monomials()) > 1:
            return None
    from sage.geometry.polyhedron.constructor import Polyhedron
    D = {(k[0], k[1]): v for k, v in f.dict().items()}
    P = Polyhedron(D)
    kT = k['t']
    # here we check the additional genericity conditions: that the polynomials
    # along the edges of the Newton polygon are square-free.
    for e in P.bounded_edges():
        h = kT([D.get(tuple(c), 0) for c in Polyhedron(e).integral_points()])
        if not h.is_squarefree():
            return None
    x, y = f.parent().gens()
    return [x**(a[0] - 1) * y**(a[1] - 1) for a in P.integral_points()
            if P.interior_contains(a)]


def find_closest_element(item, List):
    r"""
    Return the index of the closest element of a list.
    
    Given ``List`` and ``item``, return the index of the element ``l`` of ``List``
    which minimises ``(item-l).abs()``. If there are multiple such elements, the 
    first is returned. 

    INPUT:

    - ``item`` -- value to minimise the distance to over the list.

    - ``List`` -- list. List to look for closest element in.

    EXAMPLES::

        sage: from sage.schemes.riemann_surfaces.riemann_surface import find_closest_element
        sage: i = 5
        sage: l = list(range(10))
        sage: i == find_closest_element(i, l)
        True

    Note that this method does no checks on the input, but will fail for inputs
    where the absolute value or subtraction do not make sense.
    """
    dists = [(item-l).abs() for l in List]
    return dists.index(min(dists))


def reparameterise_differential_minpoly(minpoly, z0):
    r"""
    Rewrites a minimal polynomial to write is around `z_0`. 
        
    Given a minimal polynomial `m(z,g)`, where `g` corresponds to a differential
    on the surface (that is, it is represented as a rational function, and 
    implicitly carries a factor `dz`), we rewrite the minpoly in terms of 
    variables `\bar{z}, \bar{g}` s.t now `\bar{z}=0 \Leftrightarrow z=z_0`. 
        
    INPUT:
        
    - ``minpoly`` -- a polynomial in two variables, where the first variables 
       corresponds to the base coordinate on the Riemann surface.
       
    - ``z0`` -- complex number of infinity. The point about which to 
      reparameterise.
         
    OUTPUT:
        
    A polynomial in two variables giving the reparameterise minimal polynomial. 
        
    EXAMPLES:
        
    On the curve given by `w^2-z^3+1=0`, we have differential 
    `\frac{dz}{2w} = \frac{dz}{2\sqrt{z^3-1}}`
    with minimal polynomial `g^2(z^3-1)-1/4=0`. We can make the substitution 
    `\bar{z}=z^{-1}` to parameterise the differential about `z=\Infty` as 
    `\frac{-\bar{z}^{-2} d\bar{z}}{2\sqrt{\bar{z}^{-3}-1}} = \frac{-d\bar{z}}{2\sqrt{\bar{z}(1-\bar{z}^3)}}`.
    Hence the transformed differential should have minimal polynomial 
    `\bar{g}^2\bar{z}(1-\bar{z}^3)-1/4=0`, and we can check this::
        
        sage: from sage.schemes.riemann_surfaces.riemann_surface import RiemannSurface, reparameterise_differential_minpoly
        sage: R.<z,w> = QQ[]
        sage: S = RiemannSurface(w^2-z^3+1)
        sage: minpoly = S._cohomology_basis_bounding_data[1][0][2]
        sage: z0 = Infinity
        sage: reparameterise_differential_minpoly(minpoly, z0)
        -zbar^4*gbar^2 + zbar*gbar^2 - 1/4

    We can further check that reparameterising about `0` is the identity 
    operation::

        sage: reparameterise_differential_minpoly(minpoly, 0)(*minpoly.parent().gens())==minpoly
        True

    .. NOTE::

        As part of the routine, when reparameterising about infinity, a 
        rational function is reduced and then the numerator is taken. Over
        an inexact ring this is numerically unstable, and so it is advisable
        to only reparameterise about infinty over an exact ring. 
        """
    P = minpoly.parent()
    F = PolynomialRing(P.base_ring(), [str(v)+"bar" for v in P.gens()])
        
    try:
        Inf = bool(z0==z0.parent()(Infinity))
    except TypeError:
        Inf = False
        
    if Inf:
        F = F.fraction_field()
        mt = F(minpoly(F.gen(0)**(-1),-F.gen(0)**(+2)*F.gen(1)))
        mt.reduce()
        mt = mt.numerator()
    else:
        mt = minpoly(F.gen(0)+z0,F.gen(1))
    return mt


class RiemannSurface(object):
    r"""
    Construct a Riemann Surface. This is specified by the zeroes of a bivariate
    polynomial with rational coefficients `f(z,w) = 0`.

    INPUT:

    - ``f`` -- a bivariate polynomial with rational coefficients. The surface is
      interpreted as the covering space of the coordinate plane in the first
      variable.

    - ``prec`` -- the desired precision of computations on the surface in bits
      (default: 53)

    - ``certification`` -- a boolean (default: True) value indicating whether
      homotopy continuation is certified or not. Uncertified homotopy
      continuation can be faster.

    - ``differentials`` -- (default: None). If specified, provides a list of
      polynomials `h` such that `h/(df/dw) dz` is a regular differential on the
      Riemann surface. This is taken as a basis of the regular differentials, so
      the genus is assumed to be equal to the length of this list. The results
      from the homology basis computation are checked against this value.
      Providing this parameter makes the computation independent from Singular.
      For a nonsingular plane curve of degree `d`, an appropriate set is given
      by the monomials of degree up to `d-3`.

    - ``integration_method`` -- (default: ``'heuristic'``). String specifing the 
      integration method to use when calculating the integrals of differentials. 
      The options are ``'heuristic'`` and ``'rigorous'``, the latter of
      which is often the most efficient. 

    EXAMPLES::

        sage: from sage.schemes.riemann_surfaces.riemann_surface import RiemannSurface
        sage: R.<z,w> = QQ[]
        sage: f = w^2 - z^3 + 1
        sage: RiemannSurface(f)
        Riemann surface defined by polynomial f = -z^3 + w^2 + 1 = 0, with 53 bits of precision

    Another Riemann surface with 100 bits of precision::

        sage: S = RiemannSurface(f, prec=100); S
        Riemann surface defined by polynomial f = -z^3 + w^2 + 1 = 0, with 100 bits of precision
        sage: S.riemann_matrix()^6 #abs tol 0.00000001
        [1.0000000000000000000000000000 - 1.1832913578315177081175928479e-30*I]

    We can also work with Riemann surfaces that are defined over fields with a
    complex embedding, but since the current interface for computing genus and
    regular differentials in Singular presently does not support extensions of
    QQ, we need to specify a description of the differentials ourselves. We give
    an example of a CM elliptic curve::

        sage: Qt.<t> = QQ[]
        sage: K.<a> = NumberField(t^2-t+3,embedding=CC(0.5+1.6*I))
        sage: R.<x,y> = K[]
        sage: f = y^2+y-(x^3+(1-a)*x^2-(2+a)*x-2)
        sage: S = RiemannSurface(f, prec=100, differentials=[1])
        sage: A = S.endomorphism_basis()
        sage: len(A)
        2
        sage: all(len(T.minpoly().roots(K)) > 0 for T in A)
        True

    The ``'heuristic'`` integration method uses the method ``integrate_vector`` 
    defined in ``sage.numerical.gauss_legendre`` to compute integrals of differentials. 
    As mentioned there, this works by iteratively doubling the number of nodes 
    used in the quadrature, and uses a heuristic based on the rate at which the
    result is seemingly converging to estimate the error. The ``'rigorous'``
    method uses results from [Neu2018]_, and bounds the algebraic integrands on 
    circular domains using Cauchy's form of the remainder in Taylor approximation
    coupled to Fujiwara's bound on polynomial roots (see Bruin-DisneyHogg-Gao,
    in preparation). Note this method of bounding on circular domains is also 
    implemented in :meth:`_compute_delta`. The net result of this bounding is 
    that one can know (an upper bound on) the number of nodes required to achieve
    a certain error. This means that for any given integral, assuming that the 
    same number of nodes is required by both methods in order to achieve the 
    desired error (not necessarily true in practice), approximately half
    the number of integrand evaluations are required. When the required number
    of nodes is high, e.g. when the precision required is high, this can make
    the ``'rigorous'`` method much faster. However, the ``'rigorous'`` method does
    not benefit as much from the caching of the ``nodes`` method over multiple
    integrals. The result of this is that, for calls of :meth:`matrix_of_integral_values`
    if the computation is 'fast', the heuristic method may outperform the
    rigorous method, but for slower computations the rigorous method can be much
    faster::
        
        sage: f = z*w^4+z^3+w
        sage: p = 53
        sage: Sh = RiemannSurface(f, prec=p, integration_method='heuristic')
        sage: Sr = RiemannSurface(f, prec=p, integration_method='rigorous')
        sage: from sage.numerical.gauss_legendre import nodes
        sage: nodes.cache.clear()
        sage: %time Rh = Sh.riemann_matrix() # random | long time (1 second)
        CPU times: user 795 ms, sys: 0 ns, total: 795 ms
        Wall time: 799 ms
        sage: nodes.cache.clear()
        sage: %time Rr = Sr.riemann_matrix() # random | long time (2 seconds)
        CPU times: user 1.75 s, sys: 0 ns, total: 1.75 s
        Wall time: 1.75 s
        sage: p = 500
        sage: Sh = RiemannSurface(f, prec=p, integration_method='heuristic')
        sage: Sr = RiemannSurface(f, prec=p, integration_method='rigorous')
        sage: nodes.cache.clear()
        sage: %time Rh = Sh.riemann_matrix() # random | long time (8 seconds)
        CPU times: user 8.43 s, sys: 0 ns, total: 8.43 s
        Wall time: 8.43 ss
        sage: nodes.cache.clear()
        sage: %time Rr = Sr.riemann_matrix() # random | long time (10 seconds)
        CPU times: user 9.69 s, sys: 0 ns, total: 9.69 s
        Wall time: 9.69 s

    Note that for the above curve, the branch points are evenly distributed, and
    hence the implicit assumptions in the heuristic method are more sensible, 
    meaning that a higher precision is required to see the heuristic method 
    being significantly slower than the rigorous method. For a worse conditioned
    curve, this effect is more pronounced::

        sage: q = 1/10
        sage: f = y^2-(x^2-2*x+1+q^2)*(x^2+2*x+1+q^2)
        sage: p = 500
        sage: Sh = RiemannSurface(f, prec=p, integration_method='heuristic')
        sage: Sr = RiemannSurface(f, prec=p, integration_method='rigorous')
        sage: nodes.cache.clear()
        sage: %time Rh = Sh.riemann_matrix() # random | long time (7 second)
        CPU times: user 7.45 s, sys: 0 ns, total: 7.45 s
        Wall time: 7.44 s
        sage: nodes.cache.clear()
        sage: %time Rr = Sr.riemann_matrix() # random | long time (2 second)
        CPU times: user 1.5 s, sys: 0 ns, total: 1.5 s
        Wall time: 1.5 s

    This disparity in timings can get increasingly worse, and testing has shown
    that even for random quadrics the heuristic method can be as bad as 30 times
    slower. 

    TESTS:

    This elliptic curve has a relatively poorly conditioned set of branch
    points, so it challenges the path choice a bit. The code just verifies that
    the period is quadratic, because the curve has CM, but really the test is
    that the computation completes at all.::

        sage: prec = 50
        sage: Qx.<t> = QQ[]
        sage: CC = ComplexField(prec)
        sage: g = t^2-t-1
        sage: phiCC = g.roots(CC)[1][0]
        sage: K.<phi> = NumberField(g, embedding=phiCC)
        sage: R.<X,Y> = K[]
        sage: f = Y^2+X*Y+phi*Y-(X^3-X^2-2*phi*X+phi)
        sage: S = RiemannSurface(f,prec=prec, differentials=[1])
        sage: tau = S.riemann_matrix()[0, 0]
        sage: tau.algdep(6).degree() == 2
        True
    """
    def __init__(self, f, prec=53, certification=True, differentials=None, integration_method="heuristic"):
        r"""
        TESTS::

            sage: R.<z,w> = QQ[]
            sage: from sage.schemes.riemann_surfaces.riemann_surface import RiemannSurface
            sage: S = RiemannSurface(w^2 - z^3 + 1)
            sage: TestSuite(S).run() #not tested; Unclear what pickling strategy is best.
        """
        # Initializations.
        self._prec = prec
        self._certification = certification
        if not (integration_method=="heuristic" or integration_method=="rigorous"):
            raise ValueError("Invalid integration method")
        self._integration_method = integration_method
        self._R = f.parent()
        if len(self._R.gens()) != 2:
            raise ValueError('only bivariate polynomials supported.')
        if f.degree() <= 1:
            raise ValueError('equation must be of degree at least 2.')
        z, w = self._R.gen(0), self._R.gen(1)
        self._CC = ComplexField(self._prec)
        self._RR = RealField(self._prec)
        self._CCz = PolynomialRing(self._CC, [self._R.gen(0)])
        self._CCw = PolynomialRing(self._CC, [self._R.gen(1)])
        self._RRz = PolynomialRing(self._RR, [self._R.gen(0)])
        self.f = f
        if differentials is not None:
            self._differentials = [self._R(a) for a in differentials]
            self.genus = len(self._differentials)
        else:
            B = differential_basis_baker(f)
            if B is not None:
                self._differentials = B
                self.genus = len(B)
            else:
                self._differentials = None
                self.genus = self._R.ideal(self.f).genus()
                if self.genus < 0:
                    raise ValueError("Singular reports negative genus. Specify differentials manually.")
        self.degree = self.f.degree(w)
        self._dfdw = self.f.derivative(w)
        self._dfdz = self.f.derivative(z)
        self._discriminant = self.f.resultant(self._dfdw, w)
        # Coefficients of the polynomial for use in homotopy continuation.
        self._a0 = self._CCz(self.f.coefficient({w: self.degree})(self._CCz.gen(), 0))
        self._a0roots = self._a0.roots(multiplicities=False)
        self._aks = [self._CCz(self.f.coefficient({w: self.degree - k - 1})
                               (self._CCz.gen(), 0)) for k in range(self.degree)]
        # Compute the branch locus. Takes the square-free part of the discriminant
        # because of numerical issues.
        self.branch_locus = []
        existing_factors = [x[0] for x in self._discriminant.factor()]
        for fac in existing_factors:
            self.branch_locus += self._CCz(fac(self._CCz.gen(), 0)).roots(multiplicities=False)
        self._f_branch_locus = self.branch_locus
        self._cohomology_basis_bounding_data = self._bounding_data(self.cohomology_basis(),
                                                                   exact=True)
        RBzg, bounding_data_list = self._cohomology_basis_bounding_data
        minpoly_list = [bd[2] for bd in bounding_data_list]
        # We now want to calculate the additional branchpoints associated to 
        # the differentials.
        discriminants = [RBzg(self._discriminant(*RBzg.gens()))]
        for minpoly in minpoly_list:
            F = RBzg(minpoly)
            dF = F.derivative(RBzg.gen(1))
            discriminants += [F.resultant(dF, RBzg.gen(1))]
        combined_discriminant =  lcm(discriminants)(*self._R.gens())
        self._differentials_branch_locus = []
        for x in combined_discriminant.factor():
            if not x[0] in existing_factors:
                self._differentials_branch_locus += self._CCz(x[0](self._CCz.gen(),
                                                                   0)).roots(multiplicities=False)
        # We add these branchpoints to the existing.
        #self.branch_locus = self.branch_locus+self._differentials_branch_locus
        # We now want to also check whether Infinity is a branch point of any 
        # of the differentials.
        # This will be useful when calculating the Abel-Jacobi map. 
        minpoly_list = [reparameterise_differential_minpoly(mp, Infinity)
                        for mp in minpoly_list]
        discriminants = []
        for minpoly in minpoly_list:
            F = RBzg(minpoly)
            dF = F.derivative(RBzg.gen(1))
            discriminants += [F.resultant(dF, RBzg.gen(1))]
        discriminant_about_infinity = RBzg(lcm(discriminants))
        if discriminant_about_infinity(0,0)==0:
            self._differentials_branch_locus.append(self._CC(Infinity))

        # Voronoi diagram and the important points associated with it
        self.voronoi_diagram = Voronoi(voronoi_ghost(self.branch_locus,
                                                     CC=self._CC))
        self._vertices = [self._CC(x0, y0)
                          for x0, y0 in self.voronoi_diagram.vertices]
        self._wvalues = [self.w_values(z0) for z0 in self._vertices]
        # We arbitrarily, but sensibly, set the basepoint to be the rightmost vertex
        self._basepoint = (self._vertices.index(sorted(self._vertices, 
                                                       key=lambda z:z.real())[-1]), 0)
        self._Sn = SymmetricGroup(range(self.degree))
        self._L = {}
        self._integral_dict = {}
        self._fastcall_f = fast_callable(f, domain=self._CC)
        self._fastcall_dfdw = fast_callable(self._dfdw, domain=self._CC)
        self._fastcall_dfdz = fast_callable(self._dfdz, domain=self._CC)
        self._fastcall_cohomology_basis = [fast_callable(h, domain = self._CC) 
                                           for h in self.cohomology_basis()]

    def __repr__(self):
        r"""
        Return a string representation of the Riemann surface class.

        EXAMPLES::

            sage: from sage.schemes.riemann_surfaces.riemann_surface import RiemannSurface
            sage: R.<z,w> = QQ[]
            sage: f = w^2 - z^4 + 1
            sage: RiemannSurface(f)
            Riemann surface defined by polynomial f = -z^4 + w^2 + 1 = 0, with 53 bits of precision
        """
        s = 'Riemann surface defined by polynomial f = %s = 0, with %s bits of precision' % (self.f, self._prec)
        return s

    def w_values(self, z0):
        r"""
        Return the points lying on the surface above ``z0``.

        INPUT:

        - ``z0`` -- (complex) a point in the complex z-plane.

        OUTPUT:

        A set of complex numbers corresponding to solutions of `f(z_0,w) = 0`.

        EXAMPLES::

            sage: from sage.schemes.riemann_surfaces.riemann_surface import RiemannSurface
            sage: R.<z,w> = QQ[]
            sage: f = w^2 - z^4 + 1
            sage: S = RiemannSurface(f)

        Find the w-values above the origin, i.e. the solutions of `w^2 + 1 = 0`::

            sage: S.w_values(0) # abs tol 1e-14
            [-1.00000000000000*I, 1.00000000000000*I]

        Note that typically the method returns a list of length ``self.degree``,
        but that at ramification points, this may no longer be true::

            sage: S.w_values(1) # abs tol 1e-14
            [0.000000000000000]
        """
        return self.f(z0,self._CCw.gen(0)).roots(multiplicities=False)

    @cached_method
    def downstairs_edges(self):
        r"""
        Compute the edgeset of the Voronoi diagram.

        OUTPUT:

        A list of integer tuples corresponding to edges between vertices in the
        Voronoi diagram.

        EXAMPLES:

        Form a Riemann surface, one with a particularly simple branch locus::

            sage: from sage.schemes.riemann_surfaces.riemann_surface import RiemannSurface
            sage: R.<z,w> = QQ[]
            sage: f = w^2 + z^3 - z^2
            sage: S = RiemannSurface(f)

        Compute the edges::

            sage: S.downstairs_edges()
            [(0, 1), (0, 5), (1, 4), (2, 3), (2, 4), (3, 5), (4, 5)]

        This now gives an edgeset which one could use to form a graph.

        .. NOTE::

            The numbering of the vertices is given by the Voronoi package.
        """
        # Because of how we constructed the Voronoi diagram, the first n points
        # correspond to the branch locus points.
        # The regions of these points are all of the edges which don't go off
        # to infinity, which are exactly the ones we want.
        n = len(self.branch_locus)
        desired_edges = [self.voronoi_diagram.regions[self.voronoi_diagram.point_region[i]] for i in range(n)]
        # First construct the edges as a set because the regions will overlap
        # and we don't want to have two of the same edge.
        edges1 = set()
        for c in desired_edges:
            for j in range(len(c)-1):
                edges1.add(frozenset((c[j],c[j+1])))
            edges1.add(frozenset((c[0],c[-1])))
        # Then make it into a list and sort it.
        # The sorting is important - it will make computing the monodromy group
        # MUCH easier.
        # We orient all the edges so that we go from lower to higher
        # numbered vertex for the continuation.
        edges = [(i0,i1) if (i0 < i1) else (i1,i0) for (i0,i1) in edges1]
        edges.sort()
        return edges

    def downstairs_graph(self):
        r"""
        Return the Voronoi decomposition as a planar graph.

        The result of this routine can be useful to interpret the labelling of
        the vertices. See also :meth:`upstairs_graph`. 

        OUTPUT:

        The Voronoi decomposition as a graph, with appropriate planar embedding.

        EXAMPLES::

            sage: from sage.schemes.riemann_surfaces.riemann_surface import RiemannSurface
            sage: R.<z,w> = QQ[]
            sage: f = w^2 - z^4 + 1
            sage: S = RiemannSurface(f)
            sage: S.downstairs_graph()
            Graph on 11 vertices
        """
        G = Graph(self.downstairs_edges())
        G.set_pos(dict(enumerate(list(v) for v in self._vertices)))
        return G

    @cached_method
    def upstairs_graph(self):
        r"""
        Return the graph of the upstairs edges.
        
        This method can be useful for generating paths in the surface between points labelled
        by upstairs vertices, and verifying that a homology basis is likely computed correctly. 
        See also :meth:`downstairs_graph`.

        OUTPUT:

        The homotopy-continued Voronoi decomposition as a graph, with appropriate 3D embedding. 
        
        EXAMPLES::
        
            sage: R.<z,w> = QQ[]
            sage: S = Curve(w^2-z^4+1).riemann_surface()
            sage: G = S.upstairs_graph(); G
            Graph on 22 vertices
            sage: G.genus()
            1
            sage: G.is_connected()
            True
        """
        G = Graph(self.upstairs_edges())
        G.set_pos({(i,j): [self._vertices[i].real(), self._vertices[i].imag(), 
                           self.w_values(self._vertices[i])[j].imag()] 
                   for i in range(len(self._vertices)) for j in range(self.degree)}, dim=3)
        return G

    def _compute_delta(self, z1, epsilon, wvalues=None):
        r"""
        Compute a delta for homotopy continuation when moving along a path.

        INPUT:

        - ``z1`` -- a complex number in the z-plane

        - ``epsilon`` -- a real number, which is the minimum distance between
          the w-values above ``z1``

        - ``wvalues`` -- a list (default: ``None``). If specified, saves
          recomputation.

        OUTPUT:

        A real number, which is a step size for moving along a path.

        EXAMPLES:

        Form a Riemann Surface::

            sage: from sage.schemes.riemann_surfaces.riemann_surface import RiemannSurface
            sage: R.<z,w> = QQ[]
            sage: f = w^2 - z^4 + 1
            sage: S = RiemannSurface(f)

        Pick a point which lies on the Voronoi diagram, and compute an
        appropriate epsilon::

            sage: z1 = S._vertices[0]
            sage: currw = S.w_values(z1)
            sage: n = len(currw)
            sage: epsilon = min([abs(currw[i] - currw[n-j-1]) for i in range(n) for j in range(n-i-1)])/3
            sage: S._compute_delta(z1, epsilon) # abs tol 1e-8
            0.152628501142363

        If the Riemann surface does not have certified homotopy continuation,
        then the delta will just be the minimum distance away from a branch
        point::

            sage: T = RiemannSurface(f, certification=False)
            sage: z1 = T._vertices[0]
            sage: currw = T.w_values(z1)
            sage: n = len(currw)
            sage: epsilon = min([abs(currw[i] - currw[n-j-1]) for i in range(n) for j in range(n-i-1)])/3
            sage: T._compute_delta(z1, epsilon) # abs tol 1e-8
            0.381881307912987
        """
        if self._certification:
            if wvalues is None:
                wvalues = self.w_values(z1)
            # For computation of rho. Need the branch locus + roots of a0.
            badpoints = self._f_branch_locus + self._a0roots
            rho = min(abs(z1 - z) for z in badpoints) / 2
            Y = max(abs(self._fastcall_dfdz(z1, wi)/self._fastcall_dfdw(z1, wi))
                    for wi in wvalues)

            # compute M
            upperbounds = [sum(ak[k] * (abs(z1) + rho)**k
                               for k in range(ak.degree()))
                           for ak in self._aks]
            upperbounds.reverse()
            # If a0 is a constant polynomial, it is obviously bounded below.
            if not self._a0roots:
                lowerbound = self._CC(self._a0) / 2
            else:
                lowerbound = self._a0[self._a0.degree()]*prod(abs((zk - z1) - rho) for zk in self._a0roots) / 2
            M = 2 * max((upperbounds[k]/lowerbound).abs().nth_root(k+1)
                        for k in range(self.degree-1))
            return rho*(((rho*Y - epsilon)**2 + 4*epsilon*M).sqrt() - (rho*Y + epsilon))/(2*M - 2*rho*Y)
        else:
            # Instead, we just compute the minimum distance between branch
            # points and the point in question.
            return min(abs(b - z1) for b in self._f_branch_locus) / 2

    def homotopy_continuation(self, edge):
        r"""
        Perform homotopy continuation along an edge of the Voronoi diagram using
        Newton iteration.

        INPUT:

        - ``edge`` -- a tuple ``(z_start, z_end)`` indicating the straight line
          over which to perform the homotopy continutation. 

        OUTPUT:

        A list containing the initialised continuation data. Each entry in the 
        list contains: the `t` values that entry corresponds to, a list of 
        complex numbers corresponding to the points which are reached when 
        continued along the edge when traversing along the direction of the 
        edge, and a value ``epsilon`` giving the minimumdistance between the
        fibre values divided by 3. The ordering of these points indicates how 
        they have been permuted due to the weaving of the curve.

        EXAMPLES:

        We check that continued values along an edge correspond (up to the
        appropriate permutation) to what is stored. Note that the permutation
        was originally computed from this data::

            sage: from sage.schemes.riemann_surfaces.riemann_surface import RiemannSurface
            sage: R.<z,w> = QQ[]
            sage: f = z^3*w + w^3 + z
            sage: S = RiemannSurface(f)
            sage: edge1 = sorted(S.edge_permutations())[0]
            sage: sigma = S.edge_permutations()[edge1]
            sage: edge = [S._vertices[i] for i in edge1]
            sage: continued_values = S.homotopy_continuation(edge)[-1][1]
            sage: stored_values = S.w_values(S._vertices[edge1[1]])
            sage: all(abs(continued_values[i]-stored_values[sigma(i)]) < 1e-8 for i in range(3))
            True
        """
        z_start, z_end = edge
        z_start = self._CC(z_start)
        z_end = self._CC(z_end)
        ZERO = self._RR.zero()
        ONE = self._RR.one()
        datastorage = []
        path_length = abs(z_end - z_start)

        def path(t):
            return z_start * (1 - t) + z_end * t
        # Primary procedure.
        T = ZERO
        currw = self.w_values(path(T))
        n = len(currw)
        epsilon = min([abs(currw[i] - currw[j]) for i in range(1,n) for j in range(i)])/3
        datastorage += [(T,currw,epsilon)]
        while T < ONE:
            delta = self._compute_delta(path(T), epsilon, wvalues=currw)/path_length
            # Move along the path by delta.
            T += delta
            # If T exceeds 1, just set it to 1 and compute.
            if T > ONE:
                delta -= (T-ONE)
                T = ONE
            while True:
                try:
                    neww = self._determine_new_w(path(T),currw,epsilon)
                except ConvergenceError:
                    delta /= 2
                    T -= delta
                else:
                    break
            currw = neww
            epsilon = min([abs(currw[i] - currw[j]) for i in range(1,n) for j in range(i)])/3
            datastorage += [(T, currw, epsilon)]
        return datastorage

    def _determine_new_w(self, z0, oldw, epsilon):
        r"""
        A procedure to Newton iterate a list of w-values simultaneously.

        Used primarily for moving along the surface for integration or
        homotopy continuation.

        INPUT:

        - ``z0`` -- a complex number

        - ``oldw`` -- a list of w-values which are presumed to be guesses of
          the w-values above ``z0``.

        - ``epsilon`` -- the minimum distance between the points of ``oldw``
          divided by 3

        OUTPUT:

        A list of points the same length as ``oldw`` corresponding to the new
        Newton iterated points.

        However, if the Newton iteration exceeds the allotted attempts,
        or exits the ``epsilon`` ball, raises a convergence error.

        EXAMPLES:

        First, a trivial example where we guess exactly what the roots are::

            sage: from sage.schemes.riemann_surfaces.riemann_surface import RiemannSurface
            sage: R.<z,w> = QQ[]
            sage: f = w^2 - z^4 + 1
            sage: S = RiemannSurface(f)
            sage: z0 = S._vertices[0]
            sage: epsilon = 0.1
            sage: oldw = S.w_values(z0)
            sage: neww = S._determine_new_w(z0, oldw, epsilon); neww #abs tol 0.00000001
                [-0.934613146929672 + 2.01088055918363*I,
                 0.934613146929672 - 2.01088055918363*I]

        Which should be exactly the same as the w-values we started with.::

            sage: abs(neww[0] - oldw[0]) #abs tol 0.00000001
            0.000000000000...
            sage: abs(neww[1] - oldw[1]) #abs tol 0.00000001
            0.000000000000...

        Here is an example where we exit the ``epsilon`` bound. This approach is
        based on the homotopy continuation procedure which traverses along a
        path and attempts Newton iteration::

            sage: g = z^3*w + w^3 + z
            sage: T = RiemannSurface(g)
            sage: z0 = T._vertices[2]*(0.9) + 0.3*I
            sage: epsilon = 0.5
            sage: oldw = T.w_values(T._vertices[2])
            sage: T._determine_new_w(z0, oldw, epsilon)
            Traceback (most recent call last):
            ...
            ConvergenceError: Newton iteration escaped neighbourhood

        .. NOTE::

            Algorithmically, this method is nearly identical to :meth:`_newton_iteration`,
            but this method takes a list of `w` values. 
        """
        # Tools of Newton iteration.
        F = self._fastcall_f
        dF = self._fastcall_dfdw
        neww = []
        prec = self._CC.prec()
        # Iterate over all roots.
        for i in range(len(oldw)):
            delta = F(z0, oldw[i]) / dF(z0, oldw[i])
            Ndelta = delta.norm()
            wi = oldw[i] - delta
            # it is possible in theory that Newton iteration fails to
            # converge without escaping. We catch this by capping the
            # number of iterations by 100
            for j in range(100):
                # If we exceed the epsilon bound from homotopy continuation,
                # terminate.
                if abs(wi - oldw[i]) >= epsilon:
                    raise ConvergenceError("Newton iteration escaped neighbourhood")
                new_delta = F(z0, wi) / dF(z0, wi)
                Nnew_delta = new_delta.norm()
                # If we found the root exactly, or if delta only affects half the digits and
                # stops getting smaller, we decide that we have converged.
                if (new_delta == 0) or (Nnew_delta >= Ndelta and
                            Ndelta.sign_mantissa_exponent()[2]+prec < wi.norm().sign_mantissa_exponent()[2]):
                    neww.append(wi)
                    break
                delta = new_delta
                Ndelta = Nnew_delta
                wi -= delta
            # If we run 100 iterations without a result, terminate.
            else:
                raise ConvergenceError("Newton iteration fails to converge after %s iterations" % j)
        return neww

    def _newton_iteration(self, z0, oldw, epsilon):
        r"""
        A non-vectorized Newton iteration procedure used for integration.

        INPUT:

        - ``z0`` -- a complex number.

        - ``oldw`` -- a w-value which is presumed to be a guess of one of
          the w-values above ``z0``.

        - ``epsilon`` -- the minimum distance between the w-values divided by 3.

        OUTPUT:

        A complex number, which should be a w-value above ``z0``.

        However, if the Newton iteration exceeds the allotted attempts,
        or exits the ``epsilon`` ball, raises a convergence error.

        EXAMPLES:

        First, a trivial example where we guess exactly what the root is::

            sage: from sage.schemes.riemann_surfaces.riemann_surface import RiemannSurface
            sage: R.<z,w> = QQ[]
            sage: f = w^2 - z^4 + 1
            sage: S = RiemannSurface(f)
            sage: z0 = S._vertices[0]
            sage: epsilon = 0.1
            sage: oldw = S.w_values(z0)[0]
            sage: neww = S._newton_iteration(z0,oldw,epsilon); neww # abs tol 0.00000001
            -0.934613146929672 + 2.01088055918363*I

        Which should be exactly the same as the w-value we started with::

            sage: oldw - neww # abs tol 0.00000001
            0.000000000000000

        Here is an example where we exit the epsilon bound. This approach is
        based on the homotopy continuation procedure which traverses along a
        path and attempts Newton iteration::

            sage: g = z^3*w + w^3 + z
            sage: T = RiemannSurface(g)
            sage: z0 = T._vertices[2]*(0.9) + 0.3*I
            sage: epsilon = 0.5
            sage: oldw = T.w_values(T._vertices[2])[1]
            sage: T._newton_iteration(z0, oldw, epsilon)
            Traceback (most recent call last):
            ...
            ConvergenceError: Newton iteration escaped neighbourhood
        """
        F = self._fastcall_f
        dF = self._fastcall_dfdw
        prec = self._CC.prec()
        delta = F(z0, oldw) / dF(z0, oldw)
        Ndelta = delta.norm()
        neww = oldw - delta
        eps_squared = epsilon**2
        # it is possible in theory that Newton iteration fails to converge
        # without escaping. We catch this by capping the number of iterations
        # by 100
        for j in range(100):
            if (neww - oldw).norm() > eps_squared:
                raise ConvergenceError("Newton iteration escaped neighbourhood")
            new_delta = F(z0, neww) / dF(z0, neww)
            Nnew_delta = new_delta.norm()
            # If we found the root exactly, or if delta only affects half the digits and
            # stops getting smaller, we decide that we have converged.
            if (new_delta == 0) or (Nnew_delta>=Ndelta and
                    Ndelta.sign_mantissa_exponent()[2]+prec < neww.norm().sign_mantissa_exponent()[2]):
                return neww
            delta = new_delta
            Ndelta = Nnew_delta
            neww-=delta
        raise ConvergenceError("Newton iteration fails to converge")

    @cached_method
    def upstairs_edges(self):
        r"""
        Compute the edgeset of the lift of the downstairs graph onto the Riemann
        surface.

        OUTPUT:

        An edgeset between vertices (i, j), where i corresponds to the i-th
        point in the Voronoi diagram vertices, and j is the j-th w-value
        associated with that point.

        EXAMPLES::

            sage: from sage.schemes.riemann_surfaces.riemann_surface import RiemannSurface
            sage: R.<z,w> = QQ[]
            sage: f = w^2 + z^3 - z^2
            sage: S = RiemannSurface(f)
            sage: edgeset = S.upstairs_edges()
            sage: len(edgeset) == S.degree*len(S.downstairs_edges())
            True
            sage: {(v[0],w[0]) for v,w in edgeset} == set(S.downstairs_edges())
            True
        """
        edgeset = []
        n = len(self._wvalues[0])
        # Lifts each edge individually.
        for e in self.downstairs_edges():
            i0, i1 = e
            d_edge = (self._vertices[i0], self._vertices[i1])
            # Epsilon for checking w-value later.
            epsilon = min([abs(self._wvalues[i1][i] - self._wvalues[i1][n-j-1]) 
                           for i in range(n) for j in range(n-i-1)])/3
            # Homotopy continuation along e.
            self._L[e] = self.homotopy_continuation(d_edge)
            homotopycont = self._L[e][-1][1]
            for i in range(len(homotopycont)):
                # Checks over the w-values of the next point to check which it is.
                for j in range(len(self._wvalues[i1])):
                    if abs(homotopycont[i] - self._wvalues[i1][j]) < epsilon:
                        # Once it finds the appropriate w-value, adds the edge.
                        edgeset = edgeset + [[(i0, i), (i1, j)]]
                        continue
        return edgeset

    def _edge_permutation(self, edge):
        r"""
        Compute the permutation of the w-values above a point in the z-plane
        when moving along an edge in the Voronoi diagram.

        INPUT:

        - ``edge`` -- an edge on the Voronoi diagram

        OUTPUT:

        A permutation corresponding to how the roots interchange when moving
        along the edge.

        EXAMPLES::

            sage: from sage.schemes.riemann_surfaces.riemann_surface import RiemannSurface
            sage: R.<z,w> = QQ[]
            sage: f = z^3*w + w^3 + z
            sage: S = RiemannSurface(f)

        Compute the edge permutation of (1, 2) on the Voronoi diagram::

            sage: S._edge_permutation((1, 2))
            (0,2,1)

        This indicates that while traversing along the direction of `(2, 9)`,
        the 2nd and 3rd layers of the Riemann surface are interchanging.
        """
        if edge in self.downstairs_edges():
            # find all upstairs edges that are lifts of the given
            # downstairs edge and store the corresponding indices at
            # start and end that label the branches upstairs.
            L = [(j0, j1) for ((i0, j0), (i1, j1)) in self.upstairs_edges()
                 if edge == (i0, i1)]
            # we should be finding exactly "degree" of these
            assert len(L) == self.degree
            # and as a corollary of how we construct them, the indices
            # at the start should be in order
            assert all(a == b[0] for a, b in enumerate(L))
            return self._Sn([j1 for j0, j1 in L])
        raise ValueError('edge not in Voronoi diagram')

    @cached_method
    def edge_permutations(self) -> dict:
        r"""
        Compute the permutations of branches associated to each edge.

        Over the vertices of the Voronoi decomposition around the branch locus,
        we label the fibres. By following along an edge, the lifts of the edge
        induce a permutation of that labelling.

        OUTPUT:

        A dictionary with as keys the edges of the Voronoi decomposition and as
        values the corresponding permutations.

        EXAMPLES::

            sage: from sage.schemes.riemann_surfaces.riemann_surface import RiemannSurface
            sage: R.<z,w> = QQ[]
            sage: f = w^2 + z^2+1
            sage: S = RiemannSurface(f)
            sage: S.edge_permutations()
            {(0, 2): (),
             (0, 4): (),
             (1, 2): (),
             (1, 3): (0,1),
             (1, 6): (),
             (2, 0): (),
             (2, 1): (),
             (2, 5): (0,1),
             (3, 1): (0,1),
             (3, 4): (),
             (4, 0): (),
             (4, 3): (),
             (5, 2): (0,1),
             (5, 7): (),
             (6, 1): (),
             (6, 7): (),
             (7, 5): (),
             (7, 6): ()}
        """
        D = {e: self._edge_permutation(e) for e in self.downstairs_edges()}
        for (a, b), p in list(D.items()):
            D[(b, a)] = p**(-1)
        return D

    @cached_method
    def monodromy_group(self):
        r"""
        Compute local monodromy generators of the Riemann surface.

        For each branch point, the local monodromy is encoded by a permutation.
        The permutations returned correspond to positively oriented loops around
        each branch point, with a fixed base point. This means the generators
        are properly conjugated to ensure that together they generate the global
        monodromy. The list has an entry for every finite point stored in
        ``self.branch_locus``, plus an entry for the ramification above infinity.

        OUTPUT:

        A list of permutations, encoding the local monodromy at each branch
        point.

        EXAMPLES::

            sage: from sage.schemes.riemann_surfaces.riemann_surface import RiemannSurface
            sage: R.<z, w> = QQ[]
            sage: f = z^3*w + w^3 + z
            sage: S = RiemannSurface(f)
            sage: G = S.monodromy_group(); G
            [(0,1,2), (0,1), (0,2), (1,2), (1,2), (1,2), (0,1), (0,2), (0,2)]

        The permutations give the local monodromy generators for the branch
        points::

            sage: list(zip(S.branch_locus + [unsigned_infinity], G)) #abs tol 0.0000001
            [(0.000000000000000, (0,1,2)),
             (-1.31362670141929, (0,1)),
             (-0.819032851784253 - 1.02703471138023*I, (0,2)),
             (-0.819032851784253 + 1.02703471138023*I, (1,2)),
             (0.292309440469772 - 1.28069133740100*I, (1,2)),
             (0.292309440469772 + 1.28069133740100*I, (1,2)),
             (1.18353676202412 - 0.569961265016465*I, (0,1)),
             (1.18353676202412 + 0.569961265016465*I, (0,2)),
             (Infinity, (0,2))]

        We can check the ramification by looking at the cycle lengths and verify
        it agrees with the Riemann-Hurwitz formula::

            sage: 2*S.genus-2 == -2*S.degree + sum(e-1 for g in G for e in g.cycle_type())
            True
        """
        n = len(self.branch_locus)
        G = Graph(self.downstairs_edges())
        # we get all the regions
        loops = [self.voronoi_diagram.regions[i][:]
                 for i in self.voronoi_diagram.point_region]
        # and construct their Voronoi centers as complex numbers
        centers = self.branch_locus + [self._CC(x, y) for x, y in self.voronoi_diagram.points[n:]]
        for center, loop in zip(centers, loops):
            if -1 in loop:
                # for loops involving infinity we take the finite part of the path
                i = loop.index(-1)
                loop[:] = loop[i+1:]+loop[:i]
            else:
                # and for finite ones we close the paths
                loop.append(loop[0])
            # we make sure the loops are positively oriented wrt. their center
            v0 = self._vertices[loop[0]]
            v1 = self._vertices[loop[1]]
            M = Matrix([list(v0 - center), list(v1 - center)])
            if M.det() < 0:
                loop.reverse()

        # we stitch together the paths that are part of loops through
        # infinity. There should be a unique way of doing so.
        inf_loops = loops[n:]
        inf_path = inf_loops.pop()
        while (inf_loops):
            inf_path += (inf_loops.pop())[1:]
        assert inf_path[0] == inf_path[-1]

        loops = loops[:n]
        loops.append(inf_path)

        P0 = loops[0][0]
        monodromy_gens = []
        edge_perms = self.edge_permutations()
        SG = self._Sn
        for c in loops:
            to_loop = G.shortest_path(P0, c[0])
            to_loop_perm = SG.prod(edge_perms[(to_loop[i], to_loop[i + 1])]
                                   for i in range(len(to_loop) - 1))
            c_perm = SG.prod(edge_perms[(c[i], c[i + 1])]
                             for i in range(len(c) - 1))
            monodromy_gens.append(to_loop_perm * c_perm * ~to_loop_perm)
        return monodromy_gens

    @cached_method
    def homology_basis(self):
        r"""
        Compute the homology basis of the Riemann surface.

        OUTPUT:

        A list of paths `L = [P_1, \dots, P_n]`. Each path `P_i` is of the form
        `(k, [p_1 ... p_m, p_1])`, where `k` is the number of times to traverse
        the path (if negative, to traverse it backwards), and the `p_i` are
        vertices of the upstairs graph.

        EXAMPLES:

        In this example, there are two paths that form the homology basis::

            sage: from sage.schemes.riemann_surfaces.riemann_surface import RiemannSurface
            sage: R.<z,w> = QQ[]
            sage: g = w^2 - z^4 + 1
            sage: S = RiemannSurface(g)
            sage: S.homology_basis() # random
            [[(1, [(3, 1), (5, 0), (9, 0), (10, 0), (2, 0), (4, 0),
                (7, 1), (10, 1), (3, 1)])],
             [(1, [(8, 0), (6, 0), (7, 0), (10, 0), (2, 0), (4, 0),
                (7, 1), (10, 1), (9, 1), (8, 0)])]]

        In order to check that the answer returned above is reasonable, we
        test some basic properties. We express the faces of the downstairs graph
        as ZZ-linear combinations of the edges and check that the projection
        of the homology basis upstairs projects down to independent linear
        combinations of an even number of faces::

            sage: dg = S.downstairs_graph()
            sage: edges = dg.edges()
            sage: E = ZZ^len(edges)
            sage: edge_to_E = { e[:2]: E.gen(i) for i,e in enumerate(edges)}
            sage: edge_to_E.update({ (e[1],e[0]): -E.gen(i) for i,e in enumerate(edges)})
            sage: face_span = E.submodule([sum(edge_to_E[e] for e in f) for f in dg.faces()])
            sage: def path_to_E(path):
            ....:     k,P = path
            ....:     return k*sum(edge_to_E[(P[i][0],P[i+1][0])] for i in range(len(P)-1))
            sage: hom_basis = [sum(path_to_E(p) for p in loop) for loop in S.homology_basis()]
            sage: face_span.submodule(hom_basis).rank()
            2
            sage: [sum(face_span.coordinate_vector(b))%2 for b in hom_basis]
            [0, 0]
        """
        if self.genus == 0:
            return []

        cycles = self.upstairs_graph().cycle_basis()
        # Computing the Gram matrix.
        cn = len(cycles)
        # Forming a list of lists of zeroes.
        # Later this will be converted into a matrix.
        intersectionprod = [[0] * cn for _ in cycles]

        # as it turns out, in extreme examples argument computation
        # can be quite dominant so we cache this (since we may end up
        # using these values multiple times)
        direction_cache = {}

        def direction(center, neighbour):
            k = (center, neighbour)
            if k not in direction_cache:
                theta = (self._vertices[neighbour] - self._vertices[center]).argument()
                direction_cache[k] = theta
                return theta
            else:
                return direction_cache[k]

        # This loop will start at the entry (0,1), and proceed along the row up
        # til (0,cn-1).
        # Then it will go to entry (1,2), and proceed along the row, etc.
        for i in range(1, cn):
            for j in range(i):
                # Initializing the intersection product value.
                intsum = 0
                # Intersection of the edges
                intsec = set(cycles[i]).intersection(set(cycles[j]))
                for v in intsec:
                    # Get indices of the vertex in the cycles.
                    i0 = cycles[i].index(v)
                    i1 = cycles[j].index(v)
                    # Get the complex value of the vertex v.
                    center = cycles[i][i0][0]

                    # We are in the following situation:
                    # We have two paths a_in->v->a_out and
                    # b_in->v->b_out intersecting. We say they
                    # are "positively oriented" if the a-path
                    # and the b-path are oriented as the x and y axes, i.e.,
                    # if, when we walk around v in counter-clockwise direction,
                    # we encounter a_in,b_in,a_out,b_out.

                    # we can also have that b_in and/or b_out overlaps with
                    # a_in and/or a_out. If we just score the orientation of
                    # b_in and b_out individually, we can deal with this
                    # by just ignoring the overlapping vertex. The "half"
                    # score will be appropriately complemented at one of the
                    # next vertices.

                    a_in = cycles[i][i0-1][0]
                    a_out = cycles[i][(i0+1) % len(cycles[i])][0]
                    b_in = cycles[j][i1-1][0]
                    b_out = cycles[j][(i1+1) % len(cycles[j])][0]

                    # we can get the angles (and hence the rotation order)
                    # by taking the arguments of the differences.

                    a_in_arg = direction(center, a_in)
                    a_out_arg = direction(center, a_out)
                    b_in_arg = direction(center, b_in)
                    b_out_arg = direction(center, b_out)

                    # we make sure to test overlap on the indices, so no rounding
                    # problems occur with that.

                    if (b_in != a_in) and (b_in != a_out):
                        if ((a_in_arg<b_in_arg<a_out_arg) or
                                (b_in_arg<a_out_arg<a_in_arg) or
                                (a_out_arg<a_in_arg<b_in_arg)):
                            intsum += 1
                        elif ((a_out_arg<b_in_arg<a_in_arg) or
                                (b_in_arg<a_in_arg<a_out_arg) or
                                (a_in_arg<a_out_arg<b_in_arg)):
                            intsum -= 1
                        else:
                            raise RuntimeError("impossible edge orientation")
                    if (b_out != a_in) and (b_out != a_out):
                        if ((a_in_arg<b_out_arg<a_out_arg) or
                                (b_out_arg<a_out_arg<a_in_arg) or
                                (a_out_arg<a_in_arg<b_out_arg)):
                            intsum -= 1
                        elif ((a_out_arg<b_out_arg<a_in_arg) or
                                (b_out_arg<a_in_arg<a_out_arg) or
                                (a_in_arg<a_out_arg<b_out_arg)):
                            intsum += 1
                        else:
                            raise RuntimeError("impossible edge orientation")
                assert (intsum % 2) == 0
                intsum = intsum // 2
                intersectionprod[i][j] = intsum
                # Skew Symmetry
                intersectionprod[j][i] = -intsum
        Gmatrix = Matrix(intersectionprod)
        G_normalized, P = Gmatrix.symplectic_form()
        if G_normalized.rank() != 2 * self.genus:
            raise RuntimeError("rank of homology pairing mismatches twice stored genus")
        # Define the cycle sets.
        acycles = [[] for i in range(self.genus)]
        bcycles = [[] for i in range(self.genus)]
        # There are g a and b cycles.
        for i in range(self.genus):
            # Range over the size of the Gram matrix.
            for j in range(cn):
                # Forms the acycles and bcycles. If the entry in the
                # transformation matrix is non-zero, it adds the coefficient at
                # that entry, and the corresponding cycle. (also, forms it
                # into a loop)
                if P[i][j] != 0:
                    acycles[i] += [(P[i][j], [x for x in cycles[j]] + [cycles[j][0]])]
                if P[self.genus + i][j] != 0:
                    bcycles[i] += [(P[self.genus + i][j], [x for x in cycles[j]] + [cycles[j][0]])]
        return acycles + bcycles

    def make_zw_interpolator(self, upstairs_edge, initial_continuation=None):
        r"""
        Given a downstairs edge for which continuation data has been initialised,
        return a function that computes `z(t), w(t)` , where `t` in `[0,1]` is a
        parametrization of the edge.

        INPUT:

        - ``upstairs_edge`` -- tuple. ``((z_start, sb), (z_end,))`` giving the
          start and end values of the base coordinate along the straight-line 
          path and the starting branch. 

        - ``initial_continuation`` -- list (default: None).  Output of 
          ``homotopy_continuation`` initialising the continuation data.

        OUTPUT:

        A tuple ``(g, d)``, where ``g`` is the function that computes the interpolation
        along the edge and ``d`` is the difference of the z-values of the end and
        start point.

        EXAMPLES::

            sage: from sage.schemes.riemann_surfaces.riemann_surface import RiemannSurface
            sage: R.<z,w> = QQ[]
            sage: f = w^2 - z^4 + 1
            sage: S = RiemannSurface(f)
            sage: _ = S.homology_basis()
            sage: u_edge = [(0, 0), (1, 0)]
            sage: d_edge = tuple(u[0] for u in u_edge)
            sage: u_edge = [(S._vertices[i], j) for i, j in u_edge]
            sage: initial_continuation = S._L[d_edge] 
            sage: g, d = S.make_zw_interpolator(u_edge, initial_continuation);
            sage: all(f(*g(i*0.1)).abs() < 1e-13 for i in range(10))
            True
            sage: abs((g(1)[0]-g(0)[0]) - d) < 1e-13
            True

        .. NOTE::

            The interpolator returned by this method can effectively hang if 
            either ``z_start`` or ``z_end`` are branchpoints. In these situations
            it is better to take a different approach rather than continue to use
            the interpolator. 
        """
        downstairs_edge = tuple(u[0] for u in upstairs_edge)
        z_start, z_end = downstairs_edge
        z_start = self._CC(z_start)
        z_end = self._CC(z_end)
        if initial_continuation==None:
            initial_continuation = self.homotopy_continuation(downstairs_edge)
        currL = initial_continuation
        windex = upstairs_edge[0][1]

        def w_interpolate(t):
            if t < 0 or t > 1:
                raise ValueError("t outside path range")
            if t == 0:
                return z_start, currL[0][1][windex]
            elif t == 1:
                return z_end, currL[-1][1][windex]
            while True:
                i = bisect(currL, t)
                t1, w1, epsilon = currL[i]
                w1 = w1[windex]
                t2, w2, _ = currL[i + 1]
                w2 = w2[windex]
                z0 = (1-t)*z_start+t*z_end
                w0 = self._CC(((t2-t)*w1+(t-t1)*w2)/(t2-t1))
                try:
                    desired_result = self._newton_iteration(z0, w0, epsilon)
                except ConvergenceError:
                    pass
                else:
                    return z0, desired_result
                # If we did not succeed, we insert a new point in our interpolation list
                tnew = t
                while True:
                    tnew = (t1 + tnew) / 2
                    znew = (1-tnew)*z_start+tnew*z_end
                    try:
                        neww1 = self._determine_new_w(znew, currL[i][1], epsilon)
                    except ConvergenceError:
                        pass
                    else:
                        # When *no* ConvergenceError is raised, we have succeeded and we can exit
                        break
                # once the loop has succeeded we insert our new value
                t1 = tnew
                currL.insert(i + 1, (t1, neww1, epsilon))
        return w_interpolate, (z_end - z_start)

    def simple_vector_line_integral(self, upstairs_edge, differentials):
        r"""
        Perform vectorized integration along a straight path.

        INPUT:

        - ``upstairs_edge`` -- tuple. Either a pair of integer tuples
          corresponding to an edge of the upstairs graph, or a tuple
          ``((z_start, sb), (z_end, ))`` as in the input of 
          ``make_zw_interpolator``.

        - ``differentials`` -- a list of polynomials; a polynomial `g`
          represents the differential `g(z,w)/(df/dw) dz` where `f(z,w)=0` is
          the equation defining the Riemann surface.

        OUTPUT:

        A complex number, the value of the line integral.

        EXAMPLES::

            sage: from sage.schemes.riemann_surfaces.riemann_surface import RiemannSurface
            sage: R.<z,w> = QQ[]
            sage: f = w^2 - z^4 + 1
            sage: S = RiemannSurface(f); S
            Riemann surface defined by polynomial f = -z^4 + w^2 + 1 = 0, with 53 bits of precision

        Since we make use of data from homotopy continuation, we need to compute
        the necessary data::

            sage: M = S.riemann_matrix()
            sage: differentials = S.cohomology_basis()
<<<<<<< HEAD
            sage: S.simple_vector_line_integral([(0, 0), (1, 0)], differentials) #abs tol 0.00000001
=======
            sage: S.simple_vector_line_integral([(0,0),(1,0)], differentials) # abs tol 0.00000001
>>>>>>> 2d03896c
            (1.14590610929717e-16 - 0.352971844594760*I)

        .. NOTE::

            Uses data that :meth:`homology_basis` initializes, and may give incorrect
            values if :meth:`homology_basis` has not initialized them. In practice
            it is more efficient to set ``differentials`` to a fast-callable version 
            of differentials to speed up execution. 
        """
        d_edge = tuple(u[0] for u in upstairs_edge)
        # Using a try-catch here allows us to retain a certain amount of back compatibility
        # for users. 
        try:
            initial_continuation = self._L[d_edge]
            upstairs_edge = ((self._vertices[d_edge[0]], upstairs_edge[0][1]),
                             (self._vertices[d_edge[1]], ))
        except KeyError:
            initial_continuation = self.homotopy_continuation(d_edge)
        w_of_t, Delta_z = self.make_zw_interpolator(upstairs_edge, initial_continuation)
        V = VectorSpace(self._CC, len(differentials))

        def integrand(t):
            zt, wt = w_of_t(t)
            dfdwt = self._fastcall_dfdw(zt, wt)
            return V([omega(zt, wt) / dfdwt for omega in differentials])

        return integrate_vector(integrand, self._prec) * Delta_z

    def cohomology_basis(self, option=1):
        r"""
        Compute the cohomology basis of this surface.

        INPUT:

        - ``option`` -- Presently, this routine uses Singular's ``adjointIdeal``
          and passes the ``option`` parameter on. Legal values are 1, 2, 3 ,4,
          where 1 is the default. See the Singular documentation for the
          meaning. The backend for this function may change, and support for
          this parameter may disappear.

        OUTPUT:

        This returns a list of polynomials `g` representing the holomorphic
        differentials `g/(df/dw) dz`, where `f(z,w)=0` is the equation
        specifying the Riemann surface.

        EXAMPLES::

            sage: from sage.schemes.riemann_surfaces.riemann_surface import RiemannSurface
            sage: R.<z,w> = QQ[]
            sage: f = z^3*w + w^3 + z
            sage: S = RiemannSurface(f)
            sage: S.cohomology_basis()
            [1, w, z]
        """
        if self.genus == 0:
            self._differentials = []
            return self._differentials #[0]
        if self._differentials is None:
            # Computes differentials from the adjointIdeal using Singular
            # First we homogenize
            base = self.f.base_ring()
            # It's important we use a degree ordering; see below.
            R = self._R
            k = PolynomialRing(base, names="Z,W,U", order="degrevlex")
            dehom = k.Hom(R)([R.gen(0), R.gen(1), R.one()])
            fnew = self.f(k.gen(0) / k.gen(2), k.gen(1) / k.gen(2)).numerator()

            # We load the relevant functionality into singularlib
            import sage.libs.singular.function_factory
            sage.libs.singular.function_factory.lib("paraplanecurves.lib")
            adjointIdeal = sage.libs.singular.function.singular_function("adjointIdeal")
            libsing_options = sage.libs.singular.option.LibSingularVerboseOptions()

            # We compute the adjoint ideal (note we need to silence "redefine")
            redef_save = libsing_options['redefine']
            try:
                libsing_options['redefine'] = False
                J = adjointIdeal(fnew, option)
            finally:
                libsing_options['redefine'] = redef_save

            # We are interested in the (degree-3) subspace of the adjoint ideal.
            # We compute this by intersecting with (Z,W,U)^(degree-3). Then the
            # lowest degree generators are a basis of the relevant subspace.
            d = fnew.total_degree()
            J2 = k.ideal(J).intersection(k.ideal([k.gen(0), k.gen(1), k.gen(2)])**(d - 3))
            generators = [dehom(c) for c in J2.gens() if c.degree() == d - 3]
            if len(generators) != self.genus:
                raise ValueError("computed regular differentials do not match stored genus")
            self._differentials = generators
        return self._differentials

    def _bounding_data(self, differentials, exact=False):
        r"""
        Compute the data required to bound a differential on a circle.

        Given a differential, one can bound it on a circular region using its
        derivative and its minimal polynomial (in the coordinate of the base).

        INPUT:

        - ``differentials`` -- list. A list of polynomials in ``self._R`` giving
          the numerators of the differentials, as per the output of 
          :meth:`cohomology_basis`.

        - ``exact`` -- logical (default: False). Whether to return the minimal
          polynomials over the exact base ring, or whether to return them over 
          ``self._CC``.  

        OUTPUT:

        A tuple ``(Rzg, [(g, dgdz, F, a0_info), ...])`` where each element of 
        the list corresponds to an element of ``differentials``. Introducing the
        notation ``RBzg = PolynomialRing(self._R, ['z','g'])`` and 
        ``CCzg = PolynomialRing(self._CC, ['z','g'])``, we have that:
         - ``Rzg`` is either ``RBzg`` or ``CCzg`` depending on the vlaue of 
           ``exact``,
         - ``g`` is the full rational function in ``self._R.fraction_field()`` 
           giving the differential,
         - ``dgdz`` is the derivative of ``g`` with respect to ``self._R.gen(0)``,
           written in terms of ``self._R.gen(0)`` and ``g``, hence laying in 
           ``RBzg``,
         - ``F`` is the minimal polynomial of ``g`` over ``self._R.gen(0)``, 
           laying in the polynomial ring ``Rzg``,
         - ``a0_info`` is a tuple ``(lc, roots)`` where ``lc`` and ``roots`` are 
           the leading coefficient and roots of the polynomial in ``CCzg.gen(0)``
           that is the coefficient of the term of ``F`` of highest degree in 
           ``CCzg.gen(1)``. 

        EXAMPLES::

            sage: from sage.schemes.riemann_surfaces.riemann_surface import RiemannSurface
            sage: R.<x,y> = QQ[]
            sage: f = y^2-x^3+1
            sage: S = RiemannSurface(f)
            sage: differentials = S.cohomology_basis(); differentials
            [1]
            sage: S._dfdw
            2*y
            sage: S._bounding_data(differentials)
            (Multivariate Polynomial Ring in z, g over Complex Field with 53 bits of precision,
             [(1/(2*y),
               (-3*z^2*g)/(2*z^3 - 2),
               z^3*g^2 - g^2 - 0.250000000000000,
               (1.00000000000000,
                [1.00000000000000,
                 -0.500000000000000 - 0.866025403784439*I,
                 -0.500000000000000 + 0.866025403784439*I]))])

        Note that ``self._bounding_data(self._cohomology_basis(), exact=True)``
        is stored in ``self._cohomology_basis_bounding_data``::

            sage: S._cohomology_basis_bounding_data
            (Multivariate Polynomial Ring in z, g over Rational Field,
             [(1/(2*y),
               (-3*z^2*g)/(2*z^3 - 2),
               z^3*g^2 - g^2 - 1/4,
               (1.00000000000000,
                [1.00000000000000,
                 -0.500000000000000 - 0.866025403784439*I,
                 -0.500000000000000 + 0.866025403784439*I]))])
        """
        # This copies previous work by NB, outputting the zipped list required 
        # for a certified line integral. 
        RB = self._R.base_ring()
        P = PolynomialRing(RB, 'Z')
        k = P.fraction_field()
        KP = PolynomialRing(k, 'W') # W->fraction field
        fZW = self.f(P.gen(0), KP.gen(0))
        L = k.extension(fZW, 'Wb')
        dfdw_L = self._dfdw(P.gen(0), L.gen(0))
        integrand_list = [h/self._dfdw for h in differentials]
        # minpoly_univ gives the minimal polynomial for h, in variable x, with 
<<<<<<< HEAD
        # coefficients given by polynomials with coefficients in P (i.e. 
        # rational polynomials in Z).
=======
        # coefficients given by polynomials in P (i.e. rational polynomials in Z).
>>>>>>> 2d03896c
        minpoly_univ = [(h(P.gen(0), L.gen(0))/dfdw_L).minpoly().numerator()
                        for h in differentials]
        RBzg = PolynomialRing(RB, ['z', 'g'])
        # The following line changes the variables in these minimal polynomials
        # as Z -> z, x -> G, then evaluates at G = QQzg.gens(1) ( = g )
        RBzgG = PolynomialRing(RBzg, 'G')
        minpoly_list = [RBzgG([c(RBzg.gen(0)) for c in list(h)])(RBzg.gen(1))
                        for h in minpoly_univ]
        # h(z,g)=0 --> dg/dz = - dhdz/dhdg
        dgdz_list = [-h.derivative(RBzg.gen(0))/h.derivative(RBzg.gen(1))
                     for h in minpoly_list]
        
        CCzg = PolynomialRing(self._CC, ['z','g'])
        CCminpoly_list = [CCzg(h) for h in minpoly_list]
        
        a0_list = [P(h.leading_coefficient()) for h in minpoly_univ]
        # Note that because the field over which the Riemann surface is defined
        # is embedded into CC, it has characteristic 0, and so we know the 
        # irreducible factors are all separable, i.e. the roots have multiplicity
        # one. 
        a0_info = [(self._CC(a0.leading_coefficient()),
                    flatten([self._CCz(F).roots(multiplicities=False)*m 
                             for F, m in a0.factor()]))
                   for a0 in a0_list]
<<<<<<< HEAD
        if exact:
            return RBzg, list(zip(integrand_list, dgdz_list, minpoly_list, a0_info))
        else:
            return CCzg, list(zip(integrand_list, dgdz_list, CCminpoly_list, a0_info))
=======
        return CCzg, list(zip(integrand_list, dgdz_list, CCminpoly_list, a0_info))
>>>>>>> 2d03896c

    def rigorous_line_integral(self, upstairs_edge, differentials, bounding_data):
        r"""
        Perform vectorized integration along a straight path.

        Using the error bounds for Gauss-Legendre integration found in [Neu2018]_
        and a method for bounding an algebraic integrand on a circular domains 
        using Cauchy's form of the remainder in Taylor approximation coupled to 
        Fujiwara's bound on polynomial roots (see Bruin-DisneyHogg-Gao, in 
        preparation), this method calculates (semi-)rigorously the integral of a 
        list of differentials along an edge of the upstairs graph.

        INPUT:

        - ``upstairs_edge`` -- tuple. Either a pair of integer tuples
          corresponding to an edge of the upstairs graph, or a tuple
          ``((z_start, sb), (z_end, ))`` as in the input of 
          ``make_zw_interpolator``.

        - ``differentials`` -- a list of polynomials; a polynomial `g`
          represents the differential `g(z,w)/(df/dw) dz` where `f(z,w)=0` is
          the equation defining the Riemann surface.

        - ``bounding_data`` -- tuple containing the data required for bounding
          the integrands. This should be in the form of the output from 
          :meth:`_bounding_data`.

        OUTPUT:

        A complex number, the value of the line integral.

        EXAMPLES::

            sage: from sage.schemes.riemann_surfaces.riemann_surface import RiemannSurface
            sage: R.<z,w> = QQ[]
            sage: f = w^2 - z^4 + 1
            sage: S = RiemannSurface(f); S
            Riemann surface defined by polynomial f = -z^4 + w^2 + 1 = 0, with 53 bits of precision

        Since we make use of data from homotopy continuation, we need to compute
        the necessary data::

            sage: _ = S.homology_basis()
            sage: differentials = S.cohomology_basis()
            sage: bounding_data = S._bounding_data(differentials)
            sage: S.rigorous_line_integral([(0,0), (1,0)], differentials, bounding_data) # abs tol 1e-10
            (1.80277751848459e-16 - 0.352971844594760*I)

        .. NOTE::

            Uses data that ``homology_basis`` initializes, and may give incorrect
            values if :meth:`homology_basis` has not initialized them. 

            Note also that the  data of the differentials is contained within
            ``bounding_data``. It is, however, still advantageous to have this 
            be a separate argument, as it lets the user supply a fast-callable
            version of the differentials, to significantly speed up execution 
            of the integrand calls, and not have to re-calculate these 
            fast-callables for every run of the function. This is also the benefit
            of representing the  differentials as a polynomial over a known 
            common denominator. 

        .. TODO::

            Note that bounding_data contains the information of the integrands,
            so one may want to check for consistency between ``bounding_data``
            and ``differentials``. If so one would not want to do so at the 
            expense of speed. 

            Moreover, the current implementation bounds along a line by 
            splitting it up into segments, each of which can be covered entirely
            by a single circle, and then placing inside that the ellipse 
            requierd to bound as per [Neu2018]_. This is reliably more efficient
            than the heuristic method, especially in poorly-conditioned cases 
            where discriminant points are close together around the edges, but
            in the case where the branch locus is well separated, it can require
            slightly more nodes than necessary. One may want to include a method
            here to transition in this regime to an algorithm that covers the 
            entire line with one ellipse, then bounds along that ellipse with 
            multiple circles. 
        """
        # Note that this, in its current formalism, makes no check that bounding 
        # data at all corresponds to  the differentials given. The onus is then 
        # on the design of other funcions which use it.
    
        # CCzg is required to be known as we need to know the ring which the minpolys
        # lie in. 
        CCzg, bounding_data_list = bounding_data

        d_edge = tuple(u[0] for u in upstairs_edge)
        # Using a try-catch here allows us to retain a certain amount of back 
        # compatibility for users. 
        try:
            initial_continuation = self._L[d_edge]
            upstairs_edge = ((self._vertices[d_edge[0]], upstairs_edge[0][1]),
                             (self._vertices[d_edge[1]], ))
        except KeyError:
            initial_continuation = self.homotopy_continuation(d_edge)
        
        zwt, z1_minus_z0 = self.make_zw_interpolator(upstairs_edge, 
                                                     initial_continuation)
        z0 = zwt(0)[0]
        z1 = zwt(1)[0]
        
        # list of (centre, radius) pairs that still need to be processed
        ball_stack = [(self._RR(1/2), self._RR(1/2))]
        alpha = self._RR(912/1000) 
        # alpha set manually for scaling purposes. Basic benchmarking shows 
        # that ~0.9 is a sensible value. 
        E_global = self._RR(2)**(-self._prec+3)
        K = 2
        # The parameter K could be tuned, but basic benchmarking seems to show
        # that 2 is a sensible choice

        # Output will iteratively store the output of the integral. 
        V = VectorSpace(self._CC, len(differentials))
        output = V(0)

        # The purpose of this loop is as follows: We know we will be using 
        # Gauss-Legendre quadrature to do the integral, and results from [Neu2018]_
        # tell us an upper bound on the number of nodes required to achieve a 
        # given error bound for this quadrature, provided we have a bound for 
        # the integrand on a certain ellipse in the complex plane. The method 
        # developed by Bruin and Gao that uses Cauchy and Fujiwara can bound an
        # algebraic integrand on a circular region. Hence we need a way to change
        # from bounding with an ellipse to bounding with a circle. The size of 
        # these circles will be constrained by the distance to the nearest point 
        # where the integrand blows up, i.e. the nearest branchpoint. Basic 
        # benchmarking showed that it was in general a faster method to split 
        # the original line segment into multiple smaller line segments, and 
        # compute the contribution from each of the line segments bounding with
        # a single circle, the benefits mainly coming when the curve is poorly
        # conditioned s.t. the branch points are close together. The following 
        # loop does exactly this, repeatedly bisecting a segment if it is not 
        # possible to cover it entirely in a ball which encompasses an appropriate
        # ellipse.  
        while ball_stack:
            ct, rt = ball_stack.pop()
            cz = (1-ct)*z0+ct*z1 # This is the central z-value of our ball.
            # Distance to the discriminant points
            distances = [(cz-b).abs() for b in self.branch_locus] 
            rho_z = min(distances)
            rho_t = rho_z/(z1-z0).abs()
            if rho_t > rt:
                rho_t = alpha*rho_t+(1-alpha)*rt # sqrt(rho_t*rt) could also work
                rho_z = rho_t*(z1-z0).abs()
                delta_z = (alpha*rho_t+(1-alpha)*rt)*(z1-z0).abs()
                # Note this is really exp(arcosh(rho_t/rt))
                expr = rho_t/rt+((rho_t/rt)**2-1).sqrt() 
                N = 3
                cw = zwt(ct)[1]
                for g, dgdz, minpoly,(a0lc,a0roots) in bounding_data_list:
                    z_1 = a0lc.abs()*prod((cz-r).abs()-rho_z for r in a0roots)
                    n = minpoly.degree(CCzg.gen(1))
                    # Note the structure of the code is currently s.t 'z' has to
                    # be the variable in the minpolys.
                    ai_new = [(minpoly.coefficient({CCzg.gen(1):i}))(z=cz+self._CCz.gen(0))
                              for i in range(n)]
                    ai_pos = [self._RRz([c.abs() for c in h.list()]) 
                              for h in ai_new]
                    m = [a(rho_z)/z_1 for a in ai_pos]
                    l = len(m)
                    M_tilde = 2*max((m[i].abs())**(1/self._RR(l-i)) 
                                    for i in range(l))
                    cg = g(cz,cw)
                    cdgdz = dgdz(cz,cg)
                    Delta = delta_z*cdgdz.abs() + (delta_z**2)*M_tilde/(rho_z*(rho_z-delta_z))
                    M = Delta #+ abs(cg)
                    N_required = ((64*M/(15*(1-1/expr)*E_global)).log()/(2*expr.log())).ceil()
                    N = max(N,N_required)

                N = (K*(self._RR(N).sqrt()/K).ceil())**2
                # Rounding is sensible as it allows the cache of nodes in 
                # sage.numerical.gauss_legendre to be used.
                # Quadratic rounding can be shown to be a sensible choice through
                # the basic argument that nodes is quadratic in N 
                ct_minus_rt = ct-rt
                two_rt = 2*rt
                def integrand(t):
                    zt, wt = zwt(ct_minus_rt+t*two_rt)
                    dfdwt = self._fastcall_dfdw(zt, wt)
                    return V([h(zt,wt)/dfdwt for h in differentials])

                output += two_rt*integrate_vector_N(integrand,self._prec,N)
            else:
                ball_stack.append((ct-rt/2, rt/2))
                ball_stack.append((ct+rt/2, rt/2))

        return output*z1_minus_z0

    def matrix_of_integral_values(self, differentials, integration_method="heuristic"):
        r"""
        Compute the path integrals of the given differentials along the homology
        basis.

        The returned answer has a row for each differential. If the Riemann
        surface is given by the equation `f(z,w)=0`, then the differentials are
        encoded by polynomials g, signifying the differential `g(z,w)/(df/dw)
        dz`.

        INPUT:

        - ``differentials`` -- a list of polynomials.

        - ``integration_method`` -- (default: ``'heuristic'``). String specifying
          the integration method to use. The options are ``'heuristic'`` and 
          ``'rigorous'``.

        OUTPUT:

        A matrix, one row per differential, containing the values of the path
        integrals along the homology basis of the Riemann surface.

        EXAMPLES::

            sage: from sage.schemes.riemann_surfaces.riemann_surface import RiemannSurface
            sage: R.<x,y> = QQ[]
            sage: S = RiemannSurface(x^3 + y^3 + 1)
            sage: B = S.cohomology_basis()
            sage: m = S.matrix_of_integral_values(B)
            sage: parent(m)
            Full MatrixSpace of 1 by 2 dense matrices over Complex Field with 53 bits of precision
            sage: (m[0,0]/m[0,1]).algdep(3).degree() # curve is CM, so the period is quadratic
            2

        .. NOTE::

            If ``differentials is self.cohomology_basis()``, the calculations 
            of the integrals along the edges are written to `self._integral_dict``.
            This is as this data will be required when computing the Abel-Jacobi
            map, and so it is helpful to have is stored rather than recomputing.

        """
        cycles = self.homology_basis()

        def normalize_pairs(L):
            r"""
            Return a list of edges encoded by the path in L.
            The edges are normalized to be in the direction in which
            the homotopy continuation should have been computed along them.
            """
            R = []
            for i in range(len(L) - 1):
                if L[i][0] < L[i + 1][0]:
                    R.append((L[i], L[i + 1]))
                else:
                    R.append((L[i + 1], L[i]))
            return R
        occurring_edges = set()
        occurring_edges.update(*[normalize_pairs(p[1]) for h in cycles
                                 for p in h])

        if differentials is self.cohomology_basis():
            fcd = self._fastcall_cohomology_basis
            integral_dict = self._integral_dict
        else:
            fcd = [fast_callable(omega, domain=self._CC) for omega in differentials]
            integral_dict = dict()

        if integration_method=="heuristic":
            line_int = lambda edge: self.simple_vector_line_integral(edge, fcd)
        elif integration_method=="rigorous":
            bd = self._bounding_data(differentials)
            line_int = lambda edge: self.rigorous_line_integral(edge, fcd, bd)
        else:
            raise ValueError("Invalid integration method")

<<<<<<< HEAD
=======
        integral_dict = dict()
>>>>>>> 2d03896c
        for upstairs_edge in occurring_edges:
            if not upstairs_edge in integral_dict.keys():
                integral_dict[upstairs_edge] = line_int(upstairs_edge)
        
        rows = []
        for cycle in cycles:
            V = VectorSpace(self._CC, len(differentials)).zero()
            for multiplicity, loop in cycle:
                for i in range(len(loop) - 1):
                    if loop[i][0] < loop[i + 1][0]:
                        direction = 1
                        upstairs_edge = (loop[i], loop[i + 1])
                    else:
                        direction = -1
                        upstairs_edge = (loop[i + 1], loop[i])
                    V += (multiplicity * direction) * integral_dict[upstairs_edge]
            rows.append(V)
        return Matrix(rows).transpose()

    @cached_method
    def period_matrix(self):
        r"""
        Compute the period matrix of the surface.

        OUTPUT:

        A matrix of complex values.

        EXAMPLES::

            sage: from sage.schemes.riemann_surfaces.riemann_surface import RiemannSurface
            sage: R.<z,w> = QQ[]
            sage: f = z^3*w + w^3 + z
            sage: S = RiemannSurface(f, prec=30)
            sage: M = S.period_matrix()

        The results are highly arbitrary, so it is hard to check if the result
        produced is correct. The closely related ``riemann_matrix`` is somewhat
        easier to test.::

            sage: parent(M)
            Full MatrixSpace of 3 by 6 dense matrices over Complex Field with 30 bits of precision
            sage: M.rank()
            3

        One can check that the two methods give similar answers::
        
            sage: from sage.schemes.riemann_surfaces.riemann_surface import RiemannSurface
            sage: R.<x,y> = QQ[]
            sage: f = y^2 - x^3 + 1
            sage: S = RiemannSurface(f, integration_method="rigorous")
            sage: T = RiemannSurface(f, integration_method="heuristic")
            sage: RM_S = S.riemann_matrix()
            sage: RM_T = T.riemann_matrix()
            sage: (RM_S-RM_T).norm() < 1e-10
            True

        and that in this example the rigorous method is more accurate::

            sage: rm = (-1+sqrt(3)*I)/2
            sage: (RM_S - rm).norm() < (RM_T - rm).norm()
            True

        """
        differentials = self.cohomology_basis()
        return self.matrix_of_integral_values(differentials, self._integration_method)

    def riemann_matrix(self):
        r"""
        Compute the Riemann matrix.

        OUTPUT:

        A matrix of complex values.

        EXAMPLES::

            sage: from sage.schemes.riemann_surfaces.riemann_surface import RiemannSurface
            sage: R.<z,w> = QQ[]
            sage: f = z^3*w + w^3 + z
            sage: S = RiemannSurface(f, prec=60)
            sage: M = S.riemann_matrix()

        The Klein quartic has a Riemann matrix with values is a quadratic
        field::

            sage: x = polygen(QQ)
            sage: K.<a> = NumberField(x^2-x+2)
            sage: all(len(m.algdep(6).roots(K)) > 0 for m in M.list())
            True
        """
        PeriodMatrix = self.period_matrix()
        Am = PeriodMatrix[0:self.genus,0:self.genus]
        RM = numerical_inverse(Am)*PeriodMatrix[0:self.genus,self.genus:2*self.genus]
        return RM

    def plot_paths(self):
        r"""
        Make a graphical representation of the integration paths.

        This returns a two dimensional plot containing the branch points (in red) and
        the integration paths (obtained from the Voronoi cells of the branch
        points). The integration paths are plotted by plotting the points that
        have been computed for homotopy continuation, so the density gives an
        indication of where numerically sensitive features occur.

        EXAMPLES::

            sage: from sage.schemes.riemann_surfaces.riemann_surface import RiemannSurface
            sage: R.<x,y> = QQ[]
            sage: S = RiemannSurface(y^2 - x^3 - x)
            sage: S.plot_paths()
            Graphics object consisting of 2 graphics primitives
        """
        from sage.plot.point import point2d
        P = []

        # trigger the computation of the homology basis, so that self._L is present
        self.homology_basis()

        for e in self._L.keys():
            z0 = self._vertices[e[0]]
            z1 = self._vertices[e[1]]

            def path(t):
                return (1 - t) * z0 + t * z1
            T = self._L[e]
            P += [path(t[0]) for t in T]
        return point2d(P, size=1) + point2d(self.branch_locus, color="red")

    def plot_paths3d(self, thickness=0.01):
        r"""
        Return the homology basis as a graph in 3-space.

        The homology basis of the surface is constructed by taking the Voronoi
        cells around the branch points and taking the inverse image of the edges
        on the Riemann surface. If the surface is given by the equation
        `f(z,w)`, the returned object gives the image of this graph in 3-space
        with coordinates `\left(\operatorname{Re}(z), \operatorname{Im}(z),
        \operatorname{Im}(w)\right)`.

        EXAMPLES::

            sage: from sage.schemes.riemann_surfaces.riemann_surface import RiemannSurface
            sage: R.<x,y> = QQ[]
            sage: S = RiemannSurface(y^2-x^3-x)
            sage: S.plot_paths3d()
            Graphics3d Object
        """
        from sage.plot.graphics import Graphics
        from sage.plot.plot3d.shapes2 import point3d, line3d
        P = Graphics()

        # trigger the computation of the homology basis, so that
        # self._L is present
        self.homology_basis()

        for e in self._L.keys():
            z0 = self._vertices[e[0]]
            z1 = self._vertices[e[1]]

            def path(t):
                z = (1-t)*z0+t*z1
                return (z.real_part(),z.imag_part())
            T = self._L[e]
            color = "blue"
            for i in range(self.degree):
                P += line3d([path(t[0])+(t[1][i].imag_part(),) for t in T],color=color,thickness=thickness)
            for z,ws in zip(self._vertices,self._wvalues):
                for w in ws:
                    P += point3d([z.real_part(), z.imag_part(), w.imag_part()], 
                                 color="purple", size=20)
        return P

    def endomorphism_basis(self, b=None, r=None):
        r"""
        Numerically compute a `\ZZ`-basis for the endomorphism ring.

        Let `\left(I | M \right)` be the normalized period matrix (`M` is the
        `g\times g` :meth:`riemann_matrix`). We consider the system of matrix
        equations `MA + C = (MB + D)M` where `A, B, C, D` are `g\times g`
        integer matrices.  We determine small integer (near) solutions using LLL
        reductions.  These solutions are returned as `2g \times 2g` integer
        matrices obtained by stacking `\left(D | B\right)` on top of `\left(C |
        A\right)`.

        INPUT:

        - ``b`` -- integer (default provided). The equation coefficients are
          scaled by `2^b` before rounding to integers.

        - ``r`` -- integer (default: ``b/4``). Solutions that have all
          coefficients smaller than `2^r` in absolute value are reported as
          actual solutions.

        OUTPUT:

        A list of `2g \times 2g` integer matrices that, for large enough ``r``
        and ``b-r``, generate the endomorphism ring.

        EXAMPLES::

            sage: from sage.schemes.riemann_surfaces.riemann_surface import RiemannSurface
            sage: R.<x,y> = QQ[]
            sage: S = RiemannSurface(x^3 + y^3 + 1)
            sage: B = S.endomorphism_basis(); B #random
            [
            [1 0]  [ 0 -1]
            [0 1], [ 1  1]
            ]
            sage: sorted([b.minpoly().disc() for b in B])
            [-3, 1]

        """
        M = self.riemann_matrix()
        return integer_matrix_relations(M,M,b,r)

    def homomorphism_basis(self, other, b=None, r=None):
        r"""
        Numerically compute a `\ZZ`-basis for module of homomorphisms to a given
        complex torus.

        Given another complex torus (given as the analytic Jacobian of a Riemann
        surface), numerically compute a basis for the homomorphism module. The
        answer is returned as a list of 2g x 2g integer matrices T=(D, B; C, A)
        such that if the columns of (I|M1) generate the lattice defining the
        Jacobian of the Riemann surface and the columns of (I|M2) do this for
        the codomain, then approximately we have (I|M2)T=(D+M2C)(I|M1), i.e., up
        to a choice of basis for `\CC^g` as a complex vector space, we we
        realize (I|M1) as a sublattice of (I|M2).

        INPUT:

        - ``b`` -- integer (default provided). The equation coefficients are
          scaled by `2^b` before rounding to integers.

        - ``r`` -- integer (default: ``b/4``). Solutions that have all
          coefficients smaller than `2^r` in absolute value are reported as
          actual solutions.

        OUTPUT:

        A list of `2g \times 2g` integer matrices that, for large enough ``r``
        and ``b-r``, generate the homomorphism module.

        EXAMPLES::

            sage: S1 = EllipticCurve("11a1").riemann_surface()
            sage: S2 = EllipticCurve("11a3").riemann_surface()
            sage: [m.det() for m in S1.homomorphism_basis(S2)]
            [5]
        """
        M1 = self.riemann_matrix()
        M2 = other.riemann_matrix()
        return integer_matrix_relations(M2,M1,b,r)

    def tangent_representation_numerical(self, Rs, other=None):
        r"""
        Compute the numerical tangent representations corresponding to the
        homology representations in ``Rs``.

        The representations on homology ``Rs`` have to be given with respect to
        the symplectic homology basis of the Jacobian of ``self`` and ``other``.
        Such matrices can for example be obtained via
        :meth:`endomorphism_basis`.

        Let `P` and `Q` be the period matrices of ``self`` and ``other``. Then
        for a homology representation `R`, the corresponding tangential
        representation `T` satisfies `T P = Q R`.

        INPUT:

        - ``Rs`` -- a set of matrices on homology to be converted to their
          tangent representations.

        - ``other`` (default: ``self``) -- the codomain, another Riemann
          surface.

        OUTPUT:

        The numerical tangent representations of the matrices in ``Rs``.

        EXAMPLES::

            sage: from sage.schemes.riemann_surfaces.riemann_surface import RiemannSurface
            sage: A.<x,y> = QQ[]
            sage: S = RiemannSurface(y^2 - (x^6 + 2*x^4 + 4*x^2 + 8), prec = 100)
            sage: P = S.period_matrix()
            sage: Rs = S.endomorphism_basis()
            sage: Ts = S.tangent_representation_numerical(Rs)
            sage: all(((T*P - P*R).norm() < 2^(-80)) for [T, R] in zip(Ts, Rs))
            True
        """
        if not other:
            other = self
        P = self.period_matrix()
        CCP = P.base_ring()
        g = self.genus
        Q = other.period_matrix()
        Ptsubinv = numerical_inverse((P.transpose())[list(range(g))])
        Ts = []
        for R in Rs:
            QRtsub = ((Q * R).transpose())[list(range(g))]
            Tt = Ptsubinv * QRtsub
            T = Tt.transpose().change_ring(CCP)
            Ts.append(T)
        return Ts

    def tangent_representation_algebraic(self, Rs, other=None, epscomp=None):
        r"""
        Compute the algebraic tangent representations corresponding to the
        homology representations in ``Rs``.

        The representations on homology ``Rs`` have to be given with respect to
        the symplectic homology basis of the Jacobian of ``self`` and ``other``.
        Such matrices can for example be obtained via
        :meth:`endomorphism_basis`.

        Let `P` and `Q` be the period matrices of ``self`` and ``other``. Then
        for a homology representation `R`, the corresponding tangential
        representation `T` satisfies `T P = Q R`.

        INPUT:

        - ``Rs`` -- a set of matrices on homology to be converted to their
          tangent representations.

        - ``other`` (default: ``self``) -- the codomain, another Riemann
          surface.

        - ``epscomp`` -- real number (default: ``2^(-prec + 30)``). Used to
          determine whether a complex number is close enough to a root of a
          polynomial.

        OUTPUT:

        The algebraic tangent representations of the matrices in ``Rs``.

        EXAMPLES::

            sage: from sage.schemes.riemann_surfaces.riemann_surface import RiemannSurface
            sage: A.<x,y> = QQ[]
            sage: S = RiemannSurface(y^2 - (x^6 + 2*x^4 + 4*x^2 + 8), prec = 100)
            sage: Rs = S.endomorphism_basis()
            sage: Ts = S.tangent_representation_algebraic(Rs)
            sage: Ts[0].base_ring().maximal_order().discriminant() == 8
            True
        """
        if not epscomp:
            epscomp = 2**(-self._prec + 30)
        QQalg = QQ.algebraic_closure()

        def polynomialize_element(alpha):
            d = 1
            while True:
                d += 1
                dep = algdep(alpha, d, height_bound=10**d)
                if dep and dep(alpha) < epscomp:
                    return dep

        def algebraize_element(alpha):
            alphaPol = polynomialize_element(alpha)
            CC = alpha.parent()
            for tup in alphaPol.roots(QQalg):
                rt = tup[0]
                if (alpha - CC(rt)).abs() < epscomp:
                    return rt
            raise AssertionError('No close root found while algebraizing')

        def algebraize_matrices(Ts):
            nr = Ts[0].nrows()
            nc = Ts[0].ncols()
            TsAlg = [T.apply_map(algebraize_element) for T in Ts]
            elts = [x for TAl in TsAlg for x in TAl.list()]
            eltsAlg = number_field_elements_from_algebraics(elts)[1]
            L = eltsAlg[0].parent()
            TsAlgL = []
            for i in range(len(Ts)):
                TAlgL = [eltsAlg[j] for j in range(i*nr*nc, (i + 1)*nr*nc)]
                TsAlgL.append(Matrix(L, nr, nc, TAlgL))
            return TsAlgL

        Ts = self.tangent_representation_numerical(Rs, other=other)
        return algebraize_matrices(Ts)

    def rosati_involution(self, R):
        r"""
        Compute the Rosati involution of an endomorphism.

        The endomorphism in question should be given by its homology
        representation with respect to the symplectic basis of the Jacobian.

        INPUT:

        - ``R`` -- integral matrix.

        OUTPUT:

        The result of applying the Rosati involution to ``R``.

        EXAMPLES::

            sage: from sage.schemes.riemann_surfaces.riemann_surface import RiemannSurface
            sage: A.<x,y> = QQ[]
            sage: S = RiemannSurface(y^2 - (x^6 + 2*x^4 + 4*x^2 + 8), prec = 100)
            sage: Rs = S.endomorphism_basis()
            sage: S.rosati_involution(S.rosati_involution(Rs[1])) == Rs[1]
            True
        """
        def standard_symplectic_matrix(n):
            one = Matrix.identity(n)
            zero = Matrix.zero(n)
            return Matrix.block([[zero, -one], [one, zero]])
        g = self.genus
        if not(R.nrows() == 2 * g == R.ncols()):
            raise AssertionError("Matrix is not the homology representation of an endomorphism")
        J = standard_symplectic_matrix(g)
        return -J * R.transpose() * J

    def symplectic_isomorphisms(self, other=None, hom_basis=None, b=None, r=None):
        r"""
        Numerically compute symplectic isomorphisms.

        INPUT:

        - ``other`` (default: ``self``) -- the codomain, another Riemann
          surface.

        - ``hom_basis`` (default: ``None``) -- a `\ZZ`-basis of the
          homomorphisms from ``self`` to ``other``, as obtained from
          :meth:`homomorphism_basis`. If you have already calculated this
          basis, it saves time to pass it via this keyword argument. Otherwise
          the method will calculate it.

        - ``b`` -- integer (default provided): as for
          :meth:`homomorphism_basis`, and used in its invocation if
          (re)calculating said basis.

        - ``r`` -- integer (default: ``b/4``).  as for
          :meth:`homomorphism_basis`, and used in its invocation if
          (re)calculating said basis.

        OUTPUT:

        This returns the combinations of the elements of
        :meth:`homomorphism_basis` that correspond to symplectic
        isomorphisms between the Jacobians of ``self`` and ``other``.

        EXAMPLES::

            sage: from sage.schemes.riemann_surfaces.riemann_surface import RiemannSurface
            sage: R.<x,y> = QQ[]
            sage: f = y^2 - (x^6 + 2*x^4 + 4*x^2 + 8)
            sage: X = RiemannSurface(f, prec=100)
            sage: P = X.period_matrix()
            sage: g = y^2 - (x^6 + x^4 + x^2 + 1)
            sage: Y = RiemannSurface(g, prec=100)
            sage: Q = Y.period_matrix()
            sage: Rs = X.symplectic_isomorphisms(Y)
            sage: Ts = X.tangent_representation_numerical(Rs, other = Y)
            sage: test1 = all(((T*P - Q*R).norm() < 2^(-80)) for [T, R] in zip(Ts, Rs))
            sage: test2 = all(det(R) == 1 for R in Rs)
            sage: test1 and test2
            True
        """
        if not other:
            other = self
        if hom_basis:
            Rs = hom_basis
        else:
            Rs = self.homomorphism_basis(other=other, b=b, r=r)
        r = len(Rs)
        g = self.genus
        A = PolynomialRing(QQ, r, 'x')
        gensA = A.gens()
        # Use that the trace is positive definite; we could also put this as an
        # extra condition when determining the endomorphism basis to speed up
        # that calculation slightly
        R = sum(gensA[i] * Rs[i].change_ring(A) for i in range(r))
        tr = (R * self.rosati_involution(R)).trace()
        # Condition tr = 2 g creates ellipsoid
        M = Matrix(ZZ, r, r, [tr.derivative(gen1).derivative(gen2)
                              for gen1 in gensA for gen2 in gensA])
        vs = M.__pari__().qfminim(4*g)[2].sage().transpose()
        vs = [v for v in vs if v * M * v == 4*g]
        vs += [-v for v in vs]
        RsIso = []
        for v in vs:
            R = sum(v[i] * Rs[i] for i in range(r))
            if R * self.rosati_involution(R) == 1:
                RsIso.append(R)
        return RsIso

    def symplectic_automorphism_group(self, endo_basis=None, b=None, r=None):
        r"""
        Numerically compute the symplectic automorphism group as a permutation
        group.

        INPUT:

        - ``endo_basis`` (default: ``None``) -- a `\ZZ`-basis of the
          endomorphisms of ``self``, as obtained from
          :meth:`endomorphism_basis`. If you have already calculated this
          basis, it saves time to pass it via this keyword argument. Otherwise
          the method will calculate it.

        - ``b`` -- integer (default provided): as for
          :meth:`homomorphism_basis`, and used in its invocation if
          (re)calculating said basis.

        - ``r`` -- integer (default: ``b/4``).  as for
          :meth:`homomorphism_basis`, and used in its invocation if
          (re)calculating said basis.

        OUTPUT:

        The symplectic automorphism group of the Jacobian of the Riemann
        surface. The automorphism group of the Riemann surface itself can be
        recovered from this; if the curve is hyperelliptic, then it is
        identical, and if not, then one divides out by the central element
        corresponding to multiplication by -1.

        EXAMPLES::

            sage: from sage.schemes.riemann_surfaces.riemann_surface import RiemannSurface
            sage: A.<x,y> = QQ[]
            sage: S = RiemannSurface(y^2 - (x^6 + 2*x^4 + 4*x^2 + 8), prec = 100)
            sage: G = S.symplectic_automorphism_group()
            sage: G.as_permutation_group().is_isomorphic(DihedralGroup(4))
            True
        """
        RsAut = self.symplectic_isomorphisms(hom_basis=endo_basis, b=b, r=r)
        return MatrixGroup(RsAut)

    def __add__(self, other):
        r"""
        Return the disjoint union of the Riemann surface and the other argument.

        EXAMPLES::

            sage: from sage.schemes.riemann_surfaces.riemann_surface import RiemannSurface, RiemannSurfaceSum
            sage: R.<x,y> = QQ[]
            sage: S1 = RiemannSurface(y^2-x^3-x-1)
            sage: S1+S1
            Riemann surface sum with period lattice of rank 4
        """
        return RiemannSurfaceSum([self, other])

    def _integrate_differentials_iteratively(self, upstairs_edge, cutoff_individually=False, raise_errors=True, prec=None):
        r"""
        Integrate the cohomology basis along a straight line edge. 
        
        The cohomology basis is integrated along a straight line using a version
        of the double exponential quadrature. This method of integrating the 
        cohomology basis is especially useful when integrating out to infinity, 
        or near roots of `self._dfdw`. In order to aid with convergence of the 
        method, two main modification to a standard integrator are made, most 
        importantly of which is the truncation of the integral near branch points, 
        where the first term in the Puiseux series of the integrands are used to 
        approximately bound the integral. The ``cutoff_individually`` parameter 
        allows the user to set whether that truncation is uniform over all the 
        integrands, which improves the complexity of the algorithm, but loses 
        the ability to gain benefits where integrands vanish to a high order at
        the branchpoint. 
        
        INPUT:
        
        - ``upstairs_edge`` -- tuple. A tuple of complex numbers of the form
          ``((z_start, w_start), z_end)`` specifying the path to integrate 
          along, where ``z_start`` may be infinite, in which case ``w_start``
          must be an integer specifying the branch.  
          
        - ``cutoff_individually`` -- boolean (default: False). Whether to truncate
          the integrand uniformly or not. If ``None``, then no truncation is 
          applied. 

        - ``raise_errors`` -- boolean (default: True). By default the code uses
          convergence errors to ensure any answers returned are accurate. This 
          can be turned off to return answers faster that are not necessarily
          correct. 

        - ``prec`` -- integer (default: ``self._prec``). The precision to try 
          and achieve, defined as `2^{-\text{prec}+3}`. 
          
        OUTPUT:
        
        Tuple ``(I, gs)`` where ``I`` is the vector of integrals, and ``gs`` are 
        the values of the differentials at ``z_end``. 
        
        EXAMPLES:
        
        We know that for the surface given by `w^2-z^4-1` a cohomology basis is
        given by `\frac{dz}{2w}`. One can verify analytically that 
        `\int_0^1 frac{dt}{\sqrt{1-t^4}}=\frac{\sqrt{\pi}\Gamma(5/4)}{\Gamma(3/4)}`,
        and we check this with the integrator, being careful with signs::

            sage: from sage.schemes.riemann_surfaces.riemann_surface import RiemannSurface
            sage: R.<z,w> = QQ[]
            sage: S = RiemannSurface(w^2+z^4-1, prec=100)
            sage: branch = 0
            sage: eps = S._RR(2)**(-S._prec)
            sage: z_start = 1-eps
            sage: z_end = 0
            sage: w_start = S.w_values(z_start)[0]
            sage: s = sign(w_start)
            sage: u_edge = ((z_start, w_start), z_end)
            sage: J, _ = S._integrate_differentials_iteratively(u_edge)
            sage: bool(J[0]+s*S._RR(sqrt(pi)*gamma(5/4)/gamma(3/4)/2)<1e-10)
            True

        .. NOTE::

            The cutoff methodology is calculating the first term in the Puiseux
            series of the differentials about z_start. In future it may be 
            desirable to extend this further and use the truncated Puiseux series
            entirely to integrate the differentials.  
        """
        (z_start, w_start), z_end = upstairs_edge
        z_start = self._CC(z_start)
        z_end = self._CC(z_end)
        
        if z_end==self._CC(Infinity):
            raise NotImplementedError
        
        _, bounding_data_list = self._cohomology_basis_bounding_data
        mp_list = [bd[2] for bd in bounding_data_list]
        
        # Parameterise so zbar=0 corresponds to z=z_start
        mp_list = [reparameterise_differential_minpoly(mp, z_start)
                   for mp in mp_list]
        
        if z_start==self._CC(Infinity):
            CCzg = PolynomialRing(self._CC, ['zbar','gbar'])
            mp_list = [CCzg(mp) for mp in mp_list]
            J = 1/z_end
            endscale = -z_end**(-2)
            def initialise(z, i):
                DF = ComplexField(2*self._prec)
                DFw = PolynomialRing(DF,'wbar')
                z = DF(z)
                R = DF(z**(-1))
                wR = DFw(self.f(R, DFw.gen(0))).roots(multiplicities=False)[w_start]
                newg = -R**2*self.cohomology_basis()[i](R, wR)/self._dfdw(R, wR)
                err = mp_list[i](z,newg).abs()
                if err>tau:
                    rs = mp_list[i](z, DFw.gen(0)).roots(multiplicities=False)
                    sb = find_closest_element(newg, rs)
                    newg = rs[sb]
                return newg  
        else:
            CCzg = mp_list[0].parent()
            J = z_end-z_start
            endscale = 1
            def initialise(z, i):
                newg = self.cohomology_basis()[i](z_start, w_start)/self._dfdw(z_start, w_start)
                err = mp_list[i](z, newg).abs()
                if err>tau:
                    rs = mp_list[i](z, self._CCw.gen(0)).roots(multiplicities=False)
                    sb = find_closest_element(newg, rs)
                    newg = rs[sb]
                return newg

        fc_mp_list = [fast_callable(mp, domain=self._CC) for mp in mp_list]
        fc_dmp_list = [fast_callable(mp.derivative(CCzg.gen(1)), domain=self._CC) 
                       for mp in mp_list]

        if prec==None:
            prec = self._prec
        # tau here is playing the role of the desired error. 
        tau = self._RR(2)**(-prec+3)
        ONE = self._RR(1)
        LAMBDA = self._RR.pi()/2

        if cutoff_individually==None:
            cutoffs = [0]
            cutoff_individually = False
        else:
            cutoffs = []
            A = PolynomialRing(self._CC,'xyz')
            aes = []
            for mp in mp_list:
                d = mp.dict()
                mp = sum([d[k]*CCzg.gen(0)**k[0]*CCzg.gen(1)**k[1] 
                          for k in d.keys() if d[k].abs()>tau])
                cst = min([iz for (iz, ig) in d.keys() if ig==0])
                a = QQ(max([(cst-iz)/ig for (iz,ig) in d.keys() if ig>0]))
                sum_coeffs =  sum([d[k]*A.gen(0)**k[1] for k in d.keys()
                                   if ((k[1]==0 and k[0]==cst) or k[1]*a+k[0]-cst==0)])
                G = max([r.abs() for r in sum_coeffs.roots(multiplicities=False)])
                cutoffs.append(((a+1)*tau/G)**(1/self._CC(a+1))/J.abs())
                aes.append(a)
            cutoff_individually = bool(not all(ai<=0 for ai in aes) and cutoff_individually)
        
        if raise_errors:
            n_steps = self._prec-1 
            def error_handle(out):
                raise ConvergenceError("Newton iteration fails to converge")
        else:
            n_steps = 15
            def error_handle(out):
                return out

        V = VectorSpace(self._CC, self.genus)
        h = ONE
        Nh = (-lambert_w(-1,-tau/2)/LAMBDA).log().ceil()
        h0 = Nh*h

        if cutoff_individually:
            z_fc_list = list(zip(fc_mp_list, fc_dmp_list))
            
            def fv(hj, previous_estimate_and_validity):
                u2 = LAMBDA*hj.sinh()
                t = 1/(2*u2.exp()*u2.cosh())
                z0 = J*t
                outg = []
                valid = self.genus*[True]
                previous_estimate, validity = previous_estimate_and_validity
                for i in range(self.genus):
                    co = cutoffs[i]
                    pv = validity[i]
                    if t<co:
                        outg.append(0)
                        valid[i] = False
                    elif not pv:
                        outg.append(initialise(z0, i))
                    else:
                        F, dF = z_fc_list[i]
                        oldg = previous_estimate[i]
                        delta = F(z0, oldg) / dF(z0, oldg)
                        Ndelta = delta.norm()
                        newg = oldg - delta
                        for j in range(100):
                            new_delta = F(z0, newg) / dF(z0, newg)
                            Nnew_delta = new_delta.norm()
                            if (new_delta == 0) or (Nnew_delta>=Ndelta and
                                    (Ndelta.sign_mantissa_exponent()[2]
                                     +self._prec) < newg.norm().sign_mantissa_exponent()[2]):
                                outg.append(newg)
                                break
                            delta = new_delta
                            Ndelta = Nnew_delta
                            newg-=delta
                            if j==99:
                                outg.append(error_handle(newg))
                fj = V(outg)
                u1 = LAMBDA*hj.cosh()
                w = u1/(2*u2.cosh()**2)
                return (fj, valid), w*fj
            
            f0, v0 = fv(h0, (self.genus*[0], self.genus*[False]))
        else:
            cutoffs.append(1)
            cutoff = min(cutoffs)
            cutoff_z = J*cutoff
            J -= cutoff_z
            
            def fv(hj, previous_estimate):
                u2 = LAMBDA*hj.sinh()
                t = 1/(2*u2.exp()*u2.cosh())
                z0 = cutoff_z+J*t
                outg = []
                for F, dF, oldg in zip(fc_mp_list, fc_dmp_list, previous_estimate):
                    delta = F(z0, oldg) / dF(z0, oldg)
                    Ndelta = delta.norm()
                    newg = oldg - delta
                    for j in range(100):
                        new_delta = F(z0, newg) / dF(z0, newg)
                        Nnew_delta = new_delta.norm()
                        if (new_delta == 0) or (Nnew_delta>=Ndelta and
                                (Ndelta.sign_mantissa_exponent()[2]
                                 +self._prec) < newg.norm().sign_mantissa_exponent()[2]):
                            outg.append(newg)
                            break
                        delta = new_delta
                        Ndelta = Nnew_delta
                        newg-=delta
                        if j==99:
                            outg.append(error_handle(newg))
                fj = V(outg)
                u1 = LAMBDA*hj.cosh()
                w = u1/(2*u2.cosh()**2)      
                return fj, w*fj
            
            u1, u2 = (LAMBDA*h0.cosh(),LAMBDA*h0.sinh())
            y, w = (1/(2*u2.exp()*u2.cosh()), u1/(2*u2.cosh()**2))
            z0 = cutoff_z+J*y
            f0 = [initialise(z0, i) for i in range(self.genus)]
            f0 = V(f0)
            v0 = w*f0

        D3_over_tau = v0.norm(Infinity)
        D4 = D3_over_tau
        results = []
        
        for k in range(n_steps):
            hj = h0
            val = v0
            fj = f0
            for j in range(2*Nh):
                hj -= h     
                try:
                    fj, v = fv(hj, fj)
                except ConvergenceError:
                    break
                D3_over_tau = max(v.norm(Infinity), D3_over_tau)
                val += v
            if j==2*Nh-1:
                results.append(h*val)
                D4 = max(D4, v.norm(Infinity))
            if len(results)>2:
                if results[-1] == results[-2] or results[2] == results[-3]:
                    D = tau
                else:
                    D1 = (results[-1]-results[-2]).norm(Infinity)
                    D2 = (results[-1]-results[-3]).norm(Infinity)
                    D = min(ONE,max(D1**(D1.log()/D2.log()),D2**2,tau*D3_over_tau,D4,tau))
            
                if D <= tau:
                    if cutoff_individually:
                        fj = fj[0]
                    return J*results[-1], endscale*fj
            h /= 2
            Nh *= 2
        return error_handle((J*results[-1], endscale*fj))
    
    def _aj_based(self, P):
        r"""
        Return the Abel-Jacobi map to ``P`` from ``self._basepoint``.
        
        Computes a representative of the Abel-Jacobi map from ``self._basepoint``
        to ``P`` via a well-chosen vertex ``V``. The representative given will be
        dependent on the path chosen.
        
        INPUT:
        
        - ``P`` -- tuple. A pair giving the endpoint of the integral, either in
          the form ``(z, w)`` or ``(Infinity, branch)``, where in the latter case
          we are using the conventing that the `w` value over `\infty` is given by
          the limit as ``z`` tends to `\infty` of ``self.w_values(z)[branch]``. 
          
        OUTPUT:
        
        A vector of length ``self.genus``.
        
        EXAMPLES:
        
        As the output of ``_aj_based`` is difficult to intepret due to its path
        dependency, we look at the output of :meth:`abel_jacobi`. We check for 
        two hyperelliptic curves that the Abel-Jacobi map between two branch 
        points is a 2-torsion point over the lattice. Note we must remember to
        reduce over the period lattice, as results are path dependent::
        
            sage: from sage.schemes.riemann_surfaces.riemann_surface import RiemannSurface
            sage: R.<x,y> = QQ[]
            sage: p = 100
            sage: S = RiemannSurface(y^2-x^3+1, prec=p)
            sage: divisor = [(-1, (Infinity, 0)), (1, (1, 0))]
            sage: AJ = S.abel_jacobi(divisor)
            sage: AJx2 = [2*z for z in AJ]
            sage: vector(AJx2).norm() # abs tol 1e-10
            2.4286506478875809114000865640
            sage: bool(S.reduce_over_period_lattice(AJx2).norm()<1e-10)
            True
            sage: S = RiemannSurface(y^2-x^4+1, prec=p)
            sage: divisor = [(-1, (-1, 0)), (1, (1, 0))]
            sage: AJ = S.abel_jacobi(divisor)
            sage: AJx2 = [2*z for z in AJ]
            sage: bool(S.reduce_over_period_lattice(AJx2).norm()<1e-10)
            True
        
        """
        #####
        fcd = self._fastcall_cohomology_basis
        
        if self._integration_method=="heuristic":
            line_int = lambda edge: self.simple_vector_line_integral(edge, fcd)
        else:
            bd = self._cohomology_basis_bounding_data
            line_int = lambda edge: self.rigorous_line_integral(edge, fcd, bd)
        #####
        B = self._basepoint
        zP, wP = P
        
        try:
            Inf = bool(zP==zP.parent()(Infinity))
        except TypeError:
            Inf = False
        
        if Inf:
            zV = self._vertices[B[0]]
            if zV==0:
                zV += 1
            upstairs_edge = (P, zV)
            ci = bool(self._CC(Infinity) in self._differentials_branch_locus)
            AJ, endgs = self._integrate_differentials_iteratively(upstairs_edge, 
                                                                  cutoff_individually=ci)
            AJ = -AJ
            g0e = endgs[0]
            ws = self.w_values(zV)
            g0s = [self.cohomology_basis()[0](zV, wi)/self._dfdw(zV, wi) for wi in ws]
            W_index = find_closest_element(g0e, g0s)
            if (g0e - self.cohomology_basis()[0](zV, ws[W_index])/self._dfdw(zV, ws[W_index])).abs()>1e-10:
                raise ConvergenceError("Integrand continuation failed to get representative values, higher precision requried.")                        
            V_index = B[0]
        else:
            zP = self._CC(zP)
            wP = self._CC(wP)
            V_index = find_closest_element(zP, self._vertices)
            b_index = find_closest_element(zP, self.branch_locus)
            b = self.branch_locus[b_index]
            #bl = self.branch_locus+self._differentials_branch_locus
            #b_index = find_closest_element(zP, bl)
            #b = bl[b_index]
         
            scale = max(b.abs() for b in self.branch_locus)
            d1 = self._CC(1e-2)*scale

            # We choose the first vertex we want to go to.
            # If the closest vertex is closer than the nearest branch point, just take that vertex
            # otherwise we need something smarter.
            delta = self._RR(2)**(-self._prec+1)
            if not ((zP-self._vertices[V_index]).abs() < (zP-b).abs() or (zP-b).abs()<=delta):
                region = self.voronoi_diagram.regions[self.voronoi_diagram.point_region[b_index]]
                args = [(self._vertices[i]-zP).argument() - (b-zP).argument() for i in region]
                suitable_vertex_indices = [region[i] 
                                           for i in range(len(region)) if args[i].abs()-self._RR.pi()/2>=-self._RR(1e-15)]
                suitable_vertices = [self._vertices[i] for i in suitable_vertex_indices]
                if suitable_vertices==[]:
                    raise ValueError("There is no satisfactory choice of V for zP={}".format(zP))
                V_index = suitable_vertex_indices[find_closest_element(zP, suitable_vertices)]
            #####
            zV = self._vertices[V_index]

            if (zP-b).abs() >= d1 or b in self._differentials_branch_locus:
                wP_index = find_closest_element(wP, self.w_values(zP))
                d_edge = (zP, zV)
                u_edge = ((zP, wP_index), (zV, ))
                initial_continuation = self.homotopy_continuation(d_edge)
                AJ = -line_int(u_edge)
            
                w_end = initial_continuation[-1][1][wP_index]
                W_index = find_closest_element(w_end, self._wvalues[V_index])
            else:
                zs = zP
                ws = wP

                #####
                # Here we need a block of code to change the vertex if the path
                # from zP to zV would go through a ramification point of the integrands
                fl = [c for c in self._differentials_branch_locus if not c==self._CC(Infinity)]
                ts = [((c-zP)*(zV-zP).conjugate()).real()/(zP-zV).norm()**2 
                      for c in fl]
                ds = [(fl[i]-zP-ts[i]*(zV-zP)).abs()
                      for i in range(len(ts)) if (ts[i]>=0 and ts[i]<=1)]
                while (len(ds)>=1 and min(ds)<delta):
                    V_index = suitable_vertex_indices.pop()
                    zV = self._vertices[V_index]
                    ts = [((c-zP)*(zV-zP).conjugate()).real()/(zP-zV).norm()**2 
                          for c in fl]
                    ds = [(fl[i]-zP-ts[i]*(zV-zP)).abs()
                          for i in range(len(ts)) if (ts[i]>=0 and ts[i]<=1)]
                #####

                while self._dfdw(zs, ws).abs()==0:
                    zs = zs+delta*(zV-zs)/(zV-zs).abs()/2
                    ws_list = self.w_values(zs)
                    wP_index = find_closest_element(ws, ws_list)
                    ws = ws_list[wP_index]
                upstairs_edge = ((zs, ws), zV)
                AJ, endgs = self._integrate_differentials_iteratively(upstairs_edge, 
                                                                      cutoff_individually=False)
                AJ = -AJ
                g0e = endgs[0]
             
                ws = self.w_values(zV)
                g0s = [self.cohomology_basis()[0](zV, wi)/self._dfdw(zV, wi) for wi in ws]
                W_index = find_closest_element(g0e, g0s)
                if (g0e - self.cohomology_basis()[0](zV, ws[W_index])/self._dfdw(zV, ws[W_index])).abs()>1e-10:
                    raise ConvergenceError("Integrand continuation failed to get representative values, higher precision requried.")

        uV_index = (V_index, W_index)
        #####
        G = self.upstairs_graph()
        path = G.shortest_path(B, uV_index)
        edges = [(path[i],path[i+1]) for i in range(len(path)-1)]
        #####
        for e in edges:
            if e[1][0]>e[0][0]:
                s = 1
            else:
                s = -1
                e = tuple(reversed(e))
            try:
                AJ += s*self._integral_dict[e]
            except KeyError:
                Ie = line_int(e)
                self._integral_dict[e] = Ie
                AJ += s*Ie      
        return AJ

    def abel_jacobi(self, divisor, verbose=False):
        r"""
        Return the Abel-Jacobi map of ``divisor``. 
        
        Returns a representative of the Abel-Jacobi map of a divisor with basepoint
        ``self._basepoint``.
        
        INPUT:
        
        - ``divisor`` -- list. A list with each entry a tuple of the form ``(v, P)``,
          where ``v`` is the valuation of the divisor at point ``P``, ``P`` as per 
          the input to :meth:`_aj_based`.

        - ``verbose`` -- logical (default: False). Whether to report the progress
          of the computation, in terms of how many elements of the list ``divisor``
          have been completed. 
          
        OUTPUT:
        
        A vector of length ``self.genus``.

        EXAMPLES:

        We can test that the Abel-Jacobi map between two branchpoints of a 
        superelliptic curve of degree `p` is a `p`-torsion point in the Jacobian::

            sage: from sage.schemes.riemann_surfaces.riemann_surface import RiemannSurface
            sage: R.<x,y> = QQ[]
            sage: p = 4
            sage: S = RiemannSurface(y^p-x^4+1, prec=100)
            sage: divisor = [(-1, (-1, 0)), (1, (1, 0))]
            sage: AJ = S.abel_jacobi(divisor) # long time (15 seconds)
            sage: AJxp = [p*z for z in AJ] # long time 
            sage: bool(S.reduce_over_period_lattice(AJx2).norm()<1e-7) # long time
            True
        """
        ans = 0
        n = len(divisor)
        for i in range(n):
            v, p = divisor[i]
            if verbose:
                print("starting computation for p = {}".format(p))
            ans += v*self._aj_based(p)
            if verbose:
                print("Done, {}% complete".format(numerical_approx(100*(i+1)/n, 11)))
        return ans

    def reduce_over_period_lattice(self, vector, method="ip", b=None, r=None):
        r"""
        Reduce a vector over the period lattice. 
        
        Given a vector of length ``self.genus``, this method returns a vector 
        in the same orbit of the period lattice that is short. There are two 
        possible methods, ``'svp'`` which returns a certified shortest vector, 
        but can be much slower for higher genus curves, and ``'ip'``, which is
        faster but not guaranteed to return the shortest vector. In general the
        latter will perform well when the lattice basis vectors are of similar 
        size. 
        
        INPUT:
        
        - ``vector`` -- vector. A vector of length ``self.genus`` to reduce over 
          the lattice.
        
        - ``method`` -- string (default: ``'ip'``). String specifying the method
          to use to reduce the vector. THe options are ``'ip'`` and ``'svp'``.
          
        - ``b`` -- integer (default provided): as for
          :meth:`homomorphism_basis`, and used in its invocation if
          (re)calculating said basis.

        - ``r`` -- integer (default: ``b/4``).  as for
          :meth:`homomorphism_basis`, and used in its invocation if
          (re)calculating said basis.
          
        OUTPUT:
        
        Complex vector of length ``self.genus`` in the same orbit as ``vector`` 
        in the lattice.
        
        EXAMPLES:
        
        We can check that the lattice basis vectors themselves are reduced to
        zero::
        
            sage: from sage.schemes.riemann_surfaces.riemann_surface import RiemannSurface
            sage: R.<x,y> = QQ[]
            sage: S = RiemannSurface(y^2-x^5+1)
            sage: epsilon = S._RR(2)^(-S._prec+1)
            sage: for vector in S.period_matrix().columns():
            ....:     print(bool(S.reduce_over_period_lattice(vector).norm()<epsilon))
            True
            True
            True
            True

        We can also check that the method ``'svp'`` always gives a smaller norm 
        than ``'ip'``::

            sage: for vector in S.period_matrix().columns():
            ....:     n1 = S.reduce_over_period_lattice(vector).norm()
            ....:     n2 = S.reduce_over_period_lattice(vector, method="svp").norm()
            ....:     print(bool(n2<=n1))
            True
            True
            True
            True
        """
        if not len(vector)==self.genus:
            raise ValueError("Input vector needs to be of length {}".format(self.genus))
            
        VR = VectorSpace(self._RR, 2*self.genus)
        VC = VectorSpace(self._CC, self.genus)
        I = self._CC(0,-1)
            
        if method=="svp":
            H = max(max(z.real_part().abs() for z in vector), 
                    max(z.imag_part().abs() for z in vector))
            if b is None:
                b = self._prec-5-H.log2().floor()
            if r is None:
                r = b//4
            S = 2**b
            if H*S > 2**(self._prec-4):
                raise ValueError("insufficient precision for b=%s" % b)
                
            def C2Z(v):
                vR = [(S*z.real_part()).round() for z in v]
                vR += [(S*z.imag_part()).round() for z in v]
                return vR
         
            M = Matrix(ZZ, 2*self.genus, 2*self.genus,
                       [C2Z(c) for c in self.period_matrix().columns()])
            u = C2Z(vector)
            L = IntegerLattice(M)
            u = VR(u)-VR(L.closest_vector(u))
            reduced = VC([self._CC(u[i]+I*u[i+self.genus])/S for i in range(self.genus)])
            
        elif method=="ip":
            
            def C2R(v):
                return VR([z.real_part() for z in v]+[z.imag_part() for z in v])
            
            u = C2R(vector)
            basis_vecs = [C2R(c) for c in self.period_matrix().columns()]
            M = Matrix([[ei.dot_product(ej) for ei in basis_vecs] for ej in basis_vecs])
            v_dot_e = VR([u.dot_product(e) for e in basis_vecs])
            coeffs = M.solve_right(v_dot_e)
            u -= sum([t.round()*e for t, e in zip(coeffs, basis_vecs)])
            reduced = VC([self._CC(u[i]+I*u[i+self.genus]) for i in range(self.genus)])
        else:
            raise ValueError("Must give a valid method.")
        
        return reduced

    def places_at_branch_locus(self):
        r"""
        Return the places above the branch locus. 

        Returns a list of the of places above the branch locus. This must be 
        done over the base ring, and so the places are given in terms of the 
        factors of the discriminant. Currently, this method only works when 
        ``self._R.base_ring()==QQ`` as for other rings, the function field 
        for ``Curve(self.f)`` is not implemented. To go from these divisors to 
        a divisor list, see :meth:`divisor_to_divisor_list`. 

        OUTPUT:

        List of places of the functions field ``Curve(self.f).function_field()``. 

        EXAMPLES::

            sage: from sage.schemes.riemann_surfaces.riemann_surface import RiemannSurface
            sage: R.<x,y> = QQ[]
            sage: S = RiemannSurface(25*(x^4+y^4+1) - 34*(x^2*y^2+x^2+y^2))
            sage: S.places_at_branch_locus()
            [Place (x - 2, (x - 2)*y, y^2 - 17/5, y^3 - 17/5*y),
             Place (x + 2, (x + 2)*y, y^2 - 17/5, y^3 - 17/5*y),
             Place (x - 1/2, (x - 1/2)*y, y^2 - 17/20, y^3 - 17/20*y),
             Place (x + 1/2, (x + 1/2)*y, y^2 - 17/20, y^3 - 17/20*y),
             Place (x^4 - 34/25*x^2 + 1, y, y^2, y^3),
             Place (x^4 - 34/25*x^2 + 1, (x^4 - 34/25*x^2 + 1)*y, y^2 - 34/25*x^2 - 34/25, y^3 + (-34/25*x^2 - 34/25)*y)]
        """
        BP = []
        K = self._R.base_ring()
        if not K==QQ:
            raise NotImplementedError
        C = Curve(self.f)
        KC = C.function_field()
        g0, g1 = self._R.gens()
        Kb = FunctionField(K, str(g0))
        MO = Kb.maximal_order()
        BP = []
        for x in self._discriminant.factor():
            fac = x[0](g0, 0)
            p0 = MO.ideal(fac).place()
            BP += KC.places_above(p0)
        return BP

    def strong_approximation(self, divisor, S):
        r"""
        Apply the method of strong approximation to a divisor. 

        As described in [Neu2018]_, apply the method of strong approximation to
        ``divisor`` with list of places to avoid ``S``. Currently, this method 
        only works when ``self._R.base_ring()==QQ`` as for other rings, the function
        field for ``Curve(self.f)`` is not implemented.

        INPUT:

        - ``divisor`` -- an element of ``Curve(self.f).function_field().divisor_group()``

        - ``S`` -- list. A list of places to avoid. 

        OUTPUT:

        A tuple ``(S, B)``, where ``D`` is a new divisor, linearly equivalent 
        to ``divisor``, but not intersecting ``S``, and ``B`` is a list of tuples
        ``(v, b)`` where ``b`` are the functions giving the linear equivalence,
        added with multiplicity ``v``.

        EXAMPLES::

            sage: from sage.schemes.riemann_surfaces.riemann_surface import RiemannSurface
            sage: R.<x,y> = QQ[]
            sage: S = RiemannSurface(y^2-x^3+1)
            sage: avoid = Curve(S.f).places_at_infinity()
            sage: D = 1*avoid[0]
            sage: S.strong_approximation(D, avoid)
            (- Place (x - 2, (x - 2)*y)
              + Place (x - 1, y)
              + Place (x^2 + x + 1, y),
             [(1, (1/(x - 2))*y)])
        """
        # One would standardly expect to run this with 
        #     S = Curve(self.f).places_at_infinity()
        # or
        #     S = Curve(self.f).places_at_infinity()+self.places_at_branch_locus()
        #
        # To avoid current implementation issues with going between divisors
        # and divisor lists, we implement a method that handles only divisors 
        K = self._R.base_ring()
        if not K==QQ:
            raise NotImplementedError
        C = Curve(self.f)
        KC = C.function_field()
        g0, g1 = self._R.gens()
        Kb = FunctionField(K, str(g0))
        Pz = PolynomialRing(K, g0)
        Pw = PolynomialRing(K, g1)
        MO = Kb.maximal_order()

        D_base = -sum(S)

        rr = self._vertices[self._basepoint[0]].real()
        rr = rr.ceil()
        Fac = g0-K(rr)
        p0 = MO.ideal(Fac).place()
        q0 = KC.places_above(p0)[0]
        
        new_divisor = divisor
        B = []
        for p in divisor.support():
            if p in S:
                v = divisor.valuation(p)
                i = S.index(p)
                Q = S[i]
                D = D_base+Q
                if D==0:
                    ios = self.genus
                else:
                    ios = len(D.basis_differential_space())
                while ios>0:
                    D += q0
                    ios = len(D.basis_differential_space())
                LD = D.function_space()
                V = LD[0]
                a = LD[1]
                b = 0
                for s in S:
                    LDps = (D+s).function_space()
                    Vps = LDps[0]
                    ebd = [LDps[2](a(g)) for g in V.gens()]
                    U = Vps.span(ebd)
                    Quot = Vps.quotient(U)
                    bs = LDps[1](Quot.lift(Quot.basis()[0]))
                    b += bs
                B.append((v,b))
                new_divisor += v*b.divisor()
        return new_divisor, B

    def divisor_to_divisor_list(self, divisor):
        r"""
        Turn a divisor into a list for :meth:`abel_jacobi`.

        Given ``divisor`` in ``Curve(self.f).function_field().divisor_group()``,
        consisting of places above finite points in the base, return an equivalent
        divisor list suitable for input into :meth:`abel_jacboi`.

        INPUT:

        - ``divisor`` -- an element of ``Curve(self.f).function_field().divisor_group()``

        OUTPUT:

        A list with elements of the form ``(v, (z, w))`` representing the finite places. 

        EXAMPLES::

            sage: from sage.schemes.riemann_surfaces.riemann_surface import RiemannSurface
            sage: R.<x,y> = QQ[]
            sage: S = RiemannSurface(y^2-x^3+1)
            sage: D = sum(S.places_at_branch_locus())
            sage: S.divisor_to_divisor_list(D)
            [(1, (1.00000000000000, 0.000000000000000)),
             (1, (-0.500000000000000 - 0.866025403784439*I, 0.000000000000000)),
             (1, (-0.500000000000000 + 0.866025403784439*I, 0.000000000000000))]

        .. TODO::

            Currently this method can only handle places above finite points in
            the base. It would be useful to extend this to allow for places at 
            infinity.  
        """
        # If this error bound is too restrictive, this method might fail and 
        # not return. One might want to change the way this error is handled. 
        eps = self._RR(2)**(-self._prec+3)
        dl = []
        for d in divisor.support():
            v = divisor.valuation(d)
            gs = d._prime.gens()
            gs = [self._R(gi) for gi in gs]
            g0 = gs[0]
            gis = gs[1:]
        
            rs = self._CCz(g0).roots()
            rys = []

            for r, m in rs:
                ys = []
                for gi in gis:
                    ers =  [gi(r,y).abs() for y in ys]
                    try:
                        ers = min(ers)
                    except:
                        ers = 1
                    if not ers<=eps:
                        poly = self._CCw(gi(r, self._CCw.gen(0)))
                        if poly==0:
                            nys = []
                        else:
                            nys = poly.roots()
                        ys += [ny[0] for ny in nys]
                        rys += [(v*m*n, (r, y)) for y, n in nys]
            
            if rys:
                dl.extend(rys)
            else:
                for r, m in rs:
                    ys = self._CCw(self.f(r, self._CCw.gen(0))).roots()
                    dl.extend([(v*m*n, (r, y)) for y, n in ys])
        if not sum([v[0] for v in dl])==divisor.degree():
            print(dl)
            raise ValueError("Numerical instability, list of wrong degree")
        return dl

def integer_matrix_relations(M1, M2, b=None, r=None):
    r"""
    Determine integer relations between complex matrices.

    Given two square matrices with complex entries of size g, h respectively,
    numerically determine an (approximate) ZZ-basis for the 2g x 2h matrices
    with integer entries of the shape (D, B; C, A) such that B+M1*A=(D+M1*C)*M2.
    By considering real and imaginary parts separately we obtain `2gh` equations
    with real coefficients in `4gh` variables. We scale the coefficients by a
    constant `2^b` and round them to integers, in order to obtain an integer
    system of equations. Standard application of LLL allows us to determine near
    solutions.

    The user can specify the parameter `b`, but by default the system will
    choose a `b` based on the size of the coefficients and the precision with
    which they are given.

    INPUT:

    - ``M1`` -- square complex valued matrix

    - ``M2`` -- square complex valued matrix of same size as M1

    - ``b`` -- integer (default provided). The equation coefficients are scaled
      by `2^b` before rounding to integers.

    - ``r`` -- integer (default: ``b/4``). The vectors found by LLL that satisfy
      the scaled equations to within `2^r` are reported as solutions.

    OUTPUT:

    A list of 2g x 2h integer matrices that, for large enough `r`, `b-r`,
    generate the ZZ-module of relevant transformations.

    EXAMPLES::

        sage: from sage.schemes.riemann_surfaces.riemann_surface import integer_matrix_relations
        sage: M1=M2=matrix(CC,2,2,[sqrt(d) for d in [2,-3,-3,-6]])
        sage: T=integer_matrix_relations(M1,M2)
        sage: id=parent(M1)(1)
        sage: M1t=[id.augment(M1) * t for t in T]
        sage: [((m[:,:2]^(-1)*m)[:,2:]-M2).norm() < 1e-13 for m in M1t]
        [True, True]
    """
    if not(M1.is_square() and M2.is_square()):
        raise ValueError("matrices need to be square")
    prec = min(M1.base_ring().precision(),M2.base_ring().precision())
    H = max(max(abs(m.real_part()) for m in M1.list() + M2.list()),
            max(abs(m.imag_part()) for m in M1.list() + M2.list()))
    if b is None:
        b = prec-5-H.log2().floor()
    if r is None:
        r = b//4
    S = 2**b
    if H*S > 2**(prec-4):
        raise ValueError("insufficient precision for b=%s" % b)
    g1 = M1.ncols()
    g2 = M2.ncols()
    CC = M1.base_ring() if (M1.base_ring().precision() <= M2.base_ring().precision()) else M2.base_ring()
    V = ["%s%s" % (n, i) for n in ["a","b","c","d"] for i in range(1,1+g1*g2)]
    R = PolynomialRing(CC, V)
    vars = R.gens()
    A = Matrix(R, g1, g2, vars[:g1*g2])
    B = Matrix(R, g1, g2, vars[g1*g2:2*g1*g2])
    C = Matrix(R, g1, g2, vars[2*g1*g2:3*g1*g2])
    D = Matrix(R, g1, g2, vars[3*g1*g2:4*g1*g2])
    W = ((M1*A+B) - (M1*C+D)*M2).list()
    vars = R.gens()
    mt = Matrix(ZZ,[[1 if i==j else 0 for j in range(4*g1*g2)] +
      [(S*w.monomial_coefficient(vars[i]).real_part()).round() for w in W] +
      [(S*w.monomial_coefficient(vars[i]).imag_part()).round() for w in W] for i in range(len(vars))])
    # we compute an LLL-reduced basis of this lattice:
    mtL = mt.LLL()

    def vectomat(v):
        A = Matrix(g1,g2,v[:g1*g2].list())
        B = Matrix(g1,g2,v[g1*g2:2*g1*g2].list())
        C = Matrix(g1,g2,v[2*g1*g2:3*g1*g2].list())
        D = Matrix(g1,g2,v[3*g1*g2:4*g1*g2].list())
        return D.augment(B).stack(C.augment(A))
    c = 2**r
    return [vectomat(v) for v in mtL if all(a.abs() <= c for a in v[g1*g2:])]


class RiemannSurfaceSum(RiemannSurface):
    r"""
    Represent the disjoint union of finitely many Riemann surfaces.

    Rudimentary class to represent disjoint unions of Riemann surfaces. Exists
    mainly (and this is the only functionality actually implemented) to
    represents direct products of the complex tori that arise as analytic
    Jacobians of Riemann surfaces.

    INPUT:

    - L -- list of RiemannSurface objects

    EXAMPLES::

        sage: _.<x> = QQ[]
        sage: SC = HyperellipticCurve(x^6-2*x^4+3*x^2-7).riemann_surface(prec=60)
        sage: S1 = HyperellipticCurve(x^3-2*x^2+3*x-7).riemann_surface(prec=60)
        sage: S2 = HyperellipticCurve(1-2*x+3*x^2-7*x^3).riemann_surface(prec=60)
        sage: len(SC.homomorphism_basis(S1+S2))
        2
    """
    def __init__(self, L):
        r"""
        TESTS::

            sage: from sage.schemes.riemann_surfaces.riemann_surface import RiemannSurface, RiemannSurfaceSum
            sage: R.<x,y> = QQ[]
            sage: S1 = RiemannSurface(y^2-x^3-x-1)
            sage: S2 = RiemannSurface(y^2-x^3-x-5)
            sage: S = RiemannSurfaceSum([S1,S2])
            sage: S.riemann_matrix() == S1.riemann_matrix().block_sum(S2.riemann_matrix())
            True
        """
        if not all(isinstance(l, RiemannSurface) for l in L):
            raise ValueError("summands must be RiemannSurface objects")
        prec = min(l._prec for l in L)
        self._prec = prec
        self.genus = sum(s.genus for s in L)
        it = iter(L)
        s = next(it)
        g = s.genus
        PM = s.period_matrix()
        PM1 = PM[:g, :g]
        PM2 = PM[:g, g:2*g]
        tau = s.riemann_matrix()
        for s in it:
            g = s.genus
            PM = s.period_matrix()
            PM1 = PM1.block_sum(PM[:g, :g])
            PM2 = PM2.block_sum(PM[:g, g:2*g])
            tau = tau.block_sum(s.riemann_matrix())
        self.PM = block_matrix([[PM1, PM2]], subdivide=False)
        self.tau = tau

    def period_matrix(self):
        r"""
        Return the period matrix of the surface.

        This is just the diagonal block matrix constructed from the period
        matrices of the constituents.

        EXAMPLES::

            sage: from sage.schemes.riemann_surfaces.riemann_surface import RiemannSurface, RiemannSurfaceSum
            sage: R.<x,y> = QQ[]
            sage: S1 = RiemannSurface(y^2-x^3-x-1)
            sage: S2 = RiemannSurface(y^2-x^3-x-5)
            sage: S = RiemannSurfaceSum([S1,S2])
            sage: S1S2 = S1.period_matrix().block_sum(S2.period_matrix())
            sage: S.period_matrix() == S1S2[[0,1],[0,2,1,3]]
            True
        """
        return self.PM

    def riemann_matrix(self):
        r"""
        Return the normalized period matrix of the surface.

        This is just the diagonal block matrix constructed from the Riemann
        matrices of the constituents.

        EXAMPLES::

            sage: from sage.schemes.riemann_surfaces.riemann_surface import RiemannSurface, RiemannSurfaceSum
            sage: R.<x,y> = QQ[]
            sage: S1 = RiemannSurface(y^2-x^3-x-1)
            sage: S2 = RiemannSurface(y^2-x^3-x-5)
            sage: S = RiemannSurfaceSum([S1,S2])
            sage: S.riemann_matrix() == S1.riemann_matrix().block_sum(S2.riemann_matrix())
            True
        """
        return self.tau

    def __repr__(self) -> str:
        r"""
        Return string describing Riemann surface sum.

        EXAMPLES::

            sage: from sage.schemes.riemann_surfaces.riemann_surface import RiemannSurface, RiemannSurfaceSum
            sage: R.<x,y> = QQ[]
            sage: S1 = RiemannSurface(y^2-x^3-x-1)
            sage: S2 = RiemannSurface(y^2-x^3-x-5)
            sage: RiemannSurfaceSum([S1,S2])
            Riemann surface sum with period lattice of rank 4
        """
        return "Riemann surface sum with period lattice of rank " + str(2 * self.genus)

    def __add__(self, other):
        r"""
        Return the disjoint union of the Riemann surface and the other argument.

        EXAMPLES::

            sage: from sage.schemes.riemann_surfaces.riemann_surface import RiemannSurface, RiemannSurfaceSum
            sage: R.<x,y> = QQ[]
            sage: S1 = RiemannSurface(y^2-x^3-x-1)
            sage: S1+S1+S1
            Riemann surface sum with period lattice of rank 6
        """
        return RiemannSurfaceSum([self, other])<|MERGE_RESOLUTION|>--- conflicted
+++ resolved
@@ -1729,11 +1729,7 @@
 
             sage: M = S.riemann_matrix()
             sage: differentials = S.cohomology_basis()
-<<<<<<< HEAD
             sage: S.simple_vector_line_integral([(0, 0), (1, 0)], differentials) #abs tol 0.00000001
-=======
-            sage: S.simple_vector_line_integral([(0,0),(1,0)], differentials) # abs tol 0.00000001
->>>>>>> 2d03896c
             (1.14590610929717e-16 - 0.352971844594760*I)
 
         .. NOTE::
@@ -1908,12 +1904,8 @@
         dfdw_L = self._dfdw(P.gen(0), L.gen(0))
         integrand_list = [h/self._dfdw for h in differentials]
         # minpoly_univ gives the minimal polynomial for h, in variable x, with 
-<<<<<<< HEAD
         # coefficients given by polynomials with coefficients in P (i.e. 
         # rational polynomials in Z).
-=======
-        # coefficients given by polynomials in P (i.e. rational polynomials in Z).
->>>>>>> 2d03896c
         minpoly_univ = [(h(P.gen(0), L.gen(0))/dfdw_L).minpoly().numerator()
                         for h in differentials]
         RBzg = PolynomialRing(RB, ['z', 'g'])
@@ -1938,14 +1930,10 @@
                     flatten([self._CCz(F).roots(multiplicities=False)*m 
                              for F, m in a0.factor()]))
                    for a0 in a0_list]
-<<<<<<< HEAD
         if exact:
             return RBzg, list(zip(integrand_list, dgdz_list, minpoly_list, a0_info))
         else:
             return CCzg, list(zip(integrand_list, dgdz_list, CCminpoly_list, a0_info))
-=======
-        return CCzg, list(zip(integrand_list, dgdz_list, CCminpoly_list, a0_info))
->>>>>>> 2d03896c
 
     def rigorous_line_integral(self, upstairs_edge, differentials, bounding_data):
         r"""
@@ -2213,10 +2201,6 @@
         else:
             raise ValueError("Invalid integration method")
 
-<<<<<<< HEAD
-=======
-        integral_dict = dict()
->>>>>>> 2d03896c
         for upstairs_edge in occurring_edges:
             if not upstairs_edge in integral_dict.keys():
                 integral_dict[upstairs_edge] = line_int(upstairs_edge)
