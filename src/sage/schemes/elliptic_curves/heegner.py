# -*- coding: utf-8 -*-
r"""
Heegner points on elliptic curves over the rational numbers

AUTHORS:

- William Stein (August 2009)-- most of the initial version

- Robert Bradshaw (July 2009) -- an early version of some specific code

EXAMPLES::

    sage: E = EllipticCurve('433a')
    sage: P = E.heegner_point(-8,3)
    sage: z = P.point_exact(201); z
    (-4/3 : 1/9*a : 1)
    sage: parent(z)
    Abelian group of points on Elliptic Curve defined by y^2 + x*y = x^3 + 1 over Number Field in a with defining polynomial x^2 - 12*x + 111
    sage: parent(z[0]).discriminant()
    -3
    sage: E.quadratic_twist(-3).rank()
    1
    sage: K.<a> = QuadraticField(-8)
    sage: K.factor(3)
    (Fractional ideal (1/2*a + 1)) * (Fractional ideal (-1/2*a + 1))

Next try an inert prime::

    sage: K.factor(5)
    Fractional ideal (5)
    sage: P = E.heegner_point(-8,5)
    sage: z = P.point_exact(300)
    sage: z[0].charpoly().factor()
    (x^6 + x^5 - 1/4*x^4 + 19/10*x^3 + 31/20*x^2 - 7/10*x + 49/100)^2
    sage: z[1].charpoly().factor()
    x^12 - x^11 + 6/5*x^10 - 33/40*x^9 - 89/320*x^8 + 3287/800*x^7 - 5273/1600*x^6 + 993/4000*x^5 + 823/320*x^4 - 2424/625*x^3 + 12059/12500*x^2 + 3329/25000*x + 123251/250000
    sage: f = P.x_poly_exact(300); f
    x^6 + x^5 - 1/4*x^4 + 19/10*x^3 + 31/20*x^2 - 7/10*x + 49/100
    sage: f.discriminant().factor()
    -1 * 2^-9 * 5^-9 * 7^2 * 281^2 * 1021^2

We find some Mordell-Weil generators in the rank 1 case using Heegner points::

    sage: E = EllipticCurve('43a'); P = E.heegner_point(-7)
    sage: P.x_poly_exact()
    x
    sage: P.point_exact()
    (0 : 0 : 1)

    sage: E = EllipticCurve('997a')
    sage: E.rank()
    1
    sage: E.heegner_discriminants_list(10)
    [-19, -23, -31, -35, -39, -40, -52, -55, -56, -59]
    sage: P = E.heegner_point(-19)
    sage: P.x_poly_exact()
    x - 141/49
    sage: P.point_exact()
    (141/49 : -162/343 : 1)

Here we find that the Heegner point generates a subgroup of index 3::

    sage: E = EllipticCurve('92b1')
    sage: E.heegner_discriminants_list(1)
    [-7]
    sage: P = E.heegner_point(-7); z = P.point_exact(); z
    (0 : 1 : 1)
    sage: E.regulator()
    0.0498083972980648
    sage: z.height()
    0.448275575682583
    sage: P = E(1,1); P # a generator
    (1 : 1 : 1)
    sage: -3*P
    (0 : 1 : 1)
    sage: E.tamagawa_product()
    3

The above is consistent with the following analytic computation::

    sage: E.heegner_index(-7)
    3.0000?
"""

# ****************************************************************************
#       Copyright (C) 2005-2009 William Stein <wstein@gmail.com>
#
# This program is free software: you can redistribute it and/or modify
# it under the terms of the GNU General Public License as published by
# the Free Software Foundation, either version 2 of the License, or
# (at your option) any later version.
#                  https://www.gnu.org/licenses/
# ****************************************************************************

<<<<<<< HEAD

from sage.misc.misc_c import prod
from sage.misc.verbose import verbose
from sage.misc.cachefunc import cached_method

from sage.structure.element import NumberFieldElement
from sage.structure.sage_object import SageObject
from sage.structure.richcmp import (richcmp_method, richcmp,
                                    richcmp_not_equal, rich_to_bool)

=======
>>>>>>> ce57bf26
import sage.rings.abc
import sage.rings.number_field.number_field_element
import sage.rings.number_field.number_field as number_field
import sage.rings.all as rings

from sage.arith.functions import lcm
from sage.arith.misc import (binomial, factorial, prime_divisors,
                             GCD as gcd, XGCD as xgcd)
from sage.matrix.constructor import Matrix as matrix
from sage.matrix.matrix_space import MatrixSpace
from sage.misc.cachefunc import cached_method
from sage.misc.misc_c import prod
from sage.misc.verbose import verbose
from sage.modular.modsym.p1list import P1List
from sage.rings.complex_double import CDF
from sage.rings.complex_mpfr import ComplexField
from sage.rings.factorint import factor_trial_division
from sage.rings.finite_rings.finite_field_constructor import FiniteField as GF
from sage.rings.finite_rings.integer_mod_ring import IntegerModRing as Integers
from sage.rings.integer_ring import ZZ
from sage.rings.number_field.number_field import QuadraticField
from sage.rings.rational_field import QQ
from sage.rings.real_mpfr import RealField
from sage.quadratic_forms.all import (BinaryQF,
                                      BinaryQF_reduced_representatives)
from sage.structure.sage_object import SageObject
from sage.structure.richcmp import (richcmp_method, richcmp,
                                    richcmp_not_equal, rich_to_bool)

###############################################################################
#
# The exported functions, which are in most cases enough to get the
# user going working with Heegner points:
#
#    heegner_points -- all of them with given level, discriminant, conductor
#    heegner_point -- a specific one
#
###############################################################################

def heegner_points(N, D=None, c=None):
    """
    Return all Heegner points of given level `N`.  Can also restrict
    to Heegner points with specified discriminant `D` and optionally
    conductor `c`.

    INPUT:

    - `N` -- level (positive integer)

    - `D` -- discriminant (negative integer)

    - `c` -- conductor (positive integer)

    EXAMPLES::

        sage: heegner_points(389,-7)
        Set of all Heegner points on X_0(389) associated to QQ[sqrt(-7)]
        sage: heegner_points(389,-7,1)
        All Heegner points of conductor 1 on X_0(389) associated to QQ[sqrt(-7)]
        sage: heegner_points(389,-7,5)
        All Heegner points of conductor 5 on X_0(389) associated to QQ[sqrt(-7)]
    """
    if D is None and c is None:
        return HeegnerPoints_level(N)
    if D is not None and c is None:
        return HeegnerPoints_level_disc(N, D)
    if D is not None and c is not None:
        return HeegnerPoints_level_disc_cond(N, D, c)
    raise TypeError


def heegner_point(N, D=None, c=1):
    """
    Return a specific Heegner point of level `N` with given
    discriminant and conductor.  If `D` is not specified, then the
    first valid Heegner discriminant is used.  If `c` is not given,
    then `c=1` is used.

    INPUT:

    - `N` -- level (positive integer)

    - `D` -- discriminant (optional: default first valid `D`)

    - `c` -- conductor (positive integer, optional, default: 1)

    EXAMPLES::

        sage: heegner_point(389)
        Heegner point 1/778*sqrt(-7) - 185/778 of discriminant -7 on X_0(389)
        sage: heegner_point(389,-7)
        Heegner point 1/778*sqrt(-7) - 185/778 of discriminant -7 on X_0(389)
        sage: heegner_point(389,-7,5)
        Heegner point 5/778*sqrt(-7) - 147/778 of discriminant -7 and conductor 5 on X_0(389)
        sage: heegner_point(389,-20)
        Heegner point 1/778*sqrt(-20) - 165/389 of discriminant -20 on X_0(389)
    """
    if D is not None:
        return heegner_points(N, D, c)[0]
    H = heegner_points(N)
    D = H.discriminants(1)[0]
    return heegner_points(N, D, c)[0]


###############################################################################
#
# Ring class fields, represented as abstract objects.  These do not
# derive from number fields, since we do not need to work with their
# elements, and explicitly representing them as number fields would be
# far too difficult.
#
###############################################################################

class RingClassField(SageObject):
    """
    A Ring class field of a quadratic imaginary field of given conductor.

    .. NOTE::

        This is a *ring* class field, not a ray class field. In
        general, the ring class field of given conductor is a subfield
        of the ray class field of the same conductor.

    EXAMPLES::

        sage: heegner_point(37,-7).ring_class_field()
        Hilbert class field of QQ[sqrt(-7)]
        sage: heegner_point(37,-7,5).ring_class_field()
        Ring class field extension of QQ[sqrt(-7)] of conductor 5
        sage: heegner_point(37,-7,55).ring_class_field()
        Ring class field extension of QQ[sqrt(-7)] of conductor 55

    TESTS::

        sage: K_c = heegner_point(37,-7).ring_class_field()
        sage: type(K_c)
        <class 'sage.schemes.elliptic_curves.heegner.RingClassField'>
        sage: loads(dumps(K_c)) == K_c
        True
    """
    def __init__(self, D, c, check=True):
        """
        INPUT:

            - `D` -- discriminant of quadratic imaginary field

            - `c` -- conductor (positive integer coprime to `D`)

            - ``check`` -- bool (default: ``True``); whether to check
              validity of input

        EXAMPLES::

            sage: sage.schemes.elliptic_curves.heegner.RingClassField(-7,5, False)
            Ring class field extension of QQ[sqrt(-7)] of conductor 5
        """
        if check:
            D = ZZ(D)
            c = ZZ(c)
        self.__D = D
        self.__c = c

    def __eq__(self, other):
        """
        Used for equality testing.

        EXAMPLES::

            sage: E = EllipticCurve('389a')
            sage: K5 = E.heegner_point(-7,5).ring_class_field()
            sage: K11 = E.heegner_point(-7,11).ring_class_field()
            sage: K5 == K11
            False
            sage: K5 == K5
            True
            sage: K11 == 11
            False
        """
        return isinstance(other, RingClassField) and self.__D == other.__D and self.__c == other.__c

    def __ne__(self, other):
        """
        Check whether ``self`` is not equal to ``other``.

        EXAMPLES::

            sage: E = EllipticCurve('389a')
            sage: K5 = E.heegner_point(-7,5).ring_class_field()
            sage: K11 = E.heegner_point(-7,11).ring_class_field()
            sage: K5 != K11
            True
            sage: K5 != K5
            False
            sage: K11 != 11
            True
        """
        return not (self == other)

    def __hash__(self):
        """
        Used for computing hash of ``self``.

        .. NOTE::

            The hash is equal to the hash of the pair
            ``(discriminant, conductor)``.

        EXAMPLES::

            sage: E = EllipticCurve('389a'); K5 = E.heegner_point(-7,5).ring_class_field()
            sage: hash(K5) == hash((-7,5))
            True
        """
        return hash((self.__D, self.__c))

    def conductor(self):
        """
        Return the conductor of this ring class field.

        EXAMPLES::

            sage: E = EllipticCurve('389a'); K5 = E.heegner_point(-7,5).ring_class_field()
            sage: K5.conductor()
            5
        """
        return self.__c

    def discriminant_of_K(self):
        """
        Return the discriminant of the quadratic imaginary field `K` contained in ``self``.

        EXAMPLES::

            sage: E = EllipticCurve('389a'); K5 = E.heegner_point(-7,5).ring_class_field()
            sage: K5.discriminant_of_K()
            -7
        """
        return self.__D

    @cached_method
    def ramified_primes(self):
        r"""
        Return the primes of `\ZZ` that ramify in this ring class field.

        EXAMPLES::

            sage: E = EllipticCurve('389a'); K55 = E.heegner_point(-7,55).ring_class_field()
            sage: K55.ramified_primes()
            [5, 7, 11]
            sage: E.heegner_point(-7).ring_class_field().ramified_primes()
            [7]
        """
        return prime_divisors(self.__D * self.__c)

    def _repr_(self):
        """
        EXAMPLES::

            sage: heegner_point(37,-7,55).ring_class_field()._repr_()
            'Ring class field extension of QQ[sqrt(-7)] of conductor 55'
            sage: heegner_point(37,-7).ring_class_field()._repr_()
            'Hilbert class field of QQ[sqrt(-7)]'
        """
        c = self.__c
        if c == 1:
            return "Hilbert class field of QQ[sqrt(%s)]" % self.__D
        return "Ring class field extension of QQ[sqrt(%s)] of conductor %s" % (self.__D, self.__c)

    @cached_method
    def degree_over_K(self):
        """
        Return the relative degree of this ring class field over the
        quadratic imaginary field `K`.

        EXAMPLES::

            sage: E = EllipticCurve('389a'); P = E.heegner_point(-7,5)
            sage: K5 = P.ring_class_field(); K5
            Ring class field extension of QQ[sqrt(-7)] of conductor 5
            sage: K5.degree_over_K()
            6
            sage: type(K5.degree_over_K())
            <... 'sage.rings.integer.Integer'>

            sage: E = EllipticCurve('389a'); E.heegner_point(-20).ring_class_field().degree_over_K()
            2
            sage: E.heegner_point(-20,3).ring_class_field().degree_over_K()
            4
            sage: kronecker(-20,11)
            -1
            sage: E.heegner_point(-20,11).ring_class_field().degree_over_K()
            24
        """
        K = self.quadratic_field()

        # Multiply class number by relative degree of the Hilbert class field H over K.
        return K.class_number() * self.degree_over_H()

    @cached_method
    def degree_over_H(self):
        """
        Return the degree of this field over the Hilbert class field `H` of `K`.

        EXAMPLES::

            sage: E = EllipticCurve('389a')
            sage: E.heegner_point(-59).ring_class_field().degree_over_H()
            1
            sage: E.heegner_point(-59).ring_class_field().degree_over_K()
            3
            sage: QuadraticField(-59,'a').class_number()
            3

        Some examples in which prime dividing c is inert::

            sage: heegner_point(37,-7,3).ring_class_field().degree_over_H()
            4
            sage: heegner_point(37,-7,3^2).ring_class_field().degree_over_H()
            12
            sage: heegner_point(37,-7,3^3).ring_class_field().degree_over_H()
            36

        The prime dividing c is split.  For example, in the first case
        `O_K/cO_K` is isomorphic to a direct sum of two copies of
        ``GF(2)``, so the units are trivial::

            sage: heegner_point(37,-7,2).ring_class_field().degree_over_H()
            1
            sage: heegner_point(37,-7,4).ring_class_field().degree_over_H()
            2
            sage: heegner_point(37,-7,8).ring_class_field().degree_over_H()
            4

        Now c is ramified::

            sage: heegner_point(37,-7,7).ring_class_field().degree_over_H()
            7
            sage: heegner_point(37,-7,7^2).ring_class_field().degree_over_H()
            49

        Check that :trac:`15218` is solved::

            sage: E = EllipticCurve("19a");
            sage: s = E.heegner_point(-3,2).ring_class_field().galois_group().complex_conjugation()
            sage: H = s.domain(); H.absolute_degree()
            2
        """
        c = self.__c
        if c == 1:
            return ZZ(1)

        # Let K_c be the ring class field.  We have by class field theory that
        #           Gal(K_c / H) = (O_K / c O_K)^* / ((Z/cZ)^* M),
        # where M is the image of the roots of unity of K in (O_K / c O_K)^*.
        #
        # To compute the cardinality of the above Galois group, we
        # first reduce to the case that c = p^e is a prime power
        # (since the expression is multiplicative in c).
        # Of course, note also that #(Z/cZ)^* = phi(c)
        #
        # Case 1: p splits in O_K.  Then
        #         #(O_K/p^e*O_K)^* = (#(Z/p^eZ)^*)^2 = phi(p^e)^2, so
        #           #(O_K/p^e*O_K)^*/(Z/p^eZ)^* = phi(p^e) = p^e - p^(e-1)
        #
        # Case 2: p is inert in O_K.  Then
        #         #(O_K/p^e O_K)^* = p^(2*e)-p^(2*(e-1))
        #         so #(O_K/p^e*O_K)^*/(Z/p^eZ)^*
        #              = (p^(2*e)-p^(2*(e-1)))/(p^e-p^(e-1)) = p^e + p^(e-1).
        #
        # Case 3: p ramified in O_K. Then
        #         #(O_K/p^e O_K)^* = p^(2*e) - p^(2*e-1),
        #         so #(O_K/p^e O_K)^*/#(Z/p^eZ)^* = p^e.
        #
        # Section 4.2 of Cohen's "Advanced Computational Algebraic
        # Number Theory" GTM is also relevant, though Cohen is working
        # with *ray* class fields and here we want the cardinality
        # of the *ring* class field, which is a subfield.

        K = self.quadratic_field()

        n = ZZ(1)
        for p, e in c.factor():
            F = K.factor(p)
            if len(F) == 2:
                # split case
                n *= p**e - p**(e-1)
            else:
                if F[0][1] > 1:
                    # ramified case
                    n *= p**e
                else:
                    # inert case
                    n *= p**e + p**(e-1)
        return (n * ZZ(2)) // K.number_of_roots_of_unity()

    @cached_method
    def absolute_degree(self):
        r"""
        Return the absolute degree of this field over `\QQ`.

        EXAMPLES::

            sage: E = EllipticCurve('389a'); K = E.heegner_point(-7,5).ring_class_field()
            sage: K.absolute_degree()
            12
            sage: K.degree_over_K()
            6
        """
        return 2*self.degree_over_K()

    degree_over_Q = absolute_degree

    @cached_method
    def quadratic_field(self):
        r"""
        Return the quadratic imaginary field `K = \QQ(\sqrt{D})`.

        EXAMPLES::

            sage: E = EllipticCurve('389a'); K = E.heegner_point(-7,5).ring_class_field()
            sage: K.quadratic_field()
            Number Field in sqrt_minus_7 with defining polynomial x^2 + 7 with sqrt_minus_7 = 2.645751311064591?*I
        """
        D   = self.__D
        var = 'sqrt_minus_%s'%(-D)
        return number_field.QuadraticField(D,var)

    @cached_method
    def galois_group(self, base=QQ):
        r"""
        Return the Galois group of ``self`` over base.

        INPUT:

            - ``base`` -- (default: `\QQ`) a subfield of ``self`` or `\QQ`

        EXAMPLES::

            sage: E = EllipticCurve('389a')
            sage: A = E.heegner_point(-7,5).ring_class_field()
            sage: A.galois_group()
            Galois group of Ring class field extension of QQ[sqrt(-7)] of conductor 5
            sage: B = E.heegner_point(-7).ring_class_field()
            sage: C = E.heegner_point(-7,15).ring_class_field()
            sage: A.galois_group()
            Galois group of Ring class field extension of QQ[sqrt(-7)] of conductor 5
            sage: A.galois_group(B)
            Galois group of Ring class field extension of QQ[sqrt(-7)] of conductor 5 over Hilbert class field of QQ[sqrt(-7)]
            sage: A.galois_group().cardinality()
            12
            sage: A.galois_group(B).cardinality()
            6
            sage: C.galois_group(A)
            Galois group of Ring class field extension of QQ[sqrt(-7)] of conductor 15 over Ring class field extension of QQ[sqrt(-7)] of conductor 5
            sage: C.galois_group(A).cardinality()
            4
        """
        return GaloisGroup(self, base)

    def is_subfield(self, M):
        """
        Return ``True`` if this ring class field is a subfield of the ring class field `M`.
        If `M` is not a ring class field, then a TypeError is raised.

        EXAMPLES::

            sage: E = EllipticCurve('389a')
            sage: A = E.heegner_point(-7,5).ring_class_field()
            sage: B = E.heegner_point(-7).ring_class_field()
            sage: C = E.heegner_point(-20).ring_class_field()
            sage: D = E.heegner_point(-7,15).ring_class_field()
            sage: B.is_subfield(A)
            True
            sage: B.is_subfield(B)
            True
            sage: B.is_subfield(D)
            True
            sage: B.is_subfield(C)
            False
            sage: A.is_subfield(B)
            False
            sage: A.is_subfield(D)
            True
        """
        if not isinstance(M, RingClassField):
            raise TypeError("M must be a ring class field")
        return self.quadratic_field() == M.quadratic_field() and \
               M.conductor() % self.conductor() == 0

##################################################################################
#
# Galois groups of ring class fields
#
##################################################################################

class GaloisGroup(SageObject):
    """
    A Galois group of a ring class field.

    EXAMPLES::

        sage: E = EllipticCurve('389a')
        sage: G = E.heegner_point(-7,5).ring_class_field().galois_group(); G
        Galois group of Ring class field extension of QQ[sqrt(-7)] of conductor 5
        sage: G.field()
        Ring class field extension of QQ[sqrt(-7)] of conductor 5
        sage: G.cardinality()
        12
        sage: G.complex_conjugation()
        Complex conjugation automorphism of Ring class field extension of QQ[sqrt(-7)] of conductor 5

    TESTS::

        sage: G = heegner_point(37,-7).ring_class_field().galois_group()
        sage: loads(dumps(G)) == G
        True
        sage: type(G)
        <class 'sage.schemes.elliptic_curves.heegner.GaloisGroup'>
    """
    def __init__(self, field, base=QQ):
        r"""
        INPUT:

           - ``field`` -- a ring class field

           - ``base`` -- subfield of field (default: `\QQ`)

        EXAMPLES::

            sage: K5 = heegner_points(389,-7,5).ring_class_field()
            sage: K1 = heegner_points(389,-7,1).ring_class_field()
            sage: sage.schemes.elliptic_curves.heegner.GaloisGroup(K5,K1)
            Galois group of Ring class field extension of QQ[sqrt(-7)] of conductor 5 over Hilbert class field of QQ[sqrt(-7)]
            sage: K5.galois_group(K1)
            Galois group of Ring class field extension of QQ[sqrt(-7)] of conductor 5 over Hilbert class field of QQ[sqrt(-7)]
        """
        if not isinstance(field, RingClassField):
            raise TypeError("field must be of type RingClassField")
        if base != QQ and base != field.quadratic_field():
            if not isinstance(base, RingClassField):
                raise TypeError("base must be of type RingClassField or QQ or quadratic field")
            if not base.is_subfield(field):
                raise TypeError("base must be a subfield of field")
        self.__field = field
        self.__base = base

    def __eq__(self, G):
        """
        EXAMPLES::

            sage: G = EllipticCurve('389a').heegner_point(-7,5).ring_class_field().galois_group()
            sage: G == G
            True
            sage: G == 0
            False
            sage: H = EllipticCurve('389a').heegner_point(-7,11).ring_class_field().galois_group()
            sage: G == H
            False
        """
        return isinstance(G, GaloisGroup) and (G.__field,G.__base) == (self.__field,self.__base)

    def __ne__(self, other):
        """
        EXAMPLES::

            sage: G = EllipticCurve('389a').heegner_point(-7,5).ring_class_field().galois_group()
            sage: G != G
            False
            sage: G != 0
            True
            sage: H = EllipticCurve('389a').heegner_point(-7,11).ring_class_field().galois_group()
            sage: G != H
            True
        """
        return not (self == other)

    def __hash__(self):
        """
        Return hash of this Galois group, which is the same as the
        hash of the pair, the field and its base.

        EXAMPLES::

            sage: G = EllipticCurve('389a').heegner_point(-7,5).ring_class_field().galois_group()
            sage: hash(G) == hash((G.field(), G.base_field()))
            True
        """
        return hash((self.__field, self.__base))

    def __call__(self, x):
        """
        Coerce `x` into ``self``, where `x` is a Galois group element, or
        in case ``self`` has base field the Hilbert class field, `x` can
        also be an element of the ring of integers.

        INPUT:

            - `x` -- automorphism or quadratic field element

        OUTPUT:

            - automorphism (or TypeError)

        EXAMPLES::

            sage: K5 = heegner_points(389,-52,5).ring_class_field()
            sage: K1 = heegner_points(389,-52,1).ring_class_field()
            sage: G = K5.galois_group(K1)
            sage: G(1)
            Class field automorphism defined by x^2 + 325*y^2
            sage: G(G[0])
            Class field automorphism defined by x^2 + 325*y^2
            sage: alpha = 2 + K1.quadratic_field().gen(); alpha
            sqrt_minus_52 + 2
            sage: G(alpha)
            Class field automorphism defined by 14*x^2 - 10*x*y + 25*y^2

        A TypeError is raised when the coercion is not possible::

            sage: G(0)
            Traceback (most recent call last):
            ...
            TypeError: x does not define element of (O_K/c*O_K)^*
        """
        if isinstance(x, GaloisAutomorphism) and x.parent() == self:
            return x
        try:
            return self._alpha_to_automorphism(x)
        except (ZeroDivisionError, TypeError):
            raise TypeError("x does not define element of (O_K/c*O_K)^*")

    def _repr_(self):
        """
        Return string representation of this Galois group.

        EXAMPLES::

            sage: E = EllipticCurve('389a')
            sage: G = E.heegner_point(-7,5).ring_class_field().galois_group()
            sage: G._repr_()
            'Galois group of Ring class field extension of QQ[sqrt(-7)] of conductor 5'
        """
        if self.base_field() != QQ:
            s = " over %s"%self.base_field()
        else:
            s = ''
        return "Galois group of %s%s"%(self.field(), s)

    def field(self):
        """
        Return the ring class field that this Galois group acts on.

        EXAMPLES::

            sage: G = heegner_point(389,-7,5).ring_class_field().galois_group()
            sage: G.field()
            Ring class field extension of QQ[sqrt(-7)] of conductor 5
        """
        return self.__field

    def base_field(self):
        """
        Return the base field, which the field fixed by all the
        automorphisms in this Galois group.

        EXAMPLES::

            sage: x = heegner_point(37,-7,5)
            sage: Kc = x.ring_class_field(); Kc
            Ring class field extension of QQ[sqrt(-7)] of conductor 5
            sage: K = x.quadratic_field()
            sage: G = Kc.galois_group(); G
            Galois group of Ring class field extension of QQ[sqrt(-7)] of conductor 5
            sage: G.base_field()
            Rational Field
            sage: G.cardinality()
            12
            sage: Kc.absolute_degree()
            12
            sage: G = Kc.galois_group(K); G
            Galois group of Ring class field extension of QQ[sqrt(-7)] of conductor 5 over Number Field in sqrt_minus_7 with defining polynomial x^2 + 7 with sqrt_minus_7 = 2.645751311064591?*I
            sage: G.cardinality()
            6
            sage: G.base_field()
            Number Field in sqrt_minus_7 with defining polynomial x^2 + 7 with sqrt_minus_7 = 2.645751311064591?*I
            sage: G = Kc.galois_group(Kc); G
            Galois group of Ring class field extension of QQ[sqrt(-7)] of conductor 5 over Ring class field extension of QQ[sqrt(-7)] of conductor 5
            sage: G.cardinality()
            1
            sage: G.base_field()
            Ring class field extension of QQ[sqrt(-7)] of conductor 5
        """
        return self.__base

    @cached_method
    def kolyvagin_generators(self):
        r"""
        Assuming this Galois group `G` is of the form
        `G=\textrm{Gal}(K_c/K_1)`, with `c=p_1\dots p_n` satisfying the
        Kolyvagin hypothesis, this function returns noncanonical
        choices of lifts of generators for each of the cyclic factors
        of `G` corresponding to the primes dividing `c`.  Thus the
        `i`-th returned valued is an element of `G` that maps to the
        identity element of `\textrm{Gal}(K_p/K_1)` for all `p \neq p_i` and
        to a choice of generator of `\textrm{Gal}(K_{p_i}/K_1)`.

        OUTPUT:

            - list of elements of ``self``

        EXAMPLES::

            sage: K3 = heegner_points(389,-52,3).ring_class_field()
            sage: K1 = heegner_points(389,-52,1).ring_class_field()
            sage: G = K3.galois_group(K1)
            sage: G.kolyvagin_generators()
            (Class field automorphism defined by 9*x^2 - 6*x*y + 14*y^2,)

            sage: K5 = heegner_points(389,-52,5).ring_class_field()
            sage: K1 = heegner_points(389,-52,1).ring_class_field()
            sage: G = K5.galois_group(K1)
            sage: G.kolyvagin_generators()
            (Class field automorphism defined by 17*x^2 - 14*x*y + 22*y^2,)
        """
        M = self.field()
        c = M.conductor()
        if not (self._base_is_hilbert_class_field() and self.is_kolyvagin()):
            raise ValueError("field must be of the form Gal(K_c/K_1)")
        if not c.is_prime():
            raise NotImplementedError("only implemented when c is prime")

        # Since c satisfies Kolyvagin and is prime, the group is cyclic,
        # so we just find a generator.
        for sigma in self:
            if sigma.order() == self.cardinality():
                return tuple([sigma])

        raise NotImplementedError

    @cached_method
    def lift_of_hilbert_class_field_galois_group(self):
        r"""
        Assuming this Galois group `G` is of the form `G=\textrm{Gal}(K_c/K)`,
        this function returns noncanonical choices of lifts of the
        elements of the quotient group `\textrm{Gal}(K_1/K)`.

        OUTPUT:

            - tuple of elements of self

        EXAMPLES::

            sage: K5 = heegner_points(389,-52,5).ring_class_field()
            sage: G = K5.galois_group(K5.quadratic_field())
            sage: G.lift_of_hilbert_class_field_galois_group()
            (Class field automorphism defined by x^2 + 325*y^2, Class field automorphism defined by 2*x^2 + 2*x*y + 163*y^2)
            sage: G.cardinality()
            12
            sage: K5.quadratic_field().class_number()
            2
        """
        if not self._base_is_quad_imag_field():
            raise ValueError("Galois group must be of the form Gal(K_c/K)")
        K = self.base_field()
        C = K.class_group()
        v = []
        lifts = []
        for sigma in self:
            I = sigma.ideal()
            g = C(I)
            if g not in v:
                v.append(g)
                lifts.append(sigma)
        return tuple(lifts)

    @cached_method
    def _list(self):
        r"""
        Enumerate the elements of ``self``.

        EXAMPLES:

        Example with order 1 (a special case)::

            sage: E = EllipticCurve('389a'); F= E.heegner_point(-7,1).ring_class_field()
            sage: G = F.galois_group(F.quadratic_field())
            sage: G._list()
            (Class field automorphism defined by x^2 + x*y + 2*y^2,)

        Example over quadratic imaginary field::

            sage: E = EllipticCurve('389a'); F= E.heegner_point(-7,5).ring_class_field()
            sage: G = F.galois_group(F.quadratic_field())
            sage: G._list()
            (Class field automorphism defined by x^2 + x*y + 44*y^2, Class field automorphism defined by 2*x^2 - x*y + 22*y^2, Class field automorphism defined by 2*x^2 + x*y + 22*y^2, Class field automorphism defined by 4*x^2 - x*y + 11*y^2, Class field automorphism defined by 4*x^2 + x*y + 11*y^2, Class field automorphism defined by 7*x^2 + 7*x*y + 8*y^2)

        Example over `\QQ` (it is not implemented yet)::

            sage: K3 = heegner_points(389,-52,3).ring_class_field()
            sage: K3.galois_group()._list()
            Traceback (most recent call last):
            ...
            NotImplementedError: Galois group over QQ not yet implemented

        Example over Hilbert class field::

            sage: K3 = heegner_points(389,-52,3).ring_class_field(); K1 = heegner_points(389,-52,1).ring_class_field()
            sage: G = K3.galois_group(K1)
            sage: G._list()
            (Class field automorphism defined by x^2 + 117*y^2, Class field automorphism defined by 9*x^2 - 6*x*y + 14*y^2, Class field automorphism defined by 9*x^2 + 13*y^2, Class field automorphism defined by 9*x^2 + 6*x*y + 14*y^2)
        """
        if self._base_is_QQ():
            raise NotImplementedError("Galois group over QQ not yet implemented")
        elif self._base_is_quad_imag_field():
            # Over the quadratic imaginary field, so straightforward
            # enumeration of all reduced primitive binary quadratic
            # forms of discriminant D*c^2.
            D = self.base_field().discriminant()
            c = self.field().conductor()
            Q = [f for f in BinaryQF_reduced_representatives(D*c*c) if f.is_primitive()]
            v = [GaloisAutomorphismQuadraticForm(self, f) for f in Q]

        elif self._base_is_hilbert_class_field() and self.is_kolyvagin():
            # Take only the automorphisms in the quad imag case that map to
            # a principal ideal.
            M = self.field()
            K = M.quadratic_field()
            v = []
            self.__p1_to_automorphism = {}
            for sigma in M.galois_group(K)._list():
                I = sigma.ideal()
                if I.is_principal():
                    # sigma does define an element of our Galois subgroup.
                    alpha = sigma.ideal().gens_reduced()[0]
                    t = GaloisAutomorphismQuadraticForm(self, sigma.quadratic_form(), alpha=alpha)
                    self.__p1_to_automorphism[t.p1_element()] = t
                    v.append(t)
        else:
            raise NotImplementedError("general Galois group not yet implemented")

        v.sort()
        assert len(v) == self.cardinality(), "bug enumerating Galois group elements"
        return tuple(v)

    def _quadratic_form_to_alpha(self, f):
        """
        INPUT:

           - `f` -- a binary quadratic form with discriminant `c^2 D`

        OUTPUT:

           - an element of the ring of integers of the quadratic
             imaginary field

        EXAMPLES::

            sage: K3 = heegner_points(389,-52,3).ring_class_field(); K1 = heegner_points(389,-52,1).ring_class_field()
            sage: G = K3.galois_group(K1)
            sage: [G._quadratic_form_to_alpha(s.quadratic_form()) for s in G]
            [3/2*sqrt_minus_52, 1/6*sqrt_minus_52 + 1/3, 1/6*sqrt_minus_52, 1/6*sqrt_minus_52 - 1/3]

        What happens when we input a quadratic form that has nothing
        to do with `G`::

            sage: G._quadratic_form_to_alpha(BinaryQF([1,2,3]))
            Traceback (most recent call last):
            ...
            ValueError: quadratic form has the wrong discriminant
        """
        A,B,C = f
        K = self.field().quadratic_field()
        if f.discriminant() != self.field().conductor()**2 * K.discriminant():
            raise ValueError("quadratic form has the wrong discriminant")

        R = K['X']
        v = R([C,B,A]).roots()[0][0]
        return v

    def _alpha_to_automorphism(self, alpha):
        r"""
        Assuming ``self`` has base field the Hilbert class field, make an
        automorphism from the element `\alpha` of the ring of integers
        into ``self``.

        INPUT:

            - `\alpha` -- element of quadratic imaginary field coprime to conductor

        EXAMPLES::

            sage: K3 = heegner_points(389,-52,3).ring_class_field()
            sage: K1 = heegner_points(389,-52,1).ring_class_field()
            sage: G = K3.galois_group(K1)
            sage: G._alpha_to_automorphism(1)
            Class field automorphism defined by x^2 + 117*y^2
            sage: [G._alpha_to_automorphism(s.alpha()) for s in G] == list(G)
            True
        """
        if not self._base_is_hilbert_class_field() and self.is_kolyvagin():
            raise TypeError("base must be Hilbert class field with Kolyvagin condition on conductor")
        R = self.field().quadratic_field().maximal_order()
        uv = self._alpha_to_p1_element(R(alpha))
        try:
            d = self.__p1_to_automorphism
        except AttributeError:
            self._list()  # computes attribute as side-effect
            d = self.__p1_to_automorphism
        return d[uv]


    def _alpha_to_p1_element(self, alpha):
        r"""
        Given an element of the ring of integers that is nonzero
        modulo c, return canonical (after our fixed choice of basis)
        element of the project line corresponding to it.

        INPUT:

            - `\alpha` -- element of the ring of integers of the
              quadratic imaginary field

        OUTPUT:

            - 2-tuple of integers

        EXAMPLES::

            sage: K3 = heegner_points(389,-52,3).ring_class_field()
            sage: K1 = heegner_points(389,-52,1).ring_class_field()
            sage: G = K3.galois_group(K1)
            sage: G._alpha_to_p1_element(1)
            (1, 0)
            sage: sorted([G._alpha_to_p1_element(s.alpha()) for s in G])
            [(0, 1), (1, 0), (1, 1), (1, 2)]
        """
        try:
            A, P1 = self.__alpha_to_p1_element
        except AttributeError:
            # todo (optimize) -- this whole function can be massively optimized:
            M = self.field()
            A = M.quadratic_field().maximal_order().free_module()
            P1 = P1List(M.conductor())
            self.__alpha_to_p1_element = A, P1
        alpha = self.field().quadratic_field()(alpha)
        w = A.coordinate_vector(alpha.vector())
        w *= w.denominator()
        w = w.change_ring(ZZ)
        n = gcd(w)
        w /= n
        c = P1.N()
        w = P1.normalize(ZZ(w[0])%c, ZZ(w[1])%c)
        if w == (0,0):
            w = (1,0)
        return w

    def _p1_element_to_alpha(self, uv):
        """
        Convert a normalized pair ``uv=(u,v)`` of integers to the
        corresponding element of the ring of integers got by taking `u
        b_0 + v b_1` where `b_0, b_1` are the basis for the ring of
        integers.

        INPUT:

            - ``uv`` -- pair of integers

        OUTPUT:

            - element of maximal order of quadratic field

        EXAMPLES::

            sage: K5 = heegner_points(389,-52,5).ring_class_field()
            sage: K1 = heegner_points(389,-52,1).ring_class_field()
            sage: G = K5.galois_group(K1)
            sage: v = [G._alpha_to_p1_element(s.alpha()) for s in G]
            sage: [G._p1_element_to_alpha(z) for z in v]
            [1, 1/2*sqrt_minus_52, 1/2*sqrt_minus_52 + 1, 2*sqrt_minus_52 + 1, sqrt_minus_52 + 1, 3/2*sqrt_minus_52 + 1]
            sage: [G(G._p1_element_to_alpha(z)) for z in v] == list(G)
            True
        """
        B = self.field().quadratic_field().maximal_order().basis()
        return uv[0]*B[0] + uv[1]*B[1]


    def _base_is_QQ(self):
        r"""
        Return ``True`` if the base field of this ring class field is `\QQ`.

        EXAMPLES::

            sage: H = heegner_points(389,-20,3); M = H.ring_class_field()
            sage: M.galois_group(H.quadratic_field())._base_is_QQ()
            False
            sage: M.galois_group(QQ)._base_is_QQ()
            True
            sage: M.galois_group(heegner_points(389,-20,1).ring_class_field())._base_is_QQ()
            False
        """
        return self.__base == QQ

    def _base_is_quad_imag_field(self):
        """
        Return ``True`` if the base field of this ring class field is the
        quadratic imaginary field `K`.

        EXAMPLES::

            sage: H = heegner_points(389,-20,3); M = H.ring_class_field()
            sage: M.galois_group(H.quadratic_field())._base_is_quad_imag_field()
            True
            sage: M.galois_group(QQ)._base_is_quad_imag_field()
            False
            sage: M.galois_group(heegner_points(389,-20,1).ring_class_field())._base_is_quad_imag_field()
            False
        """
        return isinstance(self.__base, sage.rings.abc.NumberField_quadratic)

    def is_kolyvagin(self):
        """
        Return ``True`` if conductor `c` is prime to the discriminant of the
        quadratic field, `c` is squarefree and each prime dividing `c`
        is inert.

        EXAMPLES::

            sage: K5 = heegner_points(389,-52,5).ring_class_field()
            sage: K1 = heegner_points(389,-52,1).ring_class_field()
            sage: K5.galois_group(K1).is_kolyvagin()
            True
            sage: K7 = heegner_points(389,-52,7).ring_class_field()
            sage: K7.galois_group(K1).is_kolyvagin()
            False
            sage: K25 = heegner_points(389,-52,25).ring_class_field()
            sage: K25.galois_group(K1).is_kolyvagin()
            False
        """
        M = self.field()
        c = M.conductor()
        D = M.quadratic_field().discriminant()
        if c.gcd(D) != 1:
            return False
        if not c.is_squarefree():
            return False
        for p in c.prime_divisors():
            if not is_inert(D,p):
                return False
        return True

    def _base_is_hilbert_class_field(self):
        """
        Return ``True`` if the base field of this ring class field is the
        Hilbert class field of `K` viewed as a ring class field (so
        not of data type QuadraticField).

        EXAMPLES::

            sage: H = heegner_points(389,-20,3); M = H.ring_class_field()
            sage: M.galois_group(H.quadratic_field())._base_is_hilbert_class_field()
            False
            sage: M.galois_group(QQ)._base_is_hilbert_class_field()
            False
            sage: M.galois_group(heegner_points(389,-20,1).ring_class_field())._base_is_hilbert_class_field()
            True
        """
        M = self.__base
        return isinstance(M, RingClassField) and M.conductor() == 1


    def __getitem__(self, i):
        """
        EXAMPLES::

            sage: E = EllipticCurve('389a'); F= E.heegner_point(-7,5).ring_class_field()
            sage: G = F.galois_group(F.quadratic_field())
            sage: G[0]
            Class field automorphism defined by x^2 + x*y + 44*y^2
        """
        return self._list()[i]


    def __len__(self):
        """
        EXAMPLES::

            sage: K5 = heegner_points(389,-52,5).ring_class_field()
            sage: K1 = heegner_points(389,-52,1).ring_class_field()
            sage: G = K5.galois_group(K1)
            sage: G.cardinality()
            6
            sage: len(G)
            6
        """
        return self.cardinality()

    @cached_method
    def cardinality(self):
        """
        Return the cardinality of this Galois group.

        EXAMPLES::

            sage: E = EllipticCurve('389a')
            sage: G = E.heegner_point(-7,5).ring_class_field().galois_group(); G
            Galois group of Ring class field extension of QQ[sqrt(-7)] of conductor 5
            sage: G.cardinality()
            12
            sage: G = E.heegner_point(-7).ring_class_field().galois_group()
            sage: G.cardinality()
            2
            sage: G = E.heegner_point(-7,55).ring_class_field().galois_group()
            sage: G.cardinality()
            120
        """
        return self.__field.absolute_degree() // self.__base.absolute_degree()

    @cached_method
    def complex_conjugation(self):
        """
        Return the automorphism of ``self`` determined by complex
        conjugation.  The base field must be the rational numbers.

        EXAMPLES::

            sage: E = EllipticCurve('389a')
            sage: G = E.heegner_point(-7,5).ring_class_field().galois_group()
            sage: G.complex_conjugation()
            Complex conjugation automorphism of Ring class field extension of QQ[sqrt(-7)] of conductor 5
        """
        if self.base_field() != QQ:
            raise ValueError("the base field must be fixed by complex conjugation")
        return GaloisAutomorphismComplexConjugation(self)


##################################################################################
#
# Elements of Galois groups
#
##################################################################################


class GaloisAutomorphism(SageObject):
    """
    An abstract automorphism of a ring class field.

    .. TODO::

        make :class:`GaloisAutomorphism` derive from GroupElement, so
        that one gets powers for free, etc.
    """
    def __init__(self, parent):
        """
        INPUT:

            - ``parent`` -- a group of automorphisms of a ring class field

        EXAMPLES::

            sage: G = heegner_points(389,-7,5).ring_class_field().galois_group(); G
            Galois group of Ring class field extension of QQ[sqrt(-7)] of conductor 5
            sage: sage.schemes.elliptic_curves.heegner.GaloisAutomorphism(G)
            <sage.schemes.elliptic_curves.heegner.GaloisAutomorphism object at ...>
        """
        self.__parent = parent

    def parent(self):
        """
        Return the parent of this automorphism, which is a Galois
        group of a ring class field.

        EXAMPLES::

            sage: E = EllipticCurve('389a')
            sage: s = E.heegner_point(-7,5).ring_class_field().galois_group().complex_conjugation()
            sage: s.parent()
            Galois group of Ring class field extension of QQ[sqrt(-7)] of conductor 5
        """
        return self.__parent

    def domain(self):
        """
        Return the domain of this automorphism.

        EXAMPLES::

            sage: E = EllipticCurve('389a')
            sage: s = E.heegner_point(-7,5).ring_class_field().galois_group().complex_conjugation()
            sage: s.domain()
            Ring class field extension of QQ[sqrt(-7)] of conductor 5
        """
        return self.parent().field()


class GaloisAutomorphismComplexConjugation(GaloisAutomorphism):
    """
    The complex conjugation automorphism of a ring class field.

    EXAMPLES::

        sage: conj = heegner_point(37,-7,5).ring_class_field().galois_group().complex_conjugation()
        sage: conj
        Complex conjugation automorphism of Ring class field extension of QQ[sqrt(-7)] of conductor 5
        sage: conj.domain()
        Ring class field extension of QQ[sqrt(-7)] of conductor 5

    TESTS::

        sage: type(conj)
        <class 'sage.schemes.elliptic_curves.heegner.GaloisAutomorphismComplexConjugation'>
        sage: loads(dumps(conj)) == conj
        True
    """
    def __init__(self, parent):
        """
        INPUT:

            - ``parent`` -- a group of automorphisms of a ring class field

        EXAMPLES::

            sage: G = heegner_point(37,-7,5).ring_class_field().galois_group()
            sage: sage.schemes.elliptic_curves.heegner.GaloisAutomorphismComplexConjugation(G)
            Complex conjugation automorphism of Ring class field extension of QQ[sqrt(-7)] of conductor 5
        """
        GaloisAutomorphism.__init__(self, parent)

    def __hash__(self):
        """
        The hash value is the same as the hash value of the
        pair ``(self.parent(), 1)``.

        EXAMPLES::

            sage: G = EllipticCurve('389a').heegner_point(-7,5).ring_class_field().galois_group()
            sage: conj = G.complex_conjugation()
            sage: hash(conj) == hash((conj.parent(), 1))
            True
        """
        return hash((self.parent(), 1))

    def __eq__(self, right):
        """
        EXAMPLES::

            sage: G = EllipticCurve('389a').heegner_point(-7,5).ring_class_field().galois_group()
            sage: conj = G.complex_conjugation()
            sage: conj2 = sage.schemes.elliptic_curves.heegner.GaloisAutomorphismComplexConjugation(G)
            sage: conj is conj2
            False
            sage: conj == conj2
            True
        """
        return isinstance(right, GaloisAutomorphismComplexConjugation) and \
               self.parent() == right.parent()

    def __ne__(self, other):
        """
        EXAMPLES::

            sage: G = EllipticCurve('389a').heegner_point(-7,5).ring_class_field().galois_group()
            sage: conj = G.complex_conjugation()
            sage: conj2 = sage.schemes.elliptic_curves.heegner.GaloisAutomorphismComplexConjugation(G)
            sage: conj != conj2
            False
        """
        return not (self == other)

    def _repr_(self):
        """
        Return print representation of the complex conjugation automorphism.

        EXAMPLES::

            sage: conj = heegner_point(37,-7,5).ring_class_field().galois_group().complex_conjugation()
            sage: conj._repr_()
            'Complex conjugation automorphism of Ring class field extension of QQ[sqrt(-7)] of conductor 5'
        """
        return "Complex conjugation automorphism of %s"%self.domain()

##     def __mul__(self, right):
##         """
##         Return the composition of two automorphisms.

##         EXAMPLES::

##             sage: ?
##         """
##         if self.parent() != right.__parent():
##             raise TypeError, "automorphisms must be of the same class field"
##         raise NotImplementedError

    def __invert__(self):
        """
        Return the inverse of ``self``, which is just ``self`` again.

        EXAMPLES::

            sage: conj = heegner_point(37,-7,5).ring_class_field().galois_group().complex_conjugation()
            sage: ~conj
            Complex conjugation automorphism of Ring class field extension of QQ[sqrt(-7)] of conductor 5
        """
        return self

    def order(self):
        """
        EXAMPLES::

            sage: conj = heegner_point(37,-7,5).ring_class_field().galois_group().complex_conjugation()
            sage: conj.order()
            2
        """
        return ZZ(2)


@richcmp_method
class GaloisAutomorphismQuadraticForm(GaloisAutomorphism):
    """
    An automorphism of a ring class field defined by a quadratic form.

    EXAMPLES::

        sage: H = heegner_points(389,-20,3)
        sage: sigma = H.ring_class_field().galois_group(H.quadratic_field())[0]; sigma
        Class field automorphism defined by x^2 + 45*y^2
        sage: type(sigma)
        <class 'sage.schemes.elliptic_curves.heegner.GaloisAutomorphismQuadraticForm'>
        sage: loads(dumps(sigma)) == sigma
        True
    """
    def __init__(self, parent, quadratic_form, alpha=None):
        r"""
        INPUT:

            - ``parent`` -- a group of automorphisms of a ring class field

            - ``quadratic_form`` -- a binary quadratic form that
              defines an element of the Galois group of `K_c` over `K`.

            - ``\alpha`` -- (default: ``None``) optional data that specified
              element corresponding element of `(\mathcal{O}_K /
              c\mathcal{O}_K)^* / (\ZZ/c\ZZ)^*`, via class field
              theory.

        EXAMPLES::

            sage: H = heegner_points(389,-20,3); G = H.ring_class_field().galois_group(H.quadratic_field())
            sage: f = BinaryQF_reduced_representatives(-20*9)[0]
            sage: sage.schemes.elliptic_curves.heegner.GaloisAutomorphismQuadraticForm(G, f)
            Class field automorphism defined by x^2 + 45*y^2
        """
        self.__quadratic_form = quadratic_form.reduced_form()
        self.__alpha = alpha
        GaloisAutomorphism.__init__(self, parent)

    @cached_method
    def order(self):
        """
        Return the multiplicative order of this Galois group automorphism.

        EXAMPLES::

            sage: K3 = heegner_points(389,-52,3).ring_class_field()
            sage: K1 = heegner_points(389,-52,1).ring_class_field()
            sage: G = K3.galois_group(K1)
            sage: sorted([g.order() for g in G])
            [1, 2, 4, 4]
            sage: K5 = heegner_points(389,-52,5).ring_class_field()
            sage: K1 = heegner_points(389,-52,1).ring_class_field()
            sage: G = K5.galois_group(K1)
            sage: sorted([g.order() for g in G])
            [1, 2, 3, 3, 6, 6]
        """
        alpha = self.__alpha
        if alpha is None:
            raise NotImplementedError("order only currently implemented when alpha given in construction")
        G = self.parent()
        one = G(1).p1_element()
        ans = ZZ(1)
        z = alpha
        for i in range(G.cardinality()):
            if G._alpha_to_p1_element(z) == one:
                return ans
            ans += 1
            z *= alpha
        assert False, "bug in order"

    def alpha(self):
        r"""
        Optional data that specified element corresponding element of
        `(\mathcal{O}_K / c\mathcal{O}_K)^* / (\ZZ/c\ZZ)^*`, via class
        field theory.

        This is a generator of the ideal corresponding to this
        automorphism.

        EXAMPLES::

            sage: K3 = heegner_points(389,-52,3).ring_class_field()
            sage: K1 = heegner_points(389,-52,1).ring_class_field()
            sage: G = K3.galois_group(K1)
            sage: orb = sorted([g.alpha() for g in G]); orb # random (the sign depends on the database being installed or not)
            [1, 1/2*sqrt_minus_52 + 1, -1/2*sqrt_minus_52, 1/2*sqrt_minus_52 - 1]
            sage: sorted([x^2 for x in orb]) # this is just for testing
            [-13, -sqrt_minus_52 - 12, sqrt_minus_52 - 12, 1]

            sage: K5 = heegner_points(389,-52,5).ring_class_field()
            sage: K1 = heegner_points(389,-52,1).ring_class_field()
            sage: G = K5.galois_group(K1)
            sage: orb = sorted([g.alpha() for g in G]); orb # random (the sign depends on the database being installed or not)
            [1, -1/2*sqrt_minus_52, 1/2*sqrt_minus_52 + 1, 1/2*sqrt_minus_52 - 1, 1/2*sqrt_minus_52 - 2, -1/2*sqrt_minus_52 - 2]
            sage: sorted([x^2 for x in orb]) # just for testing
            [-13, -sqrt_minus_52 - 12, sqrt_minus_52 - 12, -2*sqrt_minus_52 - 9, 2*sqrt_minus_52 - 9, 1]
        """
        if self.__alpha is None:
            raise ValueError("alpha data not defined")
        return self.__alpha

    @cached_method
    def p1_element(self):
        r"""
        Return element of the projective line corresponding to this
        automorphism.

        This only makes sense if this automorphism is in the Galois
        group `\textrm{Gal}(K_c/K_1)`.

        EXAMPLES::

            sage: K3 = heegner_points(389,-52,3).ring_class_field()
            sage: K1 = heegner_points(389,-52,1).ring_class_field()
            sage: G = K3.galois_group(K1)
            sage: sorted([g.p1_element() for g in G])
            [(0, 1), (1, 0), (1, 1), (1, 2)]

            sage: K5 = heegner_points(389,-52,5).ring_class_field()
            sage: K1 = heegner_points(389,-52,1).ring_class_field()
            sage: G = K5.galois_group(K1)
            sage: sorted([g.p1_element() for g in G])
            [(0, 1), (1, 0), (1, 1), (1, 2), (1, 3), (1, 4)]
        """
        return self.parent()._alpha_to_p1_element(self.__alpha)

    def __hash__(self):
        """
        The hash value is the hash of the pair formed by the parent
        and the quadratic form read as tuple.

        EXAMPLES::

            sage: H = heegner_points(389,-20,3)
            sage: s = H.ring_class_field().galois_group(H.quadratic_field())[0]
            sage: hash(s) == hash((s.parent(), tuple(s.quadratic_form())))
            True
        """
        return hash((self.parent(), tuple(self.__quadratic_form)))

    def __richcmp__(self, right, op):
        """
        Comparison.

        EXAMPLES::

            sage: H = heegner_points(389,-7,5)
            sage: s = H.ring_class_field().galois_group(H.quadratic_field())[1]
            sage: s == s
            True
            sage: s == s*s
            False
            sage: s == s*s*s*s*s
            False
            sage: s == s*s*s*s*s*s*s
            True

            sage: H = heegner_points(389,-20,3)
            sage: s = H.ring_class_field().galois_group(H.quadratic_field())[0]
            sage: s == s
            True
            sage: s == 0
            False
        """
        if not isinstance(right, GaloisAutomorphismQuadraticForm):
            return NotImplemented
        lx = self.parent()
        rx = right.parent()
        if lx != rx:
            return richcmp_not_equal(lx, rx, op)
        if self.quadratic_form().is_equivalent(right.quadratic_form()):
            return rich_to_bool(op, 0)
        return richcmp(self.quadratic_form(), right.quadratic_form(), op)

    def _repr_(self):
        """
        Return string representation of this automorphism.

        EXAMPLES::

            sage: H = heegner_points(389,-20,3); s = H.ring_class_field().galois_group(H.quadratic_field())[0]
            sage: s._repr_()
            'Class field automorphism defined by x^2 + 45*y^2'
        """
        return "Class field automorphism defined by %s"%self.__quadratic_form

    def __mul__(self, right):
        """
        Return the composition of two automorphisms.

        EXAMPLES::

            sage: H = heegner_points(389,-20,3); s = H.ring_class_field().galois_group(H.quadratic_field())[0]
            sage: s * s
            Class field automorphism defined by x^2 + 45*y^2
            sage: G = s.parent(); list(G)
            [Class field automorphism defined by x^2 + 45*y^2, Class field automorphism defined by 2*x^2 + 2*x*y + 23*y^2, Class field automorphism defined by 5*x^2 + 9*y^2, Class field automorphism defined by 7*x^2 + 4*x*y + 7*y^2]
            sage: G[0]*G[0]
            Class field automorphism defined by x^2 + 45*y^2
            sage: G[1]*G[2] == G[3]
            True
        """
        if self.parent() != right.parent():
            raise TypeError("automorphisms must be of the same class field")
        if not isinstance(right, GaloisAutomorphismQuadraticForm):
            # TODO: special case when right is complex conjugation
            raise NotImplementedError
        Q = (self.__quadratic_form * right.__quadratic_form).reduced_form()
        if self.__alpha and right.__alpha:
            alpha = self.__alpha * right.__alpha
        else:
            alpha = None
        return GaloisAutomorphismQuadraticForm(self.parent(), Q, alpha=alpha)

    def quadratic_form(self):
        """
        Return reduced quadratic form corresponding to this Galois
        automorphism.

        EXAMPLES::

            sage: H = heegner_points(389,-20,3); s = H.ring_class_field().galois_group(H.quadratic_field())[0]
            sage: s.quadratic_form()
            x^2 + 45*y^2
        """
        return self.__quadratic_form

    @cached_method
    def ideal(self):
        r"""
        Return ideal of ring of integers of quadratic imaginary field
        corresponding to this quadratic form.  This is the ideal

         `I = \left(A, \frac{-B+ c\sqrt{D}}{2}\right) \mathcal{O}_K`.

        EXAMPLES::

            sage: E = EllipticCurve('389a'); F= E.heegner_point(-20,3).ring_class_field()
            sage: G = F.galois_group(F.quadratic_field())
            sage: G[1].ideal()
            Fractional ideal (2, 1/2*sqrt_minus_20 + 1)
            sage: [s.ideal().gens() for s in G]
            [(1, 3/2*sqrt_minus_20), (2, 3/2*sqrt_minus_20 - 1), (5, 3/2*sqrt_minus_20), (7, 3/2*sqrt_minus_20 - 2)]
        """
        M = self.parent().field()
        K = M.quadratic_field()
        f = self.quadratic_form()
        c = M.conductor()
        sqrtD = K.gen()
        (A,B,C) = f
        if A%c == 0:
            A, C = C, A
        return K.maximal_order().ideal([A, (-B+c*sqrtD)/2])

##     def __call__(self, z):
##         """
##         Return image of the Heegner point `z` under this automorphism.
##
##         INPUT:
##
##             - `z` -- a Heegner point on `X_0(N)` or an elliptic curve
##
##         OUTPUT:
##
##             - a Heegner point
##
##         EXAMPLES::
##
##             sage: x = heegner_point(389,-20,3); F = x.ring_class_field()
##             sage: sigma = F.galois_group(F.quadratic_field())[1]; sigma
##             Class field automorphism defined by 2*x^2 + 2*x*y + 23*y^2
##             sage: sigma(x)
##             Heegner point 3/1556*sqrt(-20) - 495/778 of discriminant -20 and conductor 3 on X_0(389)
##         """
##         if isinstance(z, HeegnerPointOnX0N):
##             if z.ring_class_field() != self.domain():
##                 raise NotImplementedError, "class fields must be the same"
##             # TODO -- check more compatibilities?
##             # TODO -- this is surely backwards -- something must be inverted?
##             f = z.quadratic_form() * self.quadratic_form()
##             # TODO -- put f into the correct form with A divisible by N, etc.?
##             # That could be done by looking up reduced form of f in a canonical
##             # list of best reps.
##             N,D,c = z.level(),z.discriminant(),z.conductor()
##             return HeegnerPointOnX0N(N,D,c, f = f)
##         else:
##             raise NotImplementedError

##################################################################################
#
# Specific Heegner points
#
##################################################################################


@richcmp_method
class HeegnerPoint(SageObject):
    r"""
    A Heegner point of level `N`, discriminant `D` and conductor `c`
    is any point on a modular curve or elliptic curve that is
    concocted in some way from a quadratic imaginary `\tau` in the upper
    half plane with `\Delta(\tau) = D c = \Delta(N \tau)`.

    EXAMPLES::

        sage: x = sage.schemes.elliptic_curves.heegner.HeegnerPoint(389,-7,13); x
        Heegner point of level 389, discriminant -7, and conductor 13
        sage: type(x)
        <class 'sage.schemes.elliptic_curves.heegner.HeegnerPoint'>
        sage: loads(dumps(x)) == x
        True
    """
    def __init__(self, N, D, c):
        """
        INPUT:

            - `N` -- (positive integer) the level

            - `D` -- (negative integer) fundamental discriminant

            - `c` -- (positive integer) conductor

        Since this is an abstract base class, no type or compatibility
        checks are done, as those are all assumed to be done in the
        derived class.

        EXAMPLES::

            sage: H = sage.schemes.elliptic_curves.heegner.HeegnerPoint(389,-7,5)
            sage: type(H)
            <class 'sage.schemes.elliptic_curves.heegner.HeegnerPoint'>
        """
        self.__N = N
        self.__D = D
        self.__c = c

    def __richcmp__(self, x, op):
        """
        Compare two Heegner points.

        EXAMPLES::

            sage: H = sage.schemes.elliptic_curves.heegner.HeegnerPoint(389,-7,5)
            sage: H == H
            True

            sage: H = sage.schemes.elliptic_curves.heegner.HeegnerPoint(389,-7,5); type(H)
            <class 'sage.schemes.elliptic_curves.heegner.HeegnerPoint'>
            sage: J = sage.schemes.elliptic_curves.heegner.HeegnerPoint(389,-7,11)
            sage: H == H
            True
            sage: H == J
            False
            sage: J == H
            False
            sage: H == 0
            False
        """
        if not isinstance(x, HeegnerPoint):
            return NotImplemented
        return richcmp((self.__N, self.__D, self.__c),
                       (x.__N, x.__D, x.__c), op)

    def _repr_(self):
        """
        EXAMPLES::

            sage: H = sage.schemes.elliptic_curves.heegner.HeegnerPoint(389,-7,5)
            sage: type(H)
            <class 'sage.schemes.elliptic_curves.heegner.HeegnerPoint'>
            sage: H._repr_()
            'Heegner point of level 389, discriminant -7, and conductor 5'
        """
        return "Heegner point of level %s, discriminant %s, and conductor %s"%(
            self.__N, self.__D, self.__c)

    def __hash__(self):
        """
        The hash value is obtained from level, discriminant, and conductor.

        EXAMPLES::

            sage: H = sage.schemes.elliptic_curves.heegner.HeegnerPoint(389,-7,5); type(H)
            <class 'sage.schemes.elliptic_curves.heegner.HeegnerPoint'>
            sage: hash(H)  == hash((H.level(), H.discriminant(), H.conductor()))
            True
        """
        return hash((self.__N, self.__D, self.__c))

    def level(self):
        """
        Return the level of this Heegner point, which is the level of the
        modular curve `X_0(N)` on which this is a Heegner point.

        EXAMPLES::

            sage: heegner_point(389,-7,5).level()
            389
        """
        return self.__N

    def conductor(self):
        """
        Return the conductor of this Heegner point.

        EXAMPLES::

            sage: heegner_point(389,-7,5).conductor()
            5
            sage: E = EllipticCurve('37a1'); P = E.kolyvagin_point(-67,7); P
            Kolyvagin point of discriminant -67 and conductor 7 on elliptic curve of conductor 37
            sage: P.conductor()
            7
            sage: E = EllipticCurve('389a'); P = E.heegner_point(-7, 5); P.conductor()
            5
        """
        return self.__c

    def discriminant(self):
        """
        Return the discriminant of the quadratic imaginary field
        associated to this Heegner point.

        EXAMPLES::

            sage: heegner_point(389,-7,5).discriminant()
            -7
            sage: E = EllipticCurve('37a1'); P = E.kolyvagin_point(-67,7); P
            Kolyvagin point of discriminant -67 and conductor 7 on elliptic curve of conductor 37
            sage: P.discriminant()
            -67
            sage: E = EllipticCurve('389a'); P = E.heegner_point(-7, 5); P.discriminant()
            -7
        """
        return self.__D

    @cached_method
    def quadratic_field(self):
        """
        Return the quadratic number field of discriminant `D`.

        EXAMPLES::

            sage: x = heegner_point(37,-7,5)
            sage: x.quadratic_field()
            Number Field in sqrt_minus_7 with defining polynomial x^2 + 7 with sqrt_minus_7 = 2.645751311064591?*I

            sage: E = EllipticCurve('37a'); P = E.heegner_point(-40)
            sage: P.quadratic_field()
            Number Field in sqrt_minus_40 with defining polynomial x^2 + 40 with sqrt_minus_40 = 6.324555320336759?*I
            sage: P.quadratic_field() is P.quadratic_field()
            True
            sage: type(P.quadratic_field())
            <class 'sage.rings.number_field.number_field.NumberField_quadratic_with_category'>
        """
        return self.ring_class_field().quadratic_field()

    @cached_method
    def quadratic_order(self):
        """
        Return the order in the quadratic imaginary field of conductor
        `c`, where `c` is the conductor of this Heegner point.

        EXAMPLES::

            sage: heegner_point(389,-7,5).quadratic_order()
            Order in Number Field in sqrt_minus_7 with defining polynomial x^2 + 7 with sqrt_minus_7 = 2.645751311064591?*I
            sage: heegner_point(389,-7,5).quadratic_order().basis()
            [1, 5*sqrt_minus_7]

            sage: E = EllipticCurve('37a'); P = E.heegner_point(-40,11)
            sage: P.quadratic_order()
            Order in Number Field in sqrt_minus_40 with defining polynomial x^2 + 40 with sqrt_minus_40 = 6.324555320336759?*I
            sage: P.quadratic_order().basis()
            [1, 11*sqrt_minus_40]
        """
        K = self.quadratic_field()
        return K.order([1,self.conductor()*K.gen()])

    @cached_method
    def ring_class_field(self):
        """
        Return the ring class field associated to this Heegner point.
        This is an extension `K_c` over `K`, where `K` is the
        quadratic imaginary field and `c` is the conductor associated
        to this Heegner point.  This Heegner point is defined over
        `K_c` and the Galois group `Gal(K_c/K)` acts transitively on
        the Galois conjugates of this Heegner point.

        EXAMPLES::

            sage: E = EllipticCurve('389a'); K.<a> = QuadraticField(-5)
            sage: len(K.factor(5))
            1
            sage: len(K.factor(23))
            2
            sage: E.heegner_point(-7, 5).ring_class_field().degree_over_K()
            6
            sage: E.heegner_point(-7, 23).ring_class_field().degree_over_K()
            22
            sage: E.heegner_point(-7, 5*23).ring_class_field().degree_over_K()
            132
            sage: E.heegner_point(-7, 5^2).ring_class_field().degree_over_K()
            30
            sage: E.heegner_point(-7, 7).ring_class_field().degree_over_K()
            7
        """
        return RingClassField(self.discriminant(), self.conductor())


##################################################################################
#
# Sets of Heegner points
#
##################################################################################

class HeegnerPoints(SageObject):
    """
    The set of Heegner points with given parameters.

    EXAMPLES::

        sage: H = heegner_points(389); H
        Set of all Heegner points on X_0(389)
        sage: type(H)
        <class 'sage.schemes.elliptic_curves.heegner.HeegnerPoints_level'>
        sage: isinstance(H, sage.schemes.elliptic_curves.heegner.HeegnerPoints)
        True
    """
    def __init__(self, N):
        """
        INPUT:

            - `N` -- level, a positive integer

        EXAMPLES::

            sage: heegner_points(37)
            Set of all Heegner points on X_0(37)
            sage: heegner_points(0)
            Traceback (most recent call last):
            ...
            ValueError: N must a positive integer
        """
        self.__N = ZZ(N)
        if self.__N <= 0:
            raise ValueError("N must a positive integer")

    def level(self):
        """
        Return the level `N` of the modular curve `X_0(N)`.

        EXAMPLES::

            sage: heegner_points(389).level()
            389
        """
        return self.__N


class HeegnerPoints_level(HeegnerPoints):
    """
    Return the infinite set of all Heegner points on `X_0(N)` for all
    quadratic imaginary fields.

    EXAMPLES::

        sage: H = heegner_points(11); H
        Set of all Heegner points on X_0(11)
        sage: type(H)
        <class 'sage.schemes.elliptic_curves.heegner.HeegnerPoints_level'>
        sage: loads(dumps(H)) == H
        True
    """
    def __eq__(self, other):
        """
        EXAMPLES::

            sage: H = heegner_points(11)
            sage: H == heegner_points(13)
            False
            sage: H == heegner_points(11)
            True
            sage: H == 0
            False
        """
        return isinstance(other, HeegnerPoints_level) and self.level() == other.level()

    def __ne__(self, other):
        """
        EXAMPLES::

            sage: H = heegner_points(11)
            sage: H != heegner_points(13)
            True
            sage: H != heegner_points(11)
            False
            sage: H != 0
            True
        """
        return not (self == other)

    def _repr_(self):
        """
        Return string representation of the set of Heegner points.

        EXAMPLES::

            sage: heegner_points(389)._repr_()
            'Set of all Heegner points on X_0(389)'
        """
        return "Set of all Heegner points on X_0(%s)"%self.level()

    def reduce_mod(self, ell):
        r"""
        Return object that allows for computation with Heegner points
        of level `N` modulo the prime `\ell`, represented using
        quaternion algebras.

        INPUT:

            - `\ell` -- prime

        EXAMPLES::

            sage: heegner_points(389).reduce_mod(7).quaternion_algebra()
            Quaternion Algebra (-1, -7) with base ring Rational Field
        """
        return HeegnerQuatAlg(self.level(), ell)

    def discriminants(self, n=10, weak=False):
        r"""
        Return the first `n` quadratic imaginary discriminants that
        satisfy the Heegner hypothesis for `N`.

        INPUT:

            - `n` -- nonnegative integer

            - ``weak`` -- bool (default: ``False``); if ``True`` only require
              weak Heegner hypothesis, which is the same as usual but
              without the condition that `\gcd(D,N)=1`.

        EXAMPLES::

            sage: X = heegner_points(37)
            sage: X.discriminants(5)
            [-7, -11, -40, -47, -67]

        The default is 10::

            sage: X.discriminants()
            [-7, -11, -40, -47, -67, -71, -83, -84, -95, -104]
            sage: X.discriminants(15)
            [-7, -11, -40, -47, -67, -71, -83, -84, -95, -104, -107, -115, -120, -123, -127]

        The discriminant -111 satisfies only the weak Heegner hypothesis, since it
        is divisible by 37::

            sage: X.discriminants(15,weak=True)
            [-7, -11, -40, -47, -67, -71, -83, -84, -95, -104, -107, -111, -115, -120, -123]
        """
        N = self.level()
        n = ZZ(n)
        v = []
        D = ZZ(-4)
        while len(v) < n:
            D -= 1
            if satisfies_weak_heegner_hypothesis(N,D):
                # if not weak, then also require gcd(D,N)=1
                if not weak and D.gcd(N) != 1:
                    continue
                v.append(D)
        return v

class HeegnerPoints_level_disc(HeegnerPoints):
    """
    Set of Heegner points of given level and all conductors associated
    to a quadratic imaginary field.

    EXAMPLES::

        sage: H = heegner_points(389,-7); H
        Set of all Heegner points on X_0(389) associated to QQ[sqrt(-7)]
        sage: type(H)
        <class 'sage.schemes.elliptic_curves.heegner.HeegnerPoints_level_disc'>
        sage: H._repr_()
        'Set of all Heegner points on X_0(389) associated to QQ[sqrt(-7)]'
        sage: H.discriminant()
        -7
        sage: H.quadratic_field()
        Number Field in sqrt_minus_7 with defining polynomial x^2 + 7 with sqrt_minus_7 = 2.645751311064591?*I
        sage: H.kolyvagin_conductors()
        [1, 3, 5, 13, 15, 17, 19, 31, 39, 41]

        sage: loads(dumps(H)) == H
        True
    """
    def __init__(self, N, D):
        """
        INPUT:

           - `N` -- positive integer

           - `D` -- negative fundamental discriminant

        EXAMPLES::

            sage: sage.schemes.elliptic_curves.heegner.HeegnerPoints_level_disc(37,-7)
            Set of all Heegner points on X_0(37) associated to QQ[sqrt(-7)]
        """
        HeegnerPoints.__init__(self, N)
        D = ZZ(D)
        if not satisfies_weak_heegner_hypothesis(N,D):
            raise ValueError("D (=%s) must satisfy the weak Heegner hypothesis for N (=%s)"%(D,N))
        self.__D = D

    def __eq__(self, other):
        """
        EXAMPLES::

            sage: H = heegner_points(389,-7)
            sage: H == heegner_points(389,-7)
            True
            sage: H == 0
            False
            sage: H == heegner_points(389,-11)
            False
        """
        return isinstance(other, HeegnerPoints_level_disc) and \
               self.level() == other.level() and self.__D == other.__D

    def __ne__(self, other):
        """
        EXAMPLES::

            sage: H = heegner_points(389,-7)
            sage: H != heegner_points(389,-7)
            False
            sage: H != 0
            True
            sage: H != heegner_points(389,-11)
            True
        """
        return not (self == other)

    def _repr_(self):
        """
        Return string representation of the set of Heegner points for a given
        quadratic field.

        EXAMPLES::

            sage: heegner_points(389,-7)._repr_()
            'Set of all Heegner points on X_0(389) associated to QQ[sqrt(-7)]'
        """
        return "Set of all Heegner points on X_0(%s) associated to QQ[sqrt(%s)]"%(
            self.level(), self.discriminant())


    def discriminant(self):
        r"""
        Return the discriminant of the quadratic imaginary extension `K`.

        EXAMPLES::

            sage: heegner_points(389,-7).discriminant()
            -7
        """
        return self.__D

    @cached_method
    def quadratic_field(self):
        r"""
        Return the quadratic imaginary field `K = \QQ(\sqrt{D})`.

        EXAMPLES::

            sage: E = EllipticCurve('389a'); K = E.heegner_point(-7,5).ring_class_field()
            sage: K.quadratic_field()
            Number Field in sqrt_minus_7 with defining polynomial x^2 + 7 with sqrt_minus_7 = 2.645751311064591?*I
        """
        D   = self.__D
        var = 'sqrt_minus_%s'%(-D)
        return number_field.QuadraticField(D,var)

    def kolyvagin_conductors(self, r=None, n=10, E=None, m=None):
        r"""
        Return the first `n` conductors that are squarefree products
        of distinct primes inert in the quadratic imaginary field
        `K = \QQ(\sqrt{D})`.  If `r` is specified, return only
        conductors that are a product of `r` distinct primes all inert
        in `K`.  If `r = 0`, always return the list ``[1]``,
        no matter what.

        If the optional elliptic curve `E` and integer `m` are given,
        then only include conductors `c` such that for each prime
        divisor `p` of `c` we have `m \mid \gcd(a_p(E), p+1)`.

        INPUT:

            - `r` -- (default: ``None``) nonnegative integer or ``None``

            - `n` -- positive integer

            - `E` -- an elliptic curve

            - `m` -- a positive integer

        EXAMPLES::

            sage: H = heegner_points(389,-7)
            sage: H.kolyvagin_conductors(0)
            [1]
            sage: H.kolyvagin_conductors(1)
            [3, 5, 13, 17, 19, 31, 41, 47, 59, 61]
            sage: H.kolyvagin_conductors(1,15)
            [3, 5, 13, 17, 19, 31, 41, 47, 59, 61, 73, 83, 89, 97, 101]
            sage: H.kolyvagin_conductors(1,5)
            [3, 5, 13, 17, 19]
            sage: H.kolyvagin_conductors(1,5,EllipticCurve('389a'),3)
            [5, 17, 41, 59, 83]
            sage: H.kolyvagin_conductors(2,5,EllipticCurve('389a'),3)
            [85, 205, 295, 415, 697]
        """
        D = self.__D
        if not satisfies_weak_heegner_hypothesis(self.level(),D):
            raise ValueError("D must satisfy the weak Heegner hypothesis")
        n = ZZ(n)
        if n <= 0:
            raise ValueError("n must be a positive integer")
        if r is not None:
            r = ZZ(r)
            if r < 0:
                raise ValueError("n must be a nonnegative integer")
        if r == 0:
            return [ZZ(1)]

        c = ZZ(1)
        v = []
        N = self.level()

        if E is not None:
            m = ZZ(m)

        while len(v) < n:
            if is_kolyvagin_conductor(N, E, D, r, m, c):
                v.append(c)
            c += 1

        return v


def is_kolyvagin_conductor(N, E, D, r, n, c):
    r"""
    Return ``True`` if `c` is a Kolyvagin conductor for level `N`,
    discriminant `D`, mod `n`, etc., i.e., `c` is divisible by exactly
    `r` prime factors, is coprime to `ND`, each prime dividing `c` is
    inert, and if `E` is not ``None`` then `n | \gcd(p+1, a_p(E))`
    for each prime `p` dividing `c`.

    INPUT:

        - `N` -- level (positive integer)

        - `E` -- elliptic curve or ``None``

        - `D` -- negative fundamental discriminant

        - `r` -- number of prime factors (nonnegative integer) or ``None``

        - `n` -- torsion order (i.e., do we get class in `(E(K_c)/n E(K_c))^{Gal(K_c/K)}`?)

        - `c` -- conductor (positive integer)

    EXAMPLES::

        sage: from sage.schemes.elliptic_curves.heegner import is_kolyvagin_conductor
        sage: is_kolyvagin_conductor(389,None,-7,1,None,5)
        True
        sage: is_kolyvagin_conductor(389,None,-7,1,None,7)
        False
        sage: is_kolyvagin_conductor(389,None,-7,1,None,11)
        False
        sage: is_kolyvagin_conductor(389,EllipticCurve('389a'),-7,1,3,5)
        True
        sage: is_kolyvagin_conductor(389,EllipticCurve('389a'),-7,1,11,5)
        False
    """
    ND = N*D
    if ND.gcd(c) != 1:
        return False
    if not c.is_squarefree():
        return False
    P = c.prime_factors()
    if r is not None and len(P) != r:
        return False
    # check that each prime in P is inert in K
    for p in P:
        if D.kronecker(p) != -1:
            return False
    if E is not None and n is not None:
        for p in P:
            if (p+1).gcd(E.ap(p)) % n != 0:
                return False
    return True


class HeegnerPoints_level_disc_cond(HeegnerPoints_level, HeegnerPoints_level_disc):
    """
    The set of Heegner points of given level, discriminant, and conductor.

    EXAMPLES::

        sage: H = heegner_points(389,-7,5); H
        All Heegner points of conductor 5 on X_0(389) associated to QQ[sqrt(-7)]
        sage: type(H)
        <class 'sage.schemes.elliptic_curves.heegner.HeegnerPoints_level_disc_cond'>
        sage: H.discriminant()
        -7
        sage: H.level()
        389

        sage: len(H.points())
        12
        sage: H.points()[0]
        Heegner point 5/778*sqrt(-7) - 147/778 of discriminant -7 and conductor 5 on X_0(389)
        sage: H.betas()
        (147, 631)

        sage: H.quadratic_field()
        Number Field in sqrt_minus_7 with defining polynomial x^2 + 7 with sqrt_minus_7 = 2.645751311064591?*I
        sage: H.ring_class_field()
        Ring class field extension of QQ[sqrt(-7)] of conductor 5

        sage: H.kolyvagin_conductors()
        [1, 3, 5, 13, 15, 17, 19, 31, 39, 41]
        sage: H.satisfies_kolyvagin_hypothesis()
        True

        sage: H = heegner_points(389,-7,5)
        sage: loads(dumps(H)) == H
        True
    """
    def __init__(self, N, D, c=ZZ(1)):
        """
        Create set of Heegner points.

        INPUT:

            - `N` -- positive integer (the level)

            - `D` -- negative fundamental discriminant

            - `c` -- conductor (default: 1)

        EXAMPLES::

            sage: H = heegner_points(389,-7,5); H
            All Heegner points of conductor 5 on X_0(389) associated to QQ[sqrt(-7)]
            sage: type(H)
            <class 'sage.schemes.elliptic_curves.heegner.HeegnerPoints_level_disc_cond'>
        """
        HeegnerPoints_level.__init__(self, N)
        HeegnerPoints_level_disc.__init__(self, N, D)
        self.__c = ZZ(c)

    def __eq__(self, other):
        """
        EXAMPLES::

            sage: H = heegner_points(389,-7, 3)
            sage: H == heegner_points(389,-7, 3)
            True
            sage: H == heegner_points(389,-7, 1)
            False
            sage: H == 0
            False
        """
        return isinstance(other, HeegnerPoints_level_disc_cond) and \
               self.level() == other.level() and self.discriminant() == other.discriminant() \
               and self.conductor() == other.conductor()

    def __ne__(self, other):
        """
        EXAMPLES::

            sage: H = heegner_points(389,-7, 3)
            sage: H != heegner_points(389,-7, 3)
            False
            sage: H != heegner_points(389,-7, 1)
            True
            sage: H != 0
            True
        """
        return not (self == other)

    def _repr_(self):
        """
        Return string representation of this set of Heegner points.

        EXAMPLES::

            sage: H = heegner_points(37,-7,5); H._repr_()
            'All Heegner points of conductor 5 on X_0(37) associated to QQ[sqrt(-7)]'
        """
        return "All Heegner points of conductor %s on X_0(%s) associated to QQ[sqrt(%s)]"%(
            self.conductor(), self.level(), self.discriminant())

    def conductor(self):
        """
        Return the level of the conductor.

        EXAMPLES::

            sage: heegner_points(389,-7,5).conductor()
            5
        """
        return self.__c

    @cached_method
    def satisfies_kolyvagin_hypothesis(self):
        """
        Return ``True`` if ``self`` satisfies the Kolyvagin hypothesis, i.e.,
        that each prime dividing the conductor `c` of ``self`` is inert in
        `K` and coprime to `ND`.

        EXAMPLES:

        The prime 5 is inert, but the prime 11 is not::

            sage: heegner_points(389,-7,5).satisfies_kolyvagin_hypothesis()
            True
            sage: heegner_points(389,-7,11).satisfies_kolyvagin_hypothesis()
            False
        """
        return is_kolyvagin_conductor(N=self.level(), E=None, D=self.discriminant(),
                                      r=None, n=None, c=self.conductor())

    @cached_method
    def ring_class_field(self):
        """
        Return the ring class field associated to this set of Heegner
        points.  This is an extension `K_c` over `K`, where `K` is the
        quadratic imaginary field and `c` the conductor associated to
        this Heegner point.  This Heegner point is defined over `K_c`
        and the Galois group `Gal(K_c/K)` acts transitively on the
        Galois conjugates of this Heegner point.

        EXAMPLES::

            sage: heegner_points(389,-7,5).ring_class_field()
            Ring class field extension of QQ[sqrt(-7)] of conductor 5
        """
        return RingClassField(self.discriminant(), self.conductor())

    def __getitem__(self, i):
        """
        Return the `i`-th Heegner point.

        EXAMPLES::

            sage: H = heegner_points(389,-7,5)
            sage: len(H)
            12
            sage: H[0]
            Heegner point 5/778*sqrt(-7) - 147/778 of discriminant -7 and conductor 5 on X_0(389)
            sage: H[-1]
            Heegner point 5/5446*sqrt(-7) - 757/778 of discriminant -7 and conductor 5 on X_0(389)
        """
        return self.points()[i]

    def __len__(self):
        """
        Return the number of Heegner points.

        EXAMPLES::

            sage: len(heegner_points(389,-7,5))
            12

        When the conductor is 1 the length is a power of 2 (number of
        square roots of `D` mod `4N` reduced mod `2N`) times the class
        number::

            sage: len(heegner_points(389,-20,1))
            4
            sage: QQ[sqrt(-20)].class_number()
            2
        """
        return len(self.points())

    @cached_method
    def betas(self):
        """
        Return the square roots of `D c^2` modulo `4 N` all reduced
        mod `2 N`, without multiplicity.

        EXAMPLES::

            sage: X = heegner_points(45,-11,1); X
            All Heegner points of conductor 1 on X_0(45) associated to QQ[sqrt(-11)]
            sage: [x.quadratic_form() for x in X]
            [45*x^2 + 13*x*y + y^2,
             45*x^2 + 23*x*y + 3*y^2,
             45*x^2 + 67*x*y + 25*y^2,
             45*x^2 + 77*x*y + 33*y^2]
            sage: X.betas()
            (13, 23, 67, 77)
            sage: X.points(13)
            (Heegner point 1/90*sqrt(-11) - 13/90 of discriminant -11 on X_0(45),)
            sage: [x.quadratic_form() for x in X.points(13)]
            [45*x^2 + 13*x*y + y^2]
        """
        c = self.__c
        D = self.discriminant()*c*c
        N = self.level()
        R = Integers(4*N)
        m = 2*N
        return tuple(sorted( set([a%m for a in R(D).sqrt(all=True)]) ))


    @cached_method
    def points(self, beta=None):
        r"""
        Return the Heegner points in ``self``.  If `\beta` is given,
        return only those Heegner points with given `\beta`, i.e.,
        whose quadratic form has `B` congruent to `\beta` modulo `2 N`.

        Use ``self.beta()`` to get a list of betas.

        EXAMPLES::

            sage: H = heegner_points(389,-7,5); H
            All Heegner points of conductor 5 on X_0(389) associated to QQ[sqrt(-7)]
            sage: H.points()
            (Heegner point 5/778*sqrt(-7) - 147/778 of discriminant -7 and conductor 5 on X_0(389), ..., Heegner point 5/5446*sqrt(-7) - 757/778 of discriminant -7 and conductor 5 on X_0(389))
            sage: H.betas()
            (147, 631)
            sage: [x.tau() for x in H.points(147)]
            [5/778*sqrt_minus_7 - 147/778, 5/1556*sqrt_minus_7 - 147/1556, 5/1556*sqrt_minus_7 - 925/1556, 5/3112*sqrt_minus_7 - 1703/3112, 5/3112*sqrt_minus_7 - 2481/3112, 5/5446*sqrt_minus_7 - 21/778]

            sage: [x.tau() for x in H.points(631)]
            [5/778*sqrt_minus_7 - 631/778, 5/1556*sqrt_minus_7 - 631/1556, 5/1556*sqrt_minus_7 - 1409/1556, 5/3112*sqrt_minus_7 - 631/3112, 5/3112*sqrt_minus_7 - 1409/3112, 5/5446*sqrt_minus_7 - 757/778]

        The result is cached and is a tuple (since it is immutable)::

            sage: H.points() is H.points()
            True
            sage: type(H.points())
            <... 'tuple'>
        """
        if beta is None:
            SDN = self.betas()
            return tuple(sorted(sum([list(self.points(b)) for b in SDN], [])))

        c = self.conductor()
        N = self.level()
        D = self.discriminant()
        b = ZZ(beta) % (2*N)

        disc = D*c*c

        U = []
        R = []
        h = self.ring_class_field().degree_over_K()
        a = 1
        while len(U) < h:
            if c.gcd(a) != 1:
                a += 1
                continue
            # todo (optimize) -- replace for over all s with for over solution set
            y = ZZ((b*b - disc)/(4*N))
            for s in Integers(a):
                if N*s*s + b*s + y == 0:
                    s = s.lift()
                    f = (a*N, b+2*N*s, ZZ( ((b + 2*N*s)**2 - disc)/(4*a*N)) )
                    g = BinaryQF(f).reduced_form()
                    assert g.discriminant() == disc
                    if g not in U:
                        U.append(g)
                        R.append(HeegnerPointOnX0N(N,D,c,f))
                        if len(U) >= h:
                            break
            a += 1
        return tuple(sorted(R))

    def plot(self, *args, **kwds):
        """
        Returns plot of all the representatives in the upper half
        plane of the Heegner points in this set of Heegner points.

        The inputs to this function get passed onto the point command.

        EXAMPLES::

            sage: heegner_points(389,-7,5).plot(pointsize=50, rgbcolor='red')
            Graphics object consisting of 12 graphics primitives
            sage: heegner_points(53,-7,15).plot(pointsize=50, rgbcolor='purple')
            Graphics object consisting of 48 graphics primitives
        """
        return sum(z.plot(*args, **kwds) for z in self)


class HeegnerPointOnX0N(HeegnerPoint):
    r"""
    A Heegner point as a point on the modular curve `X_0(N)`, which we
    view as the upper half plane modulo the action of `\Gamma_0(N)`.

    EXAMPLES::

        sage: x = heegner_point(37,-7,5); x
        Heegner point 5/74*sqrt(-7) - 11/74 of discriminant -7 and conductor 5 on X_0(37)
        sage: type(x)
        <class 'sage.schemes.elliptic_curves.heegner.HeegnerPointOnX0N'>
        sage: x.level()
        37
        sage: x.conductor()
        5
        sage: x.discriminant()
        -7
        sage: x.quadratic_field()
        Number Field in sqrt_minus_7 with defining polynomial x^2 + 7 with sqrt_minus_7 = 2.645751311064591?*I
        sage: x.quadratic_form()
        37*x^2 + 11*x*y + 2*y^2
        sage: x.quadratic_order()
        Order in Number Field in sqrt_minus_7 with defining polynomial x^2 + 7 with sqrt_minus_7 = 2.645751311064591?*I
        sage: x.tau()
        5/74*sqrt_minus_7 - 11/74
        sage: loads(dumps(x)) == x
        True
    """
    def __init__(self, N, D, c=ZZ(1), f=None, check=True):
        r"""
        INPUT:

           - `N` -- positive integer

           - `D` -- fundamental discriminant, a negative integer

           - `c` -- conductor, a positive integer coprime to `N`

           - `f` -- binary quadratic form, 3-tuple `(A,B,C)` of coefficients
                    of `AX^2 + BXY + CY^2`, or element of quadratic imaginary
                    field `\QQ(\sqrt{D})` in the upper half plan.

           - ``check`` -- bool, default: ``True``.  should not be used
                    except internally.

        EXAMPLES::

            sage: x = heegner_point(389, -7, 5); x
            Heegner point 5/778*sqrt(-7) - 147/778 of discriminant -7 and conductor 5 on X_0(389)
            sage: type(x)
            <class 'sage.schemes.elliptic_curves.heegner.HeegnerPointOnX0N'>
            sage: sage.schemes.elliptic_curves.heegner.HeegnerPointOnX0N(389, -7, 5, None, check=False)
            Heegner point 5/778*sqrt(-7) - 147/778 of discriminant -7 and conductor 5 on X_0(389)
        """
        if check:
            N = ZZ(N)
            D = ZZ(D)
            c = ZZ(c)
            if c.gcd(N) != 1:
                raise ValueError("conductor c (=%s) must be coprime to N (=%s)" % (c, N))
            if not satisfies_weak_heegner_hypothesis(N, D):
                raise ValueError("N (=%s) and D (=%s) must satisfy the Heegner hypothesis"%(N, D))
            if f is not None:
                if isinstance(f, tuple):
                    if len(f) != 3:
                        raise ValueError("if f is a tuple, it must have length 3")
                    f = tuple(ZZ(a) for a in f)
                elif isinstance(f, BinaryQF):
                    # convert from BinaryQF
                    f = tuple(f)
                elif isinstance(f, NumberFieldElement):
                    # tau = number field element
                    g = f.minpoly()
                    if g.degree() != 2:
                        raise TypeError("number field element f must have degree 2")
                    g *= g.denominator()  # make integral
                    f = (ZZ(g[2]), ZZ(g[1]), ZZ(g[0]))
                else:
                    raise TypeError("f must be a 3-tuple, quadratic form, or element of the upper half plane")
                A, B, C = f
                if B*B - 4*A*C != D*c*c:
                    raise ValueError("f (=%s) must have discriminant %s"%(f, D*c*c))
        HeegnerPoint.__init__(self, N, D, c)
        if f is None:
            # We know that N|A, so A = N is optimal.
            A = N
            B = ZZ(Integers(4*N)(D*c*c).sqrt(extend=False) % (2*N))
            C = ZZ((B*B - D*c*c)/(4*A))
            f = (A,B,C)
        self.__f = f


    def __hash__(self):
        """
        The hash is obtained from the hash provided by :class:`HeegnerPoint`,
        together with the reduced quadratic form.

        EXAMPLES::

            sage: x = heegner_point(37,-7,5)
            sage: from sage.schemes.elliptic_curves.heegner import HeegnerPoint
            sage: hash(x) == hash( (HeegnerPoint.__hash__(x), x.reduced_quadratic_form()) )
            True
        """
        return hash((HeegnerPoint.__hash__(self), self.reduced_quadratic_form()))

    def __richcmp__(self, x, op):
        """
        Compare two Heegner points with character.

        EXAMPLES::

            sage: x1 = EllipticCurve('389a').heegner_point(-7).heegner_point_on_X0N()
            sage: x5 = EllipticCurve('389a').heegner_point(-7,5).heegner_point_on_X0N()
            sage: x1 == x1
            True
            sage: x1 < x5
            True
            sage: x5 > x1
            True
        """
        if not isinstance(x, HeegnerPointOnX0N):
            return NotImplemented
        return richcmp((self.level(), self.discriminant(),
                        self.conductor(), self.__f),
                       (x.level(), x.discriminant(),
                        x.conductor(), x.__f), op)

    def _repr_(self):
        """
        Return string representation of this Heegner point.

        EXAMPLES::

            sage: x = heegner_point(37,-7,5); x._repr_()
            'Heegner point 5/74*sqrt(-7) - 11/74 of discriminant -7 and conductor 5 on X_0(37)'
        """
        c = self.conductor()
        s = " and conductor %s"%c if c != 1 else ""
        N = self.level()
        D = self.discriminant()
        tau = repr(self.tau()).replace('sqrt_minus_%s'%(-D),'sqrt(%s)'%D)
        return "Heegner point %s of discriminant %s%s on X_0(%s)"%(tau, D, s, N)

    def atkin_lehner_act(self, Q=None):
        r"""
        Given an integer Q dividing the level N such that `\gcd(Q, N/Q) = 1`, returns the
        image of this Heegner point under the Atkin-Lehner operator `W_Q`.

        INPUT:

            - `Q` -- positive divisor of `N`; if not given, default to `N`

        EXAMPLES::

            sage: x = heegner_point(389,-7,5)
            sage: x.atkin_lehner_act()
            Heegner point 5/199168*sqrt(-7) - 631/199168 of discriminant -7 and conductor 5 on X_0(389)

            sage: x = heegner_point(45,D=-11,c=1); x
            Heegner point 1/90*sqrt(-11) - 13/90 of discriminant -11 on X_0(45)
            sage: x.atkin_lehner_act(5)
            Heegner point 1/90*sqrt(-11) + 23/90 of discriminant -11 on X_0(45)
            sage: y = x.atkin_lehner_act(9); y
            Heegner point 1/90*sqrt(-11) - 23/90 of discriminant -11 on X_0(45)
            sage: z = y.atkin_lehner_act(9); z
            Heegner point 1/90*sqrt(-11) - 13/90 of discriminant -11 on X_0(45)
            sage: z == x
            True
        """
        N = self.level()
        if Q is None:
            Q = N
        if Q == 1:
            return self  # trivial special case
        g, u, v = xgcd(Q * Q, -N)
        if g != Q:
            raise ValueError("Q must divide N and be coprime to N/Q")
        tau = self.tau()
        WQ_tau = ((u * Q * tau + v) / (N * tau + Q))
        return HeegnerPointOnX0N(N, self.discriminant(), self.conductor(),
                                 f=WQ_tau, check=True)

    @cached_method
    def quadratic_form(self):
        """
        Return the integral primitive positive-definite binary
        quadratic form associated to this Heegner point.

        EXAMPLES::

            sage: heegner_point(389,-7,5).quadratic_form()
            389*x^2 + 147*x*y + 14*y^2
        """
        # It is good/important that this return a copy, since
        # BinaryQF's stupidly are mutable and cannot be made immutable.
        # In particular, they have a stupid reduce method that changes
        # them in place.
        return BinaryQF(self.__f)

    def reduced_quadratic_form(self):
        """
        Return reduced binary quadratic corresponding to this Heegner point.

        EXAMPLES::

            sage: x = heegner_point(389,-7,5)
            sage: x.quadratic_form()
            389*x^2 + 147*x*y + 14*y^2
            sage: x.reduced_quadratic_form()
            4*x^2 - x*y + 11*y^2
        """
        return self.quadratic_form().reduced_form()

    @cached_method
    def tau(self):
        """
        Return an element ``tau`` in the upper half plane that corresponds
        to this particular Heegner point.

        Actually, ``tau`` is in the quadratic imaginary field K associated
        to this Heegner point.

        EXAMPLES::

            sage: x = heegner_point(37,-7,5); tau = x.tau(); tau
            5/74*sqrt_minus_7 - 11/74
            sage: 37 * tau.minpoly()
            37*x^2 + 11*x + 2
            sage: x.quadratic_form()
            37*x^2 + 11*x*y + 2*y^2
        """
        K = self.quadratic_field()
        d = K.gen() * self.conductor()
        A, B, _ = self.__f
        return (-B + d) / (2 * A)

    def map_to_curve(self, E):
        """
        Return the image of this Heegner point on the elliptic curve
        `E`, which must also have conductor `N`, where `N` is the
        level of ``self``.

        EXAMPLES::

            sage: x = heegner_point(389,-7,5); x
            Heegner point 5/778*sqrt(-7) - 147/778 of discriminant -7 and conductor 5 on X_0(389)
            sage: y = x.map_to_curve(EllipticCurve('389a')); y
            Heegner point of discriminant -7 and conductor 5 on elliptic curve of conductor 389
            sage: y.curve().cremona_label()
            '389a1'
            sage: y.heegner_point_on_X0N()
            Heegner point 5/778*sqrt(-7) - 147/778 of discriminant -7 and conductor 5 on X_0(389)

        You can also directly apply the modular parametrization of the elliptic curve::

            sage: x = heegner_point(37,-7); x
            Heegner point 1/74*sqrt(-7) - 17/74 of discriminant -7 on X_0(37)
            sage: E = EllipticCurve('37a'); phi = E.modular_parametrization()
            sage: phi(x)
            Heegner point of discriminant -7 on elliptic curve of conductor 37
        """
        return HeegnerPointOnEllipticCurve(E, self)

    @cached_method
    def galois_orbit_over_K(self):
        r"""
        Return the `Gal(K_c/K)`-orbit of this Heegner point.

        EXAMPLES::

            sage: x = heegner_point(389,-7,3); x
            Heegner point 3/778*sqrt(-7) - 223/778 of discriminant -7 and conductor 3 on X_0(389)
            sage: x.galois_orbit_over_K()
            [Heegner point 3/778*sqrt(-7) - 223/778 of discriminant -7 and conductor 3 on X_0(389), Heegner point 3/1556*sqrt(-7) - 223/1556 of discriminant -7 and conductor 3 on X_0(389), Heegner point 3/1556*sqrt(-7) - 1001/1556 of discriminant -7 and conductor 3 on X_0(389), Heegner point 3/3112*sqrt(-7) - 223/3112 of discriminant -7 and conductor 3 on X_0(389)]
        """
        c = self.conductor()
        N = self.level()
        D = self.discriminant()
        b = self.__f[1] % (2*N)  # B

        disc = D*c*c

        U = []
        R = []
        h = self.ring_class_field().degree_over_K()
        a = 1
        while len(U) < h:
            if c.gcd(a) != 1:
                a += 1
                continue
            # todo (optimize) -- replace for over all s with for over solution set
            y = ZZ((b*b - disc)/(4*N))
            for s in Integers(a):
                if N*s*s + b*s + y == 0:
                    s = s.lift()
                    f = (a*N, b+2*N*s, ZZ( ((b + 2*N*s)**2 - disc)/(4*a*N)) )
                    g = BinaryQF(f).reduced_form()
                    assert g.discriminant() == disc
                    if g not in U:
                        U.append(g)
                        R.append(HeegnerPointOnX0N(N,D,c,f))
            a += 1
        return R

    def plot(self, **kwds):
        r"""
        Draw a point at `(x,y)` where this Heegner point is
        represented by the point `\tau = x + i y` in the upper half
        plane.

        The ``kwds`` get passed onto the point plotting command.

        EXAMPLES::

            sage: heegner_point(389,-7,1).plot(pointsize=50)
            Graphics object consisting of 1 graphics primitive
        """
        from sage.plot.all import point
        return point(CDF(self.tau()), **kwds)


class HeegnerPointOnEllipticCurve(HeegnerPoint):
    """
    A Heegner point on a curve associated to an order in a quadratic
    imaginary field.

    EXAMPLES::

        sage: E = EllipticCurve('37a'); P = E.heegner_point(-7,5); P
        Heegner point of discriminant -7 and conductor 5 on elliptic curve of conductor 37
        sage: type(P)
        <class 'sage.schemes.elliptic_curves.heegner.HeegnerPointOnEllipticCurve'>
    """
    def __init__(self, E, x, check=True):
        r"""
        INPUT:

           - `E` -- an elliptic curve over the rational numbers

           - `x` -- Heegner point on `X_0(N)`

           - ``check`` -- bool (default: ``True``); if ``True``, ensure that `D`,
                      `c` are of type Integer and define a Heegner point
                      on `E`

        EXAMPLES::

            sage: x = heegner_point(389,-7,5)
            sage: E = EllipticCurve('389a')
            sage: sage.schemes.elliptic_curves.heegner.HeegnerPointOnEllipticCurve(E, x)
            Heegner point of discriminant -7 and conductor 5 on elliptic curve of conductor 389
        """
        if check:
            if E.conductor() != x.level():
                raise ValueError("conductor of curve must equal level of Heegner point")
        self.__E = E
        self.__x = x
        HeegnerPoint.__init__(self, x.level(), x.discriminant(), x.conductor())

    @cached_method
    def satisfies_kolyvagin_hypothesis(self, n=None):
        r"""
        Return ``True`` if this Heegner point and `n` satisfy the
        Kolyvagin hypothesis, i.e., that each prime dividing the
        conductor `c` of ``self`` is inert in K and coprime to `ND`.
        Moreover, if `n` is not ``None``, also check that for each prime
        `p` dividing `c` we have that `n | \gcd(a_p(E), p+1)`.

        INPUT:

            `n` -- positive integer

        EXAMPLES::

            sage: EllipticCurve('389a').heegner_point(-7).satisfies_kolyvagin_hypothesis()
            True
            sage: EllipticCurve('389a').heegner_point(-7,5).satisfies_kolyvagin_hypothesis()
            True
            sage: EllipticCurve('389a').heegner_point(-7,11).satisfies_kolyvagin_hypothesis()
            False
        """
        if n is not None:
            n = ZZ(n)
            if n <= 0:
                raise ValueError("n must be a positive integer")
        return is_kolyvagin_conductor(N=self.level(), E=self.__E, D=self.discriminant(),
                                      r=None, n=n, c=self.conductor())

    def __hash__(self):
        """
        The hash value is obtained from the elliptic curve and the Heegner
        point on `X_0(N)`.

        EXAMPLES::

            sage: x = EllipticCurve('389a').heegner_point(-7,5)
            sage: hash(x) == hash( (x.curve(), x.heegner_point_on_X0N()) )
            True
        """
        return hash((self.__E, self.__x))

    def __eq__(self, right):
        """
        EXAMPLES::

            sage: y1 = EllipticCurve('389a').heegner_point(-7)
            sage: y5 = EllipticCurve('389a').heegner_point(-7,5)
            sage: y1 == y1
            True
            sage: y5 == y5
            True
            sage: y1 == y5
            False
            sage: y1 == 10
            False
        """
        return isinstance(right, HeegnerPointOnEllipticCurve) and \
               (self.__E, self.__x) == (right.__E, right.__x)

    def __ne__(self, other):
        """
        EXAMPLES::

            sage: y1 = EllipticCurve('389a').heegner_point(-7)
            sage: y5 = EllipticCurve('389a').heegner_point(-7,5)
            sage: y1 != y1
            False
            sage: y5 != y5
            False
            sage: y1 != y5
            True
            sage: y1 != 10
            True
        """
        return not (self == other)

    def _repr_(self):
        """
        Return string representation of this Heegner point.

        EXAMPLES::

            sage: E = EllipticCurve('389a'); P = E.heegner_point(-7, 97)
            sage: P._repr_()
            'Heegner point of discriminant -7 and conductor 97 on elliptic curve of conductor 389'
        """
        s = " and conductor %s"%self.conductor() if self.conductor() != 1 else ""
        N = self.__E.conductor()
        return "Heegner point of discriminant %s%s on elliptic curve of conductor %s"%(self.discriminant(), s, N)

    def heegner_point_on_X0N(self):
        r"""
        Return Heegner point on `X_0(N)` that maps to this Heegner point on `E`.

        EXAMPLES::

            sage: E = EllipticCurve('37a'); P = E.heegner_point(-7,5); P
            Heegner point of discriminant -7 and conductor 5 on elliptic curve of conductor 37
            sage: P.heegner_point_on_X0N()
            Heegner point 5/74*sqrt(-7) - 11/74 of discriminant -7 and conductor 5 on X_0(37)
        """
        return self.__x

    def map_to_complex_numbers(self, prec=53):
        """
        Return the point in the subfield `M` of the complex numbers
        (well defined only modulo the period lattice) corresponding to
        this Heegner point.

        EXAMPLES:

        We compute a nonzero Heegner point over a ring class field on
        a curve of rank 2::

            sage: E = EllipticCurve('389a'); y = E.heegner_point(-7,5)
            sage: y.map_to_complex_numbers()
            1.49979679635196 + 0.369156204821526*I
            sage: y.map_to_complex_numbers(100)
            1.4997967963519640592142411892 + 0.36915620482152626830089145962*I
            sage: y.map_to_complex_numbers(10)
            1.5 + 0.37*I

        Here we see that the Heegner point is 0 since it lies in the
        lattice::

            sage: E = EllipticCurve('389a'); y = E.heegner_point(-7)
            sage: y.map_to_complex_numbers(10)
            0.0034 - 3.9*I
            sage: y.map_to_complex_numbers()
            4.71844785465692e-15 - 3.94347540310330*I
            sage: E.period_lattice().basis()
            (2.49021256085505, 1.97173770155165*I)
            sage: 2*E.period_lattice().basis()[1]
            3.94347540310330*I

        You can also directly coerce to the complex field::

            sage: E = EllipticCurve('389a'); y = E.heegner_point(-7)
            sage: z = ComplexField(100)(y); z # real part approx. 0
            -... - 3.9434754031032964088448153963*I
            sage: E.period_lattice().elliptic_exponential(z)
            (0.00000000000000000000000000000 : 1.0000000000000000000000000000 : 0.00000000000000000000000000000)
"""
        phi = self.__E.modular_parametrization()
        tau = self.heegner_point_on_X0N().tau()
        return phi.map_to_complex_numbers(tau, prec)

    def _complex_mpfr_field_(self, C):
        """
        Used internally for coercing Heegner point to a complex field.

        EXAMPLES::

            sage: E = EllipticCurve('37a'); y = E.heegner_point(-7)
            sage: CC(y)                          # indirect doctest
            0.929592715285395 - 1.22569469099340*I
            sage: ComplexField(100)(y)
            0.92959271528539567440519934446 - 1.2256946909933950304271124159*I
        """
        phi = self.__E.modular_parametrization()
        tau = C(self.heegner_point_on_X0N().tau())
        return phi.map_to_complex_numbers(tau)

    @cached_method
    def kolyvagin_point(self):
        """
        Return the Kolyvagin point corresponding to this Heegner
        point.

        This is the point obtained by applying the Kolyvagin
        operator `J_c I_c` in the group ring of the Galois group to
        this Heegner point.   It is a point that defines an element
        of `H^1(K, E[n])`, under certain hypotheses on `n`.

        EXAMPLES::

            sage: E = EllipticCurve('37a1'); y = E.heegner_point(-7); y
            Heegner point of discriminant -7 on elliptic curve of conductor 37
            sage: P = y.kolyvagin_point(); P
            Kolyvagin point of discriminant -7 on elliptic curve of conductor 37
            sage: P.numerical_approx()  # abs tol 1e-15
            (-3.36910401903861e-16 - 2.22076195576076e-16*I : 3.33066907387547e-16 + 2.22076195576075e-16*I : 1.00000000000000)
        """
        return KolyvaginPoint(self)

    @cached_method
    def _trace_index(self, *args, **kwds):
        """
        Return index of the trace of this Heegner point down to `K` in
        the group of `K`-rational points.

        IMPORTANT: See the help for ``E=self.curve(); E.index?`` for
        the inputs to this function and more details about what is
        computed.  In particular, the returned index can be off at 2.

        OUTPUT:

            - ``Integer`` -- returns an integer

        EXAMPLES::

            sage: E = EllipticCurve('77a1')
            sage: P = E.heegner_point(-19); y = P._trace_numerical_conductor_1(); [c.real() for c in y]
            [-1.2...e-16, -1.00000000000000, 1.00000000000000]
            sage: -2*E.gens()[0]
            (0 : -1 : 1)
            sage: P._trace_index()
            2

            sage: P = E.heegner_point(-68); P
            Heegner point of discriminant -68 on elliptic curve of conductor 77
            sage: N(P)
            (0.219223593595584 - 1.87443160153148*I : -1.34232921921325 - 1.52356748877889*I : 1.00000000000000)
            sage: P._trace_index()
            0
        """
        if self.conductor() != 1:
            raise ValueError("conductor of Heegner point must be 1")
        i = self.__E.heegner_index(self.discriminant(), *args, **kwds)
        lower = i.lower().round()
        upper = i.upper().round()
        if lower == upper:
            return lower
        # here we would say raise precision somehow.
        raise NotImplementedError("unable to compute index")

    def curve(self):
        """
        Return the elliptic curve on which this is a Heegner point.

        EXAMPLES::

            sage: E = EllipticCurve('389a'); P = E.heegner_point(-7, 5)
            sage: P.curve()
            Elliptic Curve defined by y^2 + y = x^3 + x^2 - 2*x over Rational Field
            sage: P.curve() is E
            True
        """
        return self.__E

    @cached_method
    def quadratic_form(self):
        """
        Return the integral primitive positive definite binary
        quadratic form associated to this Heegner point.

        EXAMPLES::

            sage: EllipticCurve('389a').heegner_point(-7, 5).quadratic_form()
            389*x^2 + 147*x*y + 14*y^2

            sage: P = EllipticCurve('389a').heegner_point(-7, 5, (778,925,275)); P
            Heegner point of discriminant -7 and conductor 5 on elliptic curve of conductor 389
            sage: P.quadratic_form()
            778*x^2 + 925*x*y + 275*y^2
        """
        return self.__x.quadratic_form()

    @cached_method
    def numerical_approx(self, prec=53, algorithm=None):
        """
        Return a numerical approximation to this Heegner point
        computed using a working precision of prec bits.

        .. WARNING::

            The answer is *not* provably correct to prec bits!  A
            priori, due to rounding and other errors, it is possible that
            not a single digit is correct.

        INPUT:

            - prec     -- (default: ``None``) the working precision

        EXAMPLES::

            sage: E = EllipticCurve('37a'); P = E.heegner_point(-7); P
            Heegner point of discriminant -7 on elliptic curve of conductor 37
            sage: P.numerical_approx()  # abs tol 1e-15
            (-3.36910401903861e-16 - 2.22076195576076e-16*I : 3.33066907387547e-16 + 2.22076195576075e-16*I : 1.00000000000000)
            sage: P.numerical_approx(10)  # expect random digits
            (0.0030 - 0.0028*I : -0.0030 + 0.0028*I : 1.0)
            sage: P.numerical_approx(100)[0]  # expect random digits
            8.4...e-31 + 6.0...e-31*I
            sage: E = EllipticCurve('37a'); P = E.heegner_point(-40); P
            Heegner point of discriminant -40 on elliptic curve of conductor 37
            sage: P.numerical_approx()  # abs tol 1e-14
            (-3.15940603400359e-16 + 1.41421356237309*I : 1.00000000000000 - 1.41421356237309*I : 1.00000000000000)

        A rank 2 curve, where all Heegner points of conductor 1 are 0::

            sage: E = EllipticCurve('389a'); E.rank()
            2
            sage: P = E.heegner_point(-7); P
            Heegner point of discriminant -7 on elliptic curve of conductor 389
            sage: P.numerical_approx()
            (0.000000000000000 : 1.00000000000000 : 0.000000000000000)

        However, Heegner points of bigger conductor are often nonzero::

            sage: E = EllipticCurve('389a'); P = E.heegner_point(-7, 5); P
            Heegner point of discriminant -7 and conductor 5 on elliptic curve of conductor 389
            sage: numerical_approx(P)
            (0.675507556926807 + 0.344749649302635*I : -0.377142931401887 + 0.843366227137146*I : 1.00000000000000)
            sage: P.numerical_approx()
            (0.6755075569268... + 0.3447496493026...*I : -0.3771429314018... + 0.8433662271371...*I : 1.00000000000000)
            sage: E.heegner_point(-7, 11).numerical_approx()
            (0.1795583794118... + 0.02035501750912...*I : -0.5573941377055... + 0.2738940831635...*I : 1.00000000000000)
            sage: E.heegner_point(-7, 13).numerical_approx()
            (1.034302915374... - 3.302744319777...*I : 1.323937875767... + 6.908264226850...*I : 1.00000000000000)

        We find (probably) the defining polynomial of the
        `x`-coordinate of `P`, which defines a class field.  The shape of
        the discriminant below is strong confirmation -- but not proof
        -- that this polynomial is correct::

            sage: f = P.numerical_approx(70)[0].algdep(6); f
            1225*x^6 + 1750*x^5 - 21675*x^4 - 380*x^3 + 110180*x^2 - 129720*x + 48771
            sage: f.discriminant().factor()
            2^6 * 3^2 * 5^11 * 7^4 * 13^2 * 19^6 * 199^2 * 719^2 * 26161^2
        """
        tau = ComplexField(prec)(self.tau())
        E = self.curve()
        return E.modular_parametrization()(tau)

    def tau(self):
        r"""
        Return `\tau` in the upper half plane that maps via the
        modular parametrization to this Heegner point.

        EXAMPLES::

            sage: E = EllipticCurve('389a'); P = E.heegner_point(-7, 5)
            sage: P.tau()
            5/778*sqrt_minus_7 - 147/778
        """
        return self.heegner_point_on_X0N().tau()

    @cached_method
    def x_poly_exact(self, prec=53, algorithm='lll'):
        """
        Return irreducible polynomial over the rational numbers
        satisfied by the `x` coordinate of this Heegner point.  A
        ValueError is raised if the precision is clearly insignificant
        to define a point on the curve.

        .. WARNING::

            It is in theory possible for this function to not raise a
            ValueError, find a polynomial, but via some very unlikely
            coincidence that point is not actually this Heegner point.

        INPUT:

            - ``prec`` -- integer (default: 53)

            - ``algorithm`` -- 'conjugates' or 'lll' (default); if
                   'conjugates', compute numerically all the
                   conjugates ``y[i]`` of the Heegner point and construct
                   the characteristic polynomial as the product
                   `f(X)=(X-y[i])`.  If 'lll', compute only one of the
                   conjugates ``y[0]``, then uses the LLL algorithm to
                   guess `f(X)`.

        EXAMPLES:

        We compute some `x`-coordinate polynomials of some conductor 1
        Heegner points::

            sage: E = EllipticCurve('37a')
            sage: v = E.heegner_discriminants_list(10)
            sage: [E.heegner_point(D).x_poly_exact() for D in v]
            [x, x, x^2 + 2, x^5 - x^4 + x^3 + x^2 - 2*x + 1, x - 6, x^7 - 2*x^6 + 9*x^5 - 10*x^4 - x^3 + 8*x^2 - 5*x + 1, x^3 + 5*x^2 + 10*x + 4, x^4 - 10*x^3 + 10*x^2 + 12*x - 12, x^8 - 5*x^7 + 7*x^6 + 13*x^5 - 10*x^4 - 4*x^3 + x^2 - 5*x + 7, x^6 - 2*x^5 + 11*x^4 - 24*x^3 + 30*x^2 - 16*x + 4]

        We compute `x`-coordinate polynomials for some Heegner points
        of conductor bigger than 1 on a rank 2 curve::

            sage: E = EllipticCurve('389a'); P = E.heegner_point(-7, 5); P
            Heegner point of discriminant -7 and conductor 5 on elliptic curve of conductor 389
            sage: P.x_poly_exact()
            Traceback (most recent call last):
            ...
            ValueError: insufficient precision to determine Heegner point (fails discriminant test)
            sage: P.x_poly_exact(120)
            x^6 + 10/7*x^5 - 867/49*x^4 - 76/245*x^3 + 3148/35*x^2 - 25944/245*x + 48771/1225
            sage: E.heegner_point(-7,11).x_poly_exact(500)
            x^10 + 282527/52441*x^9 + 27049007420/2750058481*x^8 - 22058564794/2750058481*x^7 - 140054237301/2750058481*x^6 + 696429998952/30250643291*x^5 + 2791387923058/30250643291*x^4 - 3148473886134/30250643291*x^3 + 1359454055022/30250643291*x^2 - 250620385365/30250643291*x + 181599685425/332757076201

        Here we compute a Heegner point of conductor 5 on a rank 3 curve::

            sage: E = EllipticCurve('5077a'); P = E.heegner_point(-7,5); P
            Heegner point of discriminant -7 and conductor 5 on elliptic curve of conductor 5077
            sage: P.x_poly_exact(500)
            x^6 + 1108754853727159228/72351048803252547*x^5 + 88875505551184048168/1953478317687818769*x^4 - 2216200271166098662132/3255797196146364615*x^3 + 14941627504168839449851/9767391588439093845*x^2 - 3456417460183342963918/3255797196146364615*x + 1306572835857500500459/5426328660243941025

        See :trac:`34121`::

            sage: E = EllipticCurve('11a1')
            sage: P = E.heegner_point(-7)
            sage: PE = P.point_exact()
            sage: PE
            (a : -4*a + 3 : 1)
            sage: all(c.parent().disc() == -7 for c in PE)
            True

        """
        L = self.ring_class_field()
        n = L.absolute_degree()

        if algorithm == 'lll':
            P = self.numerical_approx(prec)
            f = P[0].algdep(n)
            if f.is_irreducible() and self._check_poly_discriminant(f):
                return f.monic()
            else:
                raise ValueError("insufficient precision to determine Heegner point (fails discriminant test)")
        else:
            raise NotImplementedError("'lll' is the only algorithm implemented for Heegner points")

    def _check_poly_discriminant(self, f):
        """
        Return ``True`` if the prime to `Dc` part of the discriminant of
        each factor of the polynomial `f` is plus or minus a square.
        This is used for verifying that a polynomial is likely to
        define a subfield of a specific ring class field.

        INPUT:

            - `f` -- a polynomial

        EXAMPLES::

            sage: E = EllipticCurve('389a'); P = E.heegner_point(-7, 5); P
            Heegner point of discriminant -7 and conductor 5 on elliptic curve of conductor 389
            sage: R.<x> = QQ[]
            sage: P._check_poly_discriminant(x^2 - 5)
            True
            sage: P._check_poly_discriminant(x^2 - 19)
            False
            sage: P._check_poly_discriminant((x^2 - 19)*(x^2-5))
            False
        """
        if f.is_irreducible():
            disc = f.discriminant()
            D, c = self.discriminant(), self.conductor()
            for p in D.prime_divisors() + c.prime_divisors():
                disc = disc // (p**disc.valuation(p))
            if disc < 0:
                disc = -disc
            return disc.is_square()

        return all(self._check_poly_discriminant(g) for g,_ in f.factor())


    def point_exact(self, prec=53, algorithm='lll', var='a', optimize=False):
        """
        Return exact point on the elliptic curve over a number field
        defined by computing this Heegner point to the given number of
        bits of precision.   A ValueError is raised if the precision
        is clearly insignificant to define a point on the curve.

        .. WARNING::

            It is in theory possible for this function to not raise a
            ValueError, find a point on the curve, but via some very
            unlikely coincidence that point is not actually this Heegner
            point.

        .. WARNING::

            Currently we make an arbitrary choice of `y`-coordinate for
            the lift of the `x`-coordinate.

        INPUT:

            - ``prec`` -- integer (default: 53)

            - ``algorithm`` -- see the description of the algorithm
              parameter for the ``x_poly_exact`` method.

            - ``var`` -- string (default: 'a')

            - ``optimize`` -- bool (default; False) if ``True``, try to
              optimize defining polynomial for the number field that
              the point is defined over.  Off by default, since this
              can be very expensive.

        EXAMPLES::

            sage: E = EllipticCurve('389a'); P = E.heegner_point(-7, 5); P
            Heegner point of discriminant -7 and conductor 5 on elliptic curve of conductor 389
            sage: z = P.point_exact(200, optimize=True)
            sage: z[1].charpoly()
            x^12 + 6*x^11 + 90089/1715*x^10 + 71224/343*x^9 + 52563964/588245*x^8 - 483814934/588245*x^7 - 156744579/16807*x^6 - 2041518032/84035*x^5 + 1259355443184/14706125*x^4 + 3094420220918/14706125*x^3 + 123060442043827/367653125*x^2 + 82963044474852/367653125*x + 211679465261391/1838265625
            sage: f = P.numerical_approx(500)[1].algdep(12); f / f.leading_coefficient()
            x^12 + 6*x^11 + 90089/1715*x^10 + 71224/343*x^9 + 52563964/588245*x^8 - 483814934/588245*x^7 - 156744579/16807*x^6 - 2041518032/84035*x^5 + 1259355443184/14706125*x^4 + 3094420220918/14706125*x^3 + 123060442043827/367653125*x^2 + 82963044474852/367653125*x + 211679465261391/1838265625

            sage: E = EllipticCurve('5077a')
            sage: P = E.heegner_point(-7)
            sage: P.point_exact(prec=100)
            (0 : 1 : 0)
        """
        E = self.__E
        if self.numerical_approx(prec)[-1] == 0:
            return E(0)
        f = self.x_poly_exact(prec, algorithm=algorithm)
        if f.degree() == 1:
            v = E.lift_x(-f[0], all=True)
            if v:
                return v[0]

        g, d = make_monic(f)
        K = rings.NumberField(g, var)
        x = K.gen() / d
        if optimize:
            KO, from_KO, to_KO = K.optimized_representation()
            K = KO
            x = to_KO(x)
            if K.degree() < 2 * self.ring_class_field().degree_over_K():
                M = rings.QuadraticField(self.discriminant(),'b')
                KD = K.composite_fields(M, names='a')[0]
                phi = K.embeddings(KD)[0]
                x = phi(x)
                K = KD.change_names(names=var)
            x = K.structure()[1](x)
        a1, a2, a3, a4, a6 = E.a_invariants()
        R = K['Y']
        Y = R.gen()
        g = Y**2 + a1*x*Y + a3*Y - (x**3 + a2*x**2 + a4*x + a6)
        F = g.factor()   # this takes a long time
        if len(F) == 1 and F[0][0] == 2:
            # reducible -- 1 factor squared
            y = F[0][0]
            L = K
        elif len(F) == 2:
            # reducible -- 2 factors
            y0 = -F[0][0][0]
            # y1 = -F[1][0][0]
            # Figure out which of y0 or y1 is right by
            # P = self.numerical_approx(prec)
            # TODO: finish this -- have to do some thing numerical
            y = y0
            L = K
        else:
            # TODO -- is there an issue with choice of root?
            # irreducible
            gg, dd = make_monic(g)
            M = K.extension(gg, names='b')
            y = M.gen()/dd
            x = M(x)
            L = M.absolute_field(names=var)
            phi = L.structure()[1]
            x = phi(x)
            y = phi(y)

        EL = E.change_ring(L)
        P = EL.point((x,y,L(1)), check=False)
        return P

    @cached_method
    def conjugates_over_K(self):
        r"""
        Return the `Gal(K_c/K)` conjugates of this Heegner point.

        EXAMPLES::

            sage: E = EllipticCurve('77a')
            sage: y = E.heegner_point(-52,5); y
            Heegner point of discriminant -52 and conductor 5 on elliptic curve of conductor 77
            sage: print([z.quadratic_form() for z in y.conjugates_over_K()])
            [77*x^2 + 52*x*y + 13*y^2, 154*x^2 + 206*x*y + 71*y^2, 539*x^2 + 822*x*y + 314*y^2, 847*x^2 + 1284*x*y + 487*y^2, 1001*x^2 + 52*x*y + y^2, 1078*x^2 + 822*x*y + 157*y^2, 1309*x^2 + 360*x*y + 25*y^2, 1309*x^2 + 2054*x*y + 806*y^2, 1463*x^2 + 976*x*y + 163*y^2, 2233*x^2 + 2824*x*y + 893*y^2, 2387*x^2 + 2054*x*y + 442*y^2, 3619*x^2 + 3286*x*y + 746*y^2]
            sage: y.quadratic_form()
            77*x^2 + 52*x*y + 13*y^2
        """
        H = heegner_points(self.level(), self.discriminant(), self.conductor())
        E = self.curve()
        beta = self.quadratic_form()[1]
        return tuple([z.map_to_curve(E) for z in H.points(beta)])

    def _numerical_approx_conjugates_over_QQ(self, prec=53):
        """
        Return a list v of the numerical approximations to precision
        prec of the conjugates of this Heegner point, and their
        complex conjugates.

        INPUT:

            - ``prec`` -- positive integer (default: 53)

        EXAMPLES::

            sage: E = EllipticCurve('37a')
            sage: y = E.heegner_point(-7,3); y
            Heegner point of discriminant -7 and conductor 3 on elliptic curve of conductor 37
            sage: y._numerical_approx_conjugates_over_QQ()
            [(-1.89564392373896 - 0.444771808762067*I : -1.50000000000000 + 2.13102976222246*I : 1.00000000000000), ...]
            sage: y._numerical_approx_conjugates_over_QQ(prec=10)
            [(-1.9 - 0.44*I : -1.5 + 2.1*I : 1.0), ...
             (1.4 + 0.0024*I : -1.7 - 0.0046*I : 1.0)]
        """
        v = []
        for z in self.conjugates_over_K():
            m = z.numerical_approx(prec)
            v.append(m)
            v.append(m.curve().point([w.conjugate() for w in m], check=False))
        v.sort()
        return v

    def _numerical_approx_xy_poly(self, prec=53):
        r"""
        Return polynomials with real floating point coefficients got
        by taking the real part of the product of `X - \alpha` over
        the numerical approximations `\alpha` to the conjugates of
        this Heegner point.  The first polynomial runs through the
        `x`-coordinates and the second through the `y`-coordinates.

        INPUT:

            - ``prec`` -- positive integer (default: 53)

        OUTPUT:

            - 2-tuple of polynomials with floating point coefficients

        EXAMPLES::

            sage: E = EllipticCurve('37a')
            sage: y = E.heegner_point(-7,3); y
            Heegner point of discriminant -7 and conductor 3 on elliptic curve of conductor 37
            sage: y._numerical_approx_xy_poly()  # rel tol 1e-14
            (X^8 + 6.00000000000000*X^7 + 8.99999999999998*X^6 - 12.0000000000000*X^5 - 42.0000000000000*X^4 - 17.9999999999999*X^3 + 36.0000000000001*X^2 + 35.9999999999999*X + 8.99999999999995, X^8 + 12.0000000000000*X^7 + 72.0000000000000*X^6 + 270.000000000000*X^5 + 678.000000000001*X^4 + 1152.00000000000*X^3 + 1269.00000000000*X^2 + 810.000000000002*X + 225.000000000001)
        """
        v = self._numerical_approx_conjugates_over_QQ(prec)
        R = ComplexField(prec)['X']
        S = RealField(prec)['X']
        X = R.gen()
        fx = prod(X-a[0] for a in v)
        fx = S([b.real() for b in fx])
        fy = prod(X-c[1] for c in v)
        fy = S([d.real() for d in fy])
        return fx, fy

    def _xy_poly_nearby(self, prec=53, max_error=10**(-10)):
        """
        Return polynomials with rational coefficients that for sufficiently
        tight bounds are the characteristic polynomial of the x and y
        coordinate of this Heegner point.

        INPUT:

            - ``prec`` -- positive integer (default: 53)

            - ``max_error`` -- very small floating point number

        OUTPUT:

            - 2-tuple of polynomials with rational coefficients

        EXAMPLES::

            sage: E = EllipticCurve('37a')
            sage: y = E.heegner_point(-7,3); y
            Heegner point of discriminant -7 and conductor 3 on elliptic curve of conductor 37
            sage: y._xy_poly_nearby()
            [X^8 + 6*X^7 + 9*X^6 - 12*X^5 - 42*X^4 - 18*X^3 + 36*X^2 + 36*X + 9,
            X^8 + 12*X^7 + 72*X^6 + 270*X^5 + 678*X^4 + 1152*X^3 + 1269*X^2 + 810*X + 225]
        """
        v = self._numerical_approx_xy_poly(prec)
        return [nearby_rational_poly(g, max_error=max_error) for g in v]

    def _xy_poly_simplest(self, prec=53, prec2=None):
        """
        Return polynomials with rational coefficients that for
        sufficiently tight bounds are the characteristic polynomial of
        the x and y coordinate of this Heegner point.

        INPUT:

            - ``prec`` -- positive integer (default: 53)

            - ``prec2`` -- passed into simplest_rational_poly function

        EXAMPLES::

            sage: E = EllipticCurve('37a'); y = E.heegner_point(-7,3)
            sage: y._xy_poly_simplest()
            [X^8 + 6*X^7 + 9*X^6 - 12*X^5 - 42*X^4 - 18*X^3 + 36*X^2 + 36*X + 9,
             X^8 + 12*X^7 + 72*X^6 + 270*X^5 + 678*X^4 + 1152*X^3 + 1269*X^2 + 810*X + 225]
        """
        v = self._numerical_approx_xy_poly(prec)
        if prec2 is None:
            prec2 = max(2, prec - 20)
        return [simplest_rational_poly(g, prec2) for g in v]

    @cached_method
    def _square_roots_mod_2N_of_D_mod_4N(self):
        """
        Return the square roots of `D` modulo `4N` all reduced mod `2N`,
        without multiplicity.

        EXAMPLES::

            sage: E = EllipticCurve('37a'); P = E.heegner_point(-40); P
            Heegner point of discriminant -40 on elliptic curve of conductor 37
            sage: P._square_roots_mod_2N_of_D_mod_4N()
            [16, 58]
            sage: parent(P._square_roots_mod_2N_of_D_mod_4N()[0])
            Ring of integers modulo 74
        """
        N = self.__E.conductor()
        R = Integers(4*N)
        m = 2*N
        return sorted( set([a%m for a in R(self.discriminant()).sqrt(all=True)]) )

    def _trace_numerical_conductor_1(self, prec=53):
        """
        Return numerical approximation using ``prec`` terms of working
        precision to the trace down to the quadratic imaginary field
        `K` of this Heegner point.

        INPUT:

           - `prec` -- bits precision (default: 53)

        EXAMPLES::

            sage: E = EllipticCurve('57a1')
            sage: P = E.heegner_point(-8); P
            Heegner point of discriminant -8 on elliptic curve of conductor 57
            sage: P._trace_numerical_conductor_1() # approx. (1 : 0 : 1)
            (1.00000000000000 + ...e-16*I : ...e-16 - ...e-16*I : 1.00000000000000)
            sage: P = E(2,1) # a generator
            sage: E([1,0]).height()
            0.150298370947295
            sage: P.height()
            0.0375745927368238
            sage: E.heegner_index(-8)
            2.0000?
            sage: E.torsion_order()
            1
            sage: 2*P
            (1 : 0 : 1)
        """
        if self.conductor() != 1:
            raise ValueError("conductor must be 1")
        R, U = self._good_tau_representatives()
        E = self.__E
        phi = E.modular_parametrization()
        C = rings.ComplexField(prec)
        F = E.change_ring(C)
        s = 0
        for u, weight in U:
            P = phi(C(self._qf_to_tau(u)))
            z = F.point(list(P),check=False)
            if abs(weight) == 2:
                t = F.point(z,check=False) + F.point(tuple([x.conjugate() for x in z]), check=False)
                if weight < 0:
                    s -= t
                else:
                    s += t
            else:
                if weight < 0:
                    s -= z
                else:
                    s += z
        return s

    @cached_method
    def _good_tau_representatives(self):
        """
        Return good upper half plane representatives for Heegner points.

        ALGORITHM: This is Algorithm 3.5 in Watkins's paper.

        EXAMPLES::

            sage: P = EllipticCurve('389a1').heegner_point(-7)
            sage: P._good_tau_representatives()
            ([(1, 1, 2)], [((389, 185, 22), 1)])
        """
        if self.conductor() != 1:
            raise NotImplementedError
        E = self.__E
        SDN = self._square_roots_mod_2N_of_D_mod_4N()
        beta = SDN[0]
        U = []
        R = []
        N = self.__E.conductor()
        D = self.discriminant()
        h = self.ring_class_field().degree_over_K()
        divs = D.gcd(N).divisors()
        a = 1
        while True:
            for b in SDN:
                b = b.lift()
                # todo (optimize) -- replace for over all s with for over solution
                # set that can be found quickly.
                y = ZZ((b*b - D)/(4*N))
                for s in Integers(a):
                    if N*s*s + b*s + y == 0:
                        s = s.lift()
                        f = (a*N, b+2*N*s, ZZ( ((b + 2*N*s)**2 - D)/(4*a*N)) )
                        for d in divs:
                            Q = d * prod(p**k for p,k in N.factor() if (b-beta)%(p**k)!=0)
                            g = self._qf_atkin_lehner_act(Q, f)
                            gbar = (ZZ(g[0]/N), -g[1], g[2]*N)
                            g = self._qf_reduce(g)
                            gbar = self._qf_reduce(gbar)
                            if g in R or gbar in R:
                                continue
                            R.append(g)
                            if g != gbar:
                                R.append(gbar)
                            epsilon_Q = prod([E.root_number(q) for q in Q.prime_divisors()])
                            if g == gbar:
                                # weight is epsilon_Q
                                weight = epsilon_Q
                            else:
                                # weight is 2*epsilon_Q
                                weight = 2*epsilon_Q
                            U.append((f,weight))
                            if len(R) == h:
                                return R, U
                            assert len(R) < h, "bug -- too many quadratic forms"
            a += 1

    def _qf_to_tau(self, f):
        r"""
        Function used internally that given a quadratic form
        `f=(A,B,C)`, return `\tau` in the upper half plane with
        `A\tau^2 + B \tau + C = 0`.  Here `A>0` and `\gcd(A,B,C)=1`.
        Also, `\tau` has discriminant `D=B^2-4AC`.  In fact, `\tau =
        (-B + \sqrt{D})/(2A)`.

        INPUT:

            - `f` -- binary quadratic form

        EXAMPLES::

            sage: P = EllipticCurve('57a1').heegner_point(-8)
            sage: R, U = P._good_tau_representatives()
            sage: f = U[0][0]; f
            (57, 26, 3)
            sage: P._qf_to_tau(f)
            1/114*sqrt_minus_8 - 13/57
        """
        c = self.conductor()
        A,B,_ = f
        alpha = c * self.quadratic_field().gen()   # this is sqrt(D) = sqrt(c^2*disc(K))
        return (-B + alpha)/(2*A)

    def _qf_from_tau(self, tau):
        r"""
        Return quadratic form associated to a given `\tau` in the upper
        half plane.

        INPUT:

            - `\tau` -- quadratic element of the upper half plane

        EXAMPLES::

            sage: P = EllipticCurve('57a1').heegner_point(-8)
            sage: R, U = P._good_tau_representatives()
            sage: f = U[0][0]; f
            (57, 26, 3)
            sage: tau = P._qf_to_tau(f); tau
            1/114*sqrt_minus_8 - 13/57
            sage: P._qf_from_tau(tau)
            (57, 26, 3)
        """
        g  = tau.minpoly()
        g *= g.denominator()
        return (ZZ(g[2]), ZZ(g[1]), ZZ(g[0]))


    def _qf_atkin_lehner_act(self, Q, f):
        r"""
        Given a positive integer `Q` with `Q | N` and `\gcd(Q, N/Q) =
        1`, we compute the quadratic form corresponding to the image
        of the `tau` corresponding to `f` under the Atkin-Lehner
        operator `W_Q`.

        We do this by letting `u,v` be integers such that
        `u Q^2 - v N = Q`, and using that `W_Q` sends `\tau`
        to `( (u Q \tau + v) / (N \tau + Q) ) / Q`.

        INPUT:

           - `Q` -- integer that divides the level `N`

           - `f` -- quadratic form

        OUTPUT:

           - quadratic form

        EXAMPLES::

            sage: P = EllipticCurve('57a1').heegner_point(-8)
            sage: R, U = P._good_tau_representatives()
            sage: f = U[0][0]; f
            (57, 26, 3)
            sage: P._qf_atkin_lehner_act(3, f)
            (1938, 1204, 187)
            sage: g = P._qf_atkin_lehner_act(19, f); g
            (114, -64, 9)
            sage: h = P._qf_atkin_lehner_act(19, g); h
            (7353, -4762, 771)
            sage: BinaryQF(f).reduced_form() == BinaryQF(h).reduced_form()
            True
        """
        N = self.__E.conductor()
        g, u, v = xgcd(Q*Q, -N)
        assert g == Q
        tau = self._qf_to_tau(f)
        tau2 = ((u*Q*tau + v) / (N*tau + Q))
        return self._qf_from_tau(tau2)


    def _qf_reduce(self, f):
        """
        Given a binary quadratic form `f` represented as a 3-tuple
        (A,B,C), return the reduced binary quadratic form equivalent
        to `f`, represented in the same way.

        EXAMPLES::

            sage: P = EllipticCurve('57a1').heegner_point(-8)
            sage: R, U = P._good_tau_representatives()
            sage: f = U[0][0]; f
            (57, 26, 3)
            sage: P._qf_reduce(f)
            (1, 0, 2)
        """
        return tuple(BinaryQF(f).reduced_form())

    def kolyvagin_cohomology_class(self, n=None):
        """
        Return the Kolyvagin class associated to this Heegner point.

        INPUT:

            - `n` -- positive integer that divides the gcd of `a_p`
              and `p+1` for all `p` dividing the conductor.  If `n` is
              ``None``, choose the largest valid `n`.

        EXAMPLES::

            sage: y = EllipticCurve('389a').heegner_point(-7,5)
            sage: y.kolyvagin_cohomology_class(3)
            Kolyvagin cohomology class c(5) in H^1(K,E[3])
        """
        return KolyvaginCohomologyClassEn(self.kolyvagin_point(), n)

#########################################################################################
# Kolyvagin Points P_c
#########################################################################################
class KolyvaginPoint(HeegnerPoint):
    """
    A Kolyvagin point.

    EXAMPLES:

    We create a few Kolyvagin points::

        sage: EllipticCurve('11a1').kolyvagin_point(-7)
        Kolyvagin point of discriminant -7 on elliptic curve of conductor 11
        sage: EllipticCurve('37a1').kolyvagin_point(-7)
        Kolyvagin point of discriminant -7 on elliptic curve of conductor 37
        sage: EllipticCurve('37a1').kolyvagin_point(-67)
        Kolyvagin point of discriminant -67 on elliptic curve of conductor 37
        sage: EllipticCurve('389a1').kolyvagin_point(-7, 5)
        Kolyvagin point of discriminant -7 and conductor 5 on elliptic curve of conductor 389

    One can also associated a Kolyvagin point to a Heegner point::

        sage: y = EllipticCurve('37a1').heegner_point(-7); y
        Heegner point of discriminant -7 on elliptic curve of conductor 37
        sage: y.kolyvagin_point()
        Kolyvagin point of discriminant -7 on elliptic curve of conductor 37

    TESTS::

        sage: y = EllipticCurve('37a1').heegner_point(-7)
        sage: type(y)
        <class 'sage.schemes.elliptic_curves.heegner.HeegnerPointOnEllipticCurve'>
        sage: loads(dumps(y)) == y
        True
    """
    def __init__(self, heegner_point):
        """
        Create a Kolyvagin point.

        INPUT:

            - ``heegner_point`` -- a Heegner point on some elliptic curve

        EXAMPLES:

        We directly construct a Kolyvagin point from the KolyvaginPoint class::

            sage: y = EllipticCurve('37a1').heegner_point(-7)
            sage: sage.schemes.elliptic_curves.heegner.KolyvaginPoint(y)
            Kolyvagin point of discriminant -7 on elliptic curve of conductor 37
        """
        if not heegner_point.satisfies_kolyvagin_hypothesis():
            raise ValueError("Heegner point does not satisfy Kolyvagin hypothesis")
        self.__heegner_point = heegner_point
        HeegnerPoint.__init__(self, heegner_point.level(), heegner_point.discriminant(),
                              heegner_point.conductor())

    def satisfies_kolyvagin_hypothesis(self, n=None):
        r"""
        Return ``True`` if this Kolyvagin point satisfies the Heegner
        hypothesis for `n`, so that it defines a Galois equivariant
        element of `E(K_c)/n E(K_c)`.

        EXAMPLES::

            sage: y = EllipticCurve('389a').heegner_point(-7,5); P = y.kolyvagin_point()
            sage: P.kolyvagin_cohomology_class(3)
            Kolyvagin cohomology class c(5) in H^1(K,E[3])
            sage: P.satisfies_kolyvagin_hypothesis(3)
            True
            sage: P.satisfies_kolyvagin_hypothesis(5)
            False
            sage: P.satisfies_kolyvagin_hypothesis(7)
            False
            sage: P.satisfies_kolyvagin_hypothesis(11)
            False
        """
        return self.__heegner_point.satisfies_kolyvagin_hypothesis(n)

    def curve(self):
        r"""
        Return the elliptic curve over `\QQ` on which this Kolyvagin
        point sits.

        EXAMPLES::

            sage: E = EllipticCurve('37a1'); P = E.kolyvagin_point(-67, 3)
            sage: P.curve()
            Elliptic Curve defined by y^2 + y = x^3 - x over Rational Field
        """
        return self.__heegner_point.curve()

    def heegner_point(self):
        """
        This Kolyvagin point `P_c` is associated to some Heegner point
        `y_c` via Kolyvagin's construction.  This function returns that
        point `y_c`.

        EXAMPLES::

            sage: E = EllipticCurve('37a1')
            sage: P = E.kolyvagin_point(-67); P
            Kolyvagin point of discriminant -67 on elliptic curve of conductor 37
            sage: y = P.heegner_point(); y
            Heegner point of discriminant -67 on elliptic curve of conductor 37
            sage: y.kolyvagin_point() is P
            True
        """
        return self.__heegner_point

    def _repr_(self):
        """
        Return string representation of this Kolyvagin point.

        EXAMPLES::

            sage: E = EllipticCurve('37a1'); P = E.kolyvagin_point(-67,7); P._repr_()
            'Kolyvagin point of discriminant -67 and conductor 7 on elliptic curve of conductor 37'
        """
        s = repr(self.__heegner_point)
        return s.replace('Heegner','Kolyvagin')

    def index(self, *args, **kwds):
        """
        Return index of this Kolyvagin point in the full group of
        `K_c` rational points on `E`.

        When the conductor is 1, this is computed numerically using
        the Gross-Zagier formula and explicit point search, and it may
        be off by `2`. See the documentation for ``E.heegner_index``,
        where `E` is the curve attached to ``self``.

        EXAMPLES::

            sage: E = EllipticCurve('37a1'); P = E.kolyvagin_point(-67); P.index()
            6
        """
        if self.conductor() == 1:
            return self.__heegner_point._trace_index(*args, **kwds)
        raise NotImplementedError

    def numerical_approx(self, prec=53):
        """
        Return a numerical approximation to this Kolyvagin point using
        prec bits of working precision.

        INPUT:

            - ``prec`` -- precision in bits (default: 53)

        EXAMPLES::

            sage: P = EllipticCurve('37a1').kolyvagin_point(-7); P
            Kolyvagin point of discriminant -7 on elliptic curve of conductor 37
            sage: P.numerical_approx() # approx. (0 : 0 : 1)
            (...e-16 - ...e-16*I : ...e-16 + ...e-16*I : 1.00000000000000)
            sage: P.numerical_approx(100)[0].abs() < 2.0^-99
            True

            sage: P = EllipticCurve('389a1').kolyvagin_point(-7, 5); P
            Kolyvagin point of discriminant -7 and conductor 5 on elliptic curve of conductor 389

        Numerical approximation is only implemented for points of conductor 1::

            sage: P.numerical_approx()
            Traceback (most recent call last):
            ...
            NotImplementedError
        """
        if self.conductor() == 1:
            return self.__heegner_point._trace_numerical_conductor_1(prec)
        raise NotImplementedError

    def point_exact(self, prec=53):
        """
        INPUT:

            - ``prec`` -- precision in bits (default: 53)

        EXAMPLES:

        A rank 1 curve::

            sage: E = EllipticCurve('37a1'); P = E.kolyvagin_point(-67)
            sage: P.point_exact()
            (6 : -15 : 1)
            sage: P.point_exact(40)
            (6 : -15 : 1)
            sage: P.point_exact(20)
            Traceback (most recent call last):
            ...
            RuntimeError: insufficient precision to find exact point

        A rank 0 curve::

            sage: E = EllipticCurve('11a1'); P = E.kolyvagin_point(-7)
            sage: P.point_exact()
            (-1/2*sqrt_minus_7 + 1/2 : -2*sqrt_minus_7 - 2 : 1)

        A rank 2 curve::

            sage: E = EllipticCurve('389a1'); P = E.kolyvagin_point(-7)
            sage: P.point_exact()
            (0 : 1 : 0)
        """
        if self.conductor() == 1:
            # the result is a point defined over K in the conductor 1 case, which is easier.
            P = self.numerical_approx(prec)

            E = self.curve()
            if P[2] == 0:
                return E(0)

            if E.root_number() == -1:
                return self._recognize_point_over_QQ(P, 2*self.index())
            else:
                # root number +1.  We use algdep to recognize the x
                # coordinate, stick it in the appropriate quadratic
                # field, then make sure that we got the right
                # embedding, and if not fix things so we do.
                x = P[0]
                C = x.parent()
                f = x.algdep(2)
                K = self.quadratic_field()
                roots = [r[0] for r in f.roots(K)]
                if not roots:
                    raise RuntimeError("insufficient precision to find exact point")
                if len(roots) == 1:
                    X = roots[0]
                else:
                    d = [abs(C(r) - x) for r in roots]
                    if d[0] == d[1]:
                        raise RuntimeError("insufficient precision to distinguish roots")
                    if d[0] < d[1]:
                        X = roots[0]
                    else:
                        X = roots[1]
                F = E.change_ring(K)
                Q = F.lift_x(X, all=True)
                if len(Q) == 1:
                    return Q[0]
                if not Q:
                    raise RuntimeError("insufficient precision")
                y = P[1]
                d = [abs(C(r[1])-y) for r in Q]
                if d[0] == d[1]:
                    raise RuntimeError("insufficient precision to distinguish roots")
                if d[0] < d[1]:
                    return Q[0]
                else:
                    return Q[1]

        else:
            raise NotImplementedError

    def plot(self, prec=53, *args, **kwds):
        r"""
        Plot a Kolyvagin point `P_1` if it is defined over the
        rational numbers.

        EXAMPLES::

            sage: E = EllipticCurve('37a'); P = E.heegner_point(-11).kolyvagin_point()
            sage: P.plot(prec=30, pointsize=50, rgbcolor='red') + E.plot()
            Graphics object consisting of 3 graphics primitives
        """
        if self.conductor() != 1:
            raise NotImplementedError

        E = self.curve()
        if E.root_number() == -1:
            P = self.numerical_approx(prec=prec)
            from sage.plot.all import point, Graphics
            if not P:
                # point at infinity
                return Graphics()
            return point((P[0].real(), P[1].real()),*args, **kwds)
        else:
            raise NotImplementedError


    @cached_method
    def trace_to_real_numerical(self, prec=53):
        """
        Return the trace of this Kolyvagin point down to the real
        numbers, computed numerically using prec bits of working
        precision.

        EXAMPLES::

            sage: E = EllipticCurve('37a1'); P = E.kolyvagin_point(-67)
            sage: PP = P.numerical_approx()
            sage: [c.real() for c in PP]
            [6.00000000000000, -15.0000000000000, 1.00000000000000]
            sage: all(c.imag().abs() < 1e-14 for c in PP)
            True
            sage: P.trace_to_real_numerical()
            (1.61355529131986 : -2.18446840788880 : 1.00000000000000)
            sage: P.trace_to_real_numerical(prec=80)  # abs tol 1e-21
            (1.6135552913198573127230 : -2.1844684078888023289187 : 1.0000000000000000000000)
        """
        # Compute numerical approximation of P in E(K).
        P = self.numerical_approx(prec=prec)
        # Trace this numerical approximation down to E(Q) (numerically).
        E = P.curve()
        if self.curve().root_number() == -1:
            R = 2*P
        else:
            R = P + E.point([x.conjugate() for x in P],check=False)
        F = self.curve().change_ring(rings.RealField(prec))
        return F.point([x.real() for x in R], check=False)

    @cached_method
    def _trace_exact_conductor_1(self, prec=53):
        r"""
        Return the trace from `K` to `\QQ` of this Kolyvagin point in
        the case of conductor 1, computed using prec bits of
        precision, then approximated using some algorithm (e.g.,
        continued fractions).  If the precision is not enough to
        determine a point on the curve, then a RuntimeError is raised.
        Even if the precision determines a point, there is no guarantee
        that it is correct.

        EXAMPLES:

        A Kolyvagin point on a rank 1 curve::

            sage: E = EllipticCurve('37a1'); P = E.kolyvagin_point(-67)
            sage: P.trace_to_real_numerical()
            (1.61355529131986 : -2.18446840788880 : 1.00000000000000)
            sage: P._trace_exact_conductor_1()  # the actual point we're reducing
            (1357/841 : -53277/24389 : 1)
            sage: (P._trace_exact_conductor_1().height() / E.regulator()).sqrt()
            12.0000000000000
        """
        if not self.conductor() == 1:
            raise ValueError("the conductor must be 1")

        P = self.trace_to_real_numerical(prec)
        return self._recognize_point_over_QQ(P, 2*self.index())

    def _recognize_point_over_QQ(self, P, n):
        r"""
        Used internally when computing an exact point on an elliptic curve.

        INPUT:

             - `P` -- numerical approximation for a point on `E`

             - `n` -- upper bound on divisibility index of `P` in group `E(\QQ)`

        EXAMPLES::

            sage: E = EllipticCurve('43a'); P = E.heegner_point(-20).kolyvagin_point()
            sage: PP = P.numerical_approx(); PP
            (0.000000000000000 : -1.00000000000000 : 1.00000000000000)
            sage: P._recognize_point_over_QQ(PP, 4)
            (0 : -1 : 1)
        """
        # Here is where we *should* implement the "method of Cremona
        # etc" mentioned in Watkins' article... which involves local
        # heights.
        E = self.curve()  # over Q
        v = sum([list(n*w) for w in E.gens()] + [list(w) for w in E.torsion_points()], [])
        # note -- we do not claim to prove anything, so making up a factor of 100 is fine.
        max_denominator = 100*max([z.denominator() for z in v])
        try:
            # the coercion below also checks if point is on elliptic curve
            return E([x.real().nearby_rational(max_denominator=max_denominator) for x in P])
        except TypeError:
            raise RuntimeError("insufficient precision to find exact point")

    def mod(self, p, prec=53):
        r"""
        Return the trace of the reduction `Q` modulo a prime over `p` of this
        Kolyvagin point as an element of `E(\GF{p})`, where
        `p` is any prime that is inert in `K` that is coprime to `NDc`.

        The point `Q` is only well defined up to an element of
        `(p+1) E(\GF{p})`, i.e., it gives a well defined element
        of the abelian group `E(\GF{p}) / (p+1) E(\GF{p})`.

        See [St2011b]_, Proposition 5.4 for a proof of the above
        well-definedness assertion.

        EXAMPLES:

        A Kolyvagin point on a rank 1 curve::

            sage: E = EllipticCurve('37a1'); P = E.kolyvagin_point(-67)
            sage: P.mod(2)
            (1 : 1 : 1)
            sage: P.mod(3)
            (1 : 0 : 1)
            sage: P.mod(5)
            (2 : 2 : 1)
            sage: P.mod(7)
            (6 : 0 : 1)
            sage: P.trace_to_real_numerical()
            (1.61355529131986 : -2.18446840788880 : 1.00000000000000)
            sage: P._trace_exact_conductor_1()  # the actual point we're reducing
            (1357/841 : -53277/24389 : 1)
            sage: (P._trace_exact_conductor_1().height() / E.regulator()).sqrt()
            12.0000000000000

        Here the Kolyvagin point is a torsion point (since `E` has
        rank 1), and we reduce it modulo several primes.::

            sage: E = EllipticCurve('11a1'); P = E.kolyvagin_point(-7)
            sage: P.mod(3,70)  # long time (4s on sage.math, 2013)
            (1 : 2 : 1)
            sage: P.mod(5,70)
            (1 : 4 : 1)
            sage: P.mod(7,70)
            Traceback (most recent call last):
            ...
            ValueError: p must be coprime to conductors and discriminant
            sage: P.mod(11,70)
            Traceback (most recent call last):
            ...
            ValueError: p must be coprime to conductors and discriminant
            sage: P.mod(13,70)
            (3 : 4 : 1)
        """
        # check preconditions
        p = ZZ(p)
        if not p.is_prime():
            raise ValueError("p must be prime")
        E = self.curve()
        D = self.discriminant()
        if (E.conductor() * D * self.conductor()) % p == 0:
            raise ValueError("p must be coprime to conductors and discriminant")
        K = self.heegner_point().quadratic_field()
        if len(K.factor(p)) != 1:
            raise ValueError("p must be inert")

        # do actual calculation
        if self.conductor() == 1:
            P = self._trace_exact_conductor_1(prec=prec)
            return E.change_ring(GF(p))(P)
        raise NotImplementedError

##     def congruent_rational_point(self, n, prec=53):
##         r"""
##         Let `P` be this Kolyvagin point.  Determine whether there is a
##         point `z` in `E(\QQ)` such that `z - P \in n E(K_c)`, where `K_c`
##         is the ring class field over which this Kolyvagin point is defined.
##         If `z` exists return `z`.  Otherwise return None.
##
##         INPUT:
##
##            - `n`  -- positive integer
##
##            - ``prec`` -- positive integer (default: 53)
##
##
##         EXAMPLES::
##
##         """
##         raise NotImplementedError


    def kolyvagin_cohomology_class(self, n=None):
        """
        INPUT:

            - `n` -- positive integer that divides the gcd of `a_p`
              and `p+1` for all `p` dividing the conductor.  If `n` is
              ``None``, choose the largest valid `n`.

        EXAMPLES::

            sage: y = EllipticCurve('389a').heegner_point(-7,5)
            sage: P = y.kolyvagin_point()
            sage: P.kolyvagin_cohomology_class(3)
            Kolyvagin cohomology class c(5) in H^1(K,E[3])

            sage: y = EllipticCurve('37a').heegner_point(-7,5).kolyvagin_point()
            sage: y.kolyvagin_cohomology_class()
            Kolyvagin cohomology class c(5) in H^1(K,E[2])
        """
        return KolyvaginCohomologyClassEn(self, n)


class KolyvaginCohomologyClass(SageObject):
    """
    A Kolyvagin cohomology class in `H^1(K,E[n])` or `H^1(K,E)[n]`
    attached to a Heegner point.

    EXAMPLES::

        sage: y = EllipticCurve('37a').heegner_point(-7)
        sage: c = y.kolyvagin_cohomology_class(3); c
        Kolyvagin cohomology class c(1) in H^1(K,E[3])
        sage: type(c)
        <class 'sage.schemes.elliptic_curves.heegner.KolyvaginCohomologyClassEn'>
        sage: loads(dumps(c)) == c
        True
        sage: y.kolyvagin_cohomology_class(5)
        Kolyvagin cohomology class c(1) in H^1(K,E[5])
    """
    def __init__(self, kolyvagin_point, n):
        """

        EXAMPLES::

            sage: y = EllipticCurve('389a').heegner_point(-7,5)
            sage: y.kolyvagin_cohomology_class(3)
            Kolyvagin cohomology class c(5) in H^1(K,E[3])
        """
        if n is None:
            c = kolyvagin_point.conductor()
            E = kolyvagin_point.curve()
            n = gcd([(p+1).gcd(E.ap(p)) for p in c.prime_divisors()])

        if not kolyvagin_point.satisfies_kolyvagin_hypothesis(n):
            raise ValueError("Kolyvagin point does not satisfy Kolyvagin hypothesis for %s"%n)
        self.__kolyvagin_point = kolyvagin_point
        self.__n = n

    def __eq__(self, other):
        """
        EXAMPLES::

            sage: y = EllipticCurve('37a').heegner_point(-7)
            sage: c = y.kolyvagin_cohomology_class(3)
            sage: c == y.kolyvagin_cohomology_class(3)
            True
            sage: c == y.kolyvagin_cohomology_class(5)
            False

        This does not mean that c is nonzero (!) -- it just means c is not the number 0::

            sage: c == 0
            False
        """
        return isinstance(other, KolyvaginCohomologyClass) and \
               self.__kolyvagin_point == other.__kolyvagin_point and \
               self.__n == other.__n

    def __ne__(self, other):
        """
        EXAMPLES::

            sage: y = EllipticCurve('37a').heegner_point(-7)
            sage: c = y.kolyvagin_cohomology_class(3)
            sage: c != y.kolyvagin_cohomology_class(3)
            False
            sage: c != y.kolyvagin_cohomology_class(5)
            True
        """
        return not (self == other)

    def n(self):
        """
        Return the integer `n` so that this is a cohomology class in
        `H^1(K,E[n])` or `H^1(K,E)[n]`.

        EXAMPLES::

            sage: y = EllipticCurve('37a').heegner_point(-7)
            sage: t = y.kolyvagin_cohomology_class(3); t
            Kolyvagin cohomology class c(1) in H^1(K,E[3])
            sage: t.n()
            3
        """
        return self.__n

    def conductor(self):
        r"""
        Return the integer `c` such that this cohomology class is associated
        to the Heegner point `y_c`.

        EXAMPLES::

            sage: y = EllipticCurve('37a').heegner_point(-7,5)
            sage: t = y.kolyvagin_cohomology_class()
            sage: t.conductor()
            5
        """
        return self.__kolyvagin_point.conductor()

    def kolyvagin_point(self):
        """
        Return the Kolyvagin point `P_c` to which this cohomology
        class is associated.

        EXAMPLES::

            sage: y = EllipticCurve('37a').heegner_point(-7,5)
            sage: t = y.kolyvagin_cohomology_class()
            sage: t.kolyvagin_point()
            Kolyvagin point of discriminant -7 and conductor 5 on elliptic curve of conductor 37
        """
        return self.__kolyvagin_point

    def heegner_point(self):
        """
        Return the Heegner point `y_c` to which this cohomology class
        is associated.

        EXAMPLES::

            sage: y = EllipticCurve('37a').heegner_point(-7,5)
            sage: t = y.kolyvagin_cohomology_class()
            sage: t.heegner_point()
            Heegner point of discriminant -7 and conductor 5 on elliptic curve of conductor 37
        """
        return self.__kolyvagin_point.heegner_point()

class KolyvaginCohomologyClassEn(KolyvaginCohomologyClass):
    """

    EXAMPLES:

    """
    def _repr_(self):
        """

        EXAMPLES::

            sage: y = EllipticCurve('37a').heegner_point(-7,5)
            sage: t = y.kolyvagin_cohomology_class()
            sage: t._repr_()
            'Kolyvagin cohomology class c(5) in H^1(K,E[2])'
        """
        return "Kolyvagin cohomology class c(%s) in H^1(K,E[%s])"%(
            self.conductor(), self.n())


#############################################################################
# Reduction of Heegner points using Quaternion Algebras
#
# This section contains implementations of algorithms for computing
# information about reduction modulo primes of Heegner points using
# quaternion algebras.  Some of this code could later be moved to the
# quaternion algebras code, but it is too immature and not general
# enough at present for that.
#############################################################################

class HeegnerQuatAlg(SageObject):
    r"""
    Heegner points viewed as supersingular points on the modular curve
    `X_0(N)/\mathbf{F}_{\ell}`.

    EXAMPLES::

        sage: H = heegner_points(11).reduce_mod(13); H
        Heegner points on X_0(11) over F_13
        sage: type(H)
        <class 'sage.schemes.elliptic_curves.heegner.HeegnerQuatAlg'>
        sage: loads(dumps(H)) == H
        True
    """
    def __init__(self, level, ell):
        r"""
        INPUT:

           - ``level`` -- the level (a positive integer)

           - `\ell` -- the characteristic, a prime coprime to the level

        EXAMPLES::

            sage: sage.schemes.elliptic_curves.heegner.HeegnerQuatAlg(11, 13)
            Heegner points on X_0(11) over F_13
        """
        level = ZZ(level)
        ell = ZZ(ell)
        if not ell.is_prime():
            raise ValueError("ell must be prime")
        if level.gcd(ell) != 1:
            raise ValueError("level and ell must be coprime")
        self.__level = level
        self.__ell = ell

    def __eq__(self, other):
        """
        EXAMPLES::

            sage: H = heegner_points(11).reduce_mod(3)
            sage: H == heegner_points(11).reduce_mod(3)
            True
            sage: H == heegner_points(11).reduce_mod(5)
            False
            sage: H == 0
            False
        """
        return isinstance(other, HeegnerQuatAlg) and self.__level == other.__level \
               and self.__ell == other.__ell

    def __ne__(self, other):
        """
        EXAMPLES::

            sage: H = heegner_points(11).reduce_mod(3)
            sage: H != heegner_points(11).reduce_mod(3)
            False
            sage: H != heegner_points(11).reduce_mod(5)
            True
            sage: H != 0
            True
        """
        return not (self == other)

    def _repr_(self):
        """
        Return string representation.

        EXAMPLES::

            sage: heegner_points(11).reduce_mod(13)._repr_()
            'Heegner points on X_0(11) over F_13'
        """
        return "Heegner points on X_0(%s) over F_%s"%(
            self.__level, self.__ell)

    def level(self):
        """
        Return the level.

        EXAMPLES::

            sage: heegner_points(11).reduce_mod(3).level()
            11
        """
        return self.__level

    def ell(self):
        r"""
        Return the prime `\ell` modulo which we are working.

        EXAMPLES::

            sage: heegner_points(11).reduce_mod(3).ell()
            3
        """
        return self.__ell

    def satisfies_heegner_hypothesis(self, D, c=ZZ(1)):
        r"""
        The fundamental discriminant `D` must be coprime to `N\ell`,
        and must define a quadratic imaginary field `K` in which `\ell`
        is inert.  Also, all primes dividing `N` must split in `K`,
        and `c` must be squarefree and coprime to `ND\ell`.

        INPUT:

            - `D` -- negative integer

            - `c` -- positive integer (default: 1)

        OUTPUT:

            - bool

        EXAMPLES::

            sage: H = heegner_points(11).reduce_mod(7)
            sage: H.satisfies_heegner_hypothesis(-5)
            False
            sage: H.satisfies_heegner_hypothesis(-7)
            False
            sage: H.satisfies_heegner_hypothesis(-8)
            True
            sage: [D for D in [-1,-2..-100] if H.satisfies_heegner_hypothesis(D)]
            [-8, -39, -43, -51, -79, -95]
        """
        D = ZZ(D)
        c = ZZ(c)
        if (c * D).gcd(self.__level * self.__ell) != 1 or c.gcd(D) != 1:
            return False
        if not satisfies_weak_heegner_hypothesis(self.__level, D):
            return False
        if not is_inert(D, self.__ell):
            return False
        return True

    def heegner_discriminants(self, n=5):
        r"""
        Return the first `n` negative fundamental discriminants
        coprime to `N\ell` such that `\ell` is inert in the
        corresponding quadratic imaginary field and that field
        satisfies the Heegner hypothesis, and `N` is the level.

        INPUT:

            - `n` -- positive integer (default: 5)

        OUTPUT:

            - list

        EXAMPLES::

            sage: H = heegner_points(11).reduce_mod(3)
            sage: H.heegner_discriminants()
            [-7, -19, -40, -43, -52]
            sage: H.heegner_discriminants(10)
            [-7, -19, -40, -43, -52, -79, -127, -139, -151, -184]
        """
        v = []
        D = ZZ(-5)
        while len(v) < n:
            if self.satisfies_heegner_hypothesis(D):
                v.append(D)
            D -= 1
        return v

    def heegner_conductors(self, D, n=5):
        r"""
        Return the first `n` negative fundamental discriminants
        coprime to `N\ell` such that `\ell` is inert in the
        corresponding quadratic imaginary field and that field
        satisfies the Heegner hypothesis.

        INPUT:

            - `D` -- negative integer; a fundamental Heegner
              discriminant

            - `n` -- positive integer (default: 5)

        OUTPUT:

            - list

        EXAMPLES::

            sage: H = heegner_points(11).reduce_mod(3)
            sage: H.heegner_conductors(-7)
            [1, 2, 4, 5, 8]
            sage: H.heegner_conductors(-7, 10)
            [1, 2, 4, 5, 8, 10, 13, 16, 17, 19]
        """
        v = [ZZ(1)]
        c = ZZ(2)
        while len(v) < n:
            if self.satisfies_heegner_hypothesis(D, c):
                v.append(c)
            c += 1
        return v


    def optimal_embeddings(self, D, c, R):
        """
        INPUT:

        - `D` -- negative fundamental discriminant

        - `c` -- integer coprime

        - `R` -- Eichler order

        EXAMPLES::

            sage: H = heegner_points(11).reduce_mod(3)
            sage: R = H.left_orders()[0]
            sage: H.optimal_embeddings(-7, 1, R)
            [Embedding sending sqrt(-7) to i - j - k,
             Embedding sending sqrt(-7) to -i + j + k]
            sage: H.optimal_embeddings(-7, 2, R)
            [Embedding sending 2*sqrt(-7) to 5*i - k,
             Embedding sending 2*sqrt(-7) to -5*i + k,
             Embedding sending 2*sqrt(-7) to 2*i - 2*j - 2*k,
             Embedding sending 2*sqrt(-7) to -2*i + 2*j + 2*k]
        """
        Q, G = R.ternary_quadratic_form(include_basis=True)
        n    = -D*c*c
        reps = Q.representation_vector_list(n+1)[-1]

        # The representatives give elements in terms of the
        # subspace's basis such that the embedding is given by
        #     phi(c*sqrt(D)) = beta
        E = []
        for r in reps:
            beta = sum(G[i]*r[i] for i in range(len(G)))
            phi = HeegnerQuatAlgEmbedding(D, c, R, beta)
            E.append(phi)
        return E

    @cached_method
    def brandt_module(self):
        """
        Return the Brandt module of right ideal classes that we
        used to represent the set of supersingular points on
        the modular curve.

        EXAMPLES::

            sage: heegner_points(11).reduce_mod(3).brandt_module()
            Brandt module of dimension 2 of level 3*11 of weight 2 over Rational Field
        """
        from sage.modular.quatalg.all import BrandtModule
        return BrandtModule(self.__ell, self.__level)

    @cached_method
    def quaternion_algebra(self):
        """
        Return the rational quaternion algebra used to implement self.

        EXAMPLES::

            sage: heegner_points(389).reduce_mod(7).quaternion_algebra()
            Quaternion Algebra (-1, -7) with base ring Rational Field
        """
        return self.brandt_module().quaternion_algebra()

    def right_ideals(self):
        """
        Return representative right ideals in the Brandt module.

        EXAMPLES::

            sage: heegner_points(11).reduce_mod(3).right_ideals()
            (Fractional ideal (2 + 2*j + 28*k, 2*i + 26*k, 4*j + 12*k, 44*k),
             Fractional ideal (2 + 2*j + 28*k, 2*i + 4*j + 38*k, 8*j + 24*k, 88*k))
        """
        return self.brandt_module().right_ideals()

    @cached_method
    def left_orders(self):
        """
        Return the left orders associated to the representative right
        ideals in the Brandt module.

        EXAMPLES::

            sage: heegner_points(11).reduce_mod(3).left_orders()
            [Order of Quaternion Algebra (-1, -3) with base ring Rational Field with basis (1/2 + 1/2*j + 7*k, 1/2*i + 13/2*k, j + 3*k, 11*k),
             Order of Quaternion Algebra (-1, -3) with base ring Rational Field with basis (1/2 + 1/2*j + 7*k, 1/4*i + 1/2*j + 63/4*k, j + 14*k, 22*k)]
        """
        return [I.left_order() for I in self.right_ideals()]

    @cached_method
    def heegner_divisor(self, D, c=ZZ(1)):
        r"""
        Return Heegner divisor as an element of the Brandt module
        corresponding to the discriminant `D` and conductor `c`, which
        both must be coprime to `N\ell`.

        More precisely, we compute the sum of the reductions of the
        `\textrm{Gal}(K_1/K)`-conjugates of each choice of `y_1`,
        where the choice comes from choosing the ideal `\mathcal{N}`.
        Then we apply the Hecke operator `T_c` to this sum.

        INPUT:

            - `D` -- discriminant (negative integer)

            - `c` -- conductor (positive integer)

        OUTPUT:

            - Brandt module element

        EXAMPLES::

            sage: H = heegner_points(11).reduce_mod(7)
            sage: H.heegner_discriminants()
            [-8, -39, -43, -51, -79]
            sage: H.heegner_divisor(-8)
            (1, 0, 0, 1, 0, 0)
            sage: H.heegner_divisor(-39)
            (1, 2, 2, 1, 2, 0)
            sage: H.heegner_divisor(-43)
            (1, 0, 0, 1, 0, 0)
            sage: H.heegner_divisor(-51)
            (1, 0, 0, 1, 0, 2)
            sage: H.heegner_divisor(-79)
            (3, 2, 2, 3, 0, 0)

            sage: sum(H.heegner_divisor(-39).element())
            8
            sage: QuadraticField(-39,'a').class_number()
            4
        """
        if not self.satisfies_heegner_hypothesis(D, c):
            raise ValueError("D and c must be coprime to N and ell")

        B = self.brandt_module()

        if c > 1:
            # Just apply T_c to divisor for c=1
            z = self.heegner_divisor(D)
            return B.hecke_operator(c)(z)

        n = -D
        v = [0]*B.degree()
        for i, R in enumerate(self.left_orders()):
            Q = R.ternary_quadratic_form()
            a = Q.theta_series(n+1)[n]
            if a > 0:
                reps = Q.representation_vector_list(n+1)[-1]
                k = len([r for r in reps if gcd(r) == 1])
                assert k%2 == 0
                v[i] += k // 2
        return B(v)

    @cached_method
    def modp_splitting_data(self, p):
        r"""
        Return mod `p` splitting data for the quaternion algebra at the
        unramified prime `p`.  This is a pair of `2\times 2` matrices
        `A`, `B` over the finite field `\GF{p}` such that if the
        quaternion algebra has generators `i, j, k`, then the
        homomorphism sending `i` to `A` and `j` to `B` maps any
        maximal order homomorphically onto the ring of `2\times 2` matrices.

        Because of how the homomorphism is defined, we must assume that the
        prime `p` is odd.

        INPUT:

            - `p` -- unramified odd prime

        OUTPUT:

            - 2-tuple of matrices over finite field

        EXAMPLES::

            sage: H = heegner_points(11).reduce_mod(7)
            sage: H.quaternion_algebra()
            Quaternion Algebra (-1, -7) with base ring Rational Field
            sage: I, J = H.modp_splitting_data(13)
            sage: I
            [ 0 12]
            [ 1  0]
            sage: J
            [7 3]
            [3 6]
            sage: I^2
            [12  0]
            [ 0 12]
            sage: J^2
            [6 0]
            [0 6]
            sage: I*J == -J*I
            True

        The following is a good test because of the asserts in the code::

            sage: v = [H.modp_splitting_data(p) for p in primes(13,200)]

        Some edge cases::

            sage: H.modp_splitting_data(11)
            (
            [ 0 10]  [6 1]
            [ 1  0], [1 5]
            )

        Proper error handling::

            sage: H.modp_splitting_data(7)
            Traceback (most recent call last):
            ...
            ValueError: p (=7) must be an unramified prime

            sage: H.modp_splitting_data(2)
            Traceback (most recent call last):
            ...
            ValueError: p must be odd
        """
        p = ZZ(p)
        if not p.is_prime():
            raise ValueError("p (=%s) must be prime"%p)
        if p == 2:
            raise ValueError("p must be odd")
        Q = self.quaternion_algebra()
        if Q.discriminant() % p == 0:
            raise ValueError("p (=%s) must be an unramified prime"%p)
        i, j, k = Q.gens()
        F = GF(p)
        i2 = F(i*i)
        j2 = F(j*j)
        M = MatrixSpace(F, 2)
        I = M([0,i2,1,0])
        i2inv = 1/i2
        a = None
        #for b in reversed(list(F)):
        for b in list(F):
            if not b:
                continue
            c = j2 + i2inv * b*b
            if c.is_square():
                a = -c.sqrt()
                break
        assert a is not None, "bug in that no splitting solution found"
        J = M([a,b,(j2-a*a)/b, -a])
        assert I*J == -J*I, "bug in that I,J do not skew commute"
        return I, J

    def modp_splitting_map(self, p):
        r"""
        Return (algebra) map from the (`p`-integral) quaternion algebra to
        the set of `2\times 2` matrices over `\GF{p}`.

        INPUT:

            - `p` -- prime number

        EXAMPLES::

            sage: H = heegner_points(11).reduce_mod(7)
            sage: f = H.modp_splitting_map(13)
            sage: B = H.quaternion_algebra(); B
            Quaternion Algebra (-1, -7) with base ring Rational Field
            sage: i,j,k = H.quaternion_algebra().gens()
            sage: a = 2+i-j+3*k; b = 7+2*i-4*j+k
            sage: f(a*b)
            [12  3]
            [10  5]
            sage: f(a)*f(b)
            [12  3]
            [10  5]
        """
        I, J = self.modp_splitting_data(p)
        K = I * J
        F = I.base_ring()

        def phi(q):
            v = [F(a) for a in q.coefficient_tuple()]
            return v[0] + I * v[1] + J * v[2] + K * v[3]
        return phi

    def cyclic_subideal_p1(self, I, c):
        r"""
        Compute dictionary mapping 2-tuples that defined normalized
        elements of `P^1(\ZZ/c\ZZ)`

        INPUT:

            - `I` -- right ideal of Eichler order or in quaternion algebra

            - `c` -- square free integer (currently must be odd prime
                     and coprime to level, discriminant, characteristic,
                     etc.

        OUTPUT:

        - dictionary mapping 2-tuples (u,v) to ideals

        EXAMPLES::

            sage: H = heegner_points(11).reduce_mod(7)
            sage: I = H.brandt_module().right_ideals()[0]
            sage: sorted(H.cyclic_subideal_p1(I,3).items())
            [((0, 1),
              Fractional ideal (2 + 2*j + 32*k, 2*i + 8*j + 82*k, 12*j + 60*k, 132*k)),
             ((1, 0),
              Fractional ideal (2 + 10*j + 28*k, 2*i + 4*j + 62*k, 12*j + 60*k, 132*k)),
             ((1, 1),
              Fractional ideal (2 + 2*j + 76*k, 2*i + 4*j + 106*k, 12*j + 60*k, 132*k)),
             ((1, 2),
              Fractional ideal (2 + 10*j + 116*k, 2*i + 8*j + 38*k, 12*j + 60*k, 132*k))]
            sage: len(H.cyclic_subideal_p1(I,17))
            18
        """
        c = ZZ(c)
        if not c.is_prime():
            raise NotImplementedError("currently c must be prime")
        if c == 2:
            raise NotImplementedError("currently c must be odd")
        phi = self.modp_splitting_map(c)
        B = self.brandt_module()
        P1 = P1List(c)
        ans = {}
        # Actually they are submodules despite the name below.
        for J in B.cyclic_submodules(I, c):
            B = J.basis()
            V = phi(B[0]).kernel()
            for i in [1,2,3]:
                V = V.intersection(phi(B[i]).kernel())
            b = V.basis()
            assert len(b) == 1, "common kernel must have dimension 1"
            uv = P1.normalize(ZZ(b[0][0])%c, ZZ(b[0][1])%c)
            ans[uv] = J
        assert len(ans) == c+1
        return ans

    @cached_method
    def galois_group_over_hilbert_class_field(self, D, c):
        """
        Return the Galois group of the extension of ring class fields
        `K_c` over the Hilbert class field `K_{1}` of the quadratic
        imaginary field of discriminant `D`.

        INPUT:

            - `D` -- fundamental discriminant

            - `c` -- conductor (square-free integer)

        EXAMPLES::

            sage: N = 37; D = -7; ell = 17; c = 41; p = 3
            sage: H = heegner_points(N).reduce_mod(ell)
            sage: H.galois_group_over_hilbert_class_field(D, c)
            Galois group of Ring class field extension of QQ[sqrt(-7)] of conductor 41 over Hilbert class field of QQ[sqrt(-7)]
        """
        Kc = heegner_points(self.level(), D, c).ring_class_field()
        K1 = heegner_points(self.level(), D, 1).ring_class_field()
        return Kc.galois_group(K1)

    @cached_method
    def galois_group_over_quadratic_field(self, D, c):
        """
        Return the Galois group of the extension of ring class fields
        `K_c` over the quadratic imaginary field `K` of discriminant `D`.

        INPUT:

            - `D` -- fundamental discriminant

            - `c` -- conductor (square-free integer)

        EXAMPLES::

            sage: N = 37; D = -7; ell = 17; c = 41; p = 3
            sage: H = heegner_points(N).reduce_mod(ell)
            sage: H.galois_group_over_quadratic_field(D, c)
            Galois group of Ring class field extension of QQ[sqrt(-7)] of conductor 41 over Number Field in sqrt_minus_7 with defining polynomial x^2 + 7 with sqrt_minus_7 = 2.645751311064591?*I
        """
        Kc = heegner_points(self.level(), D, c).ring_class_field()
        return Kc.galois_group(Kc.quadratic_field())

    @cached_method
    def quadratic_field(self, D):
        """
        Return our fixed choice of quadratic imaginary field of
        discriminant `D`.

        INPUT:

            - `D` -- fundamental discriminant

        OUTPUT:

            - a quadratic number field

        EXAMPLES::

            sage: H = heegner_points(389).reduce_mod(5)
            sage: H.quadratic_field(-7)
            Number Field in sqrt_minus_7 with defining polynomial x^2 + 7 with sqrt_minus_7 = 2.645751311064591?*I
        """
        Kc = heegner_points(self.level(), D, 1).ring_class_field()
        return Kc.quadratic_field()

    @cached_method
    def kolyvagin_cyclic_subideals(self, I, p, alpha_quaternion):
        r"""
        Return list of pairs `(J, n)` where `J` runs through the
        cyclic subideals of `I` of index `(\ZZ/p\ZZ)^2`, and `J \sim
        \alpha^n(J_0)` for some fixed choice of cyclic subideal `J_0`.

        INPUT:

            - `I` -- right ideal of the quaternion algebra

            - `p` -- prime number

            - ``alpha_quaternion`` -- image in the quaternion algebra
                of generator `\alpha` for
                `(\mathcal{O}_K / c\mathcal{O}_K)^* / (\ZZ/c\ZZ)^*`.

        OUTPUT:

            - list of 2-tuples

        EXAMPLES::

            sage: N = 37; D = -7; ell = 17; c=5
            sage: H = heegner_points(N).reduce_mod(ell)
            sage: I = H.brandt_module().right_ideals()[49]
            sage: f = H.optimal_embeddings(D, 1, I.left_order())[1]
            sage: g = H.kolyvagin_generators(f.domain().number_field(), c)
            sage: alpha_quaternion = f(g[0]); alpha_quaternion
            1 - 77/192*i - 5/128*j - 137/384*k
            sage: H.kolyvagin_cyclic_subideals(I, 5, alpha_quaternion)
            [(Fractional ideal (2 + 2/3*i + 364*j + 231928/3*k, 4/3*i + 946*j + 69338/3*k, 1280*j + 49920*k, 94720*k), 0),
             (Fractional ideal (2 + 2/3*i + 108*j + 31480/3*k, 4/3*i + 434*j + 123098/3*k, 1280*j + 49920*k, 94720*k), 1),
             (Fractional ideal (2 + 2/3*i + 876*j + 7672/3*k, 4/3*i + 434*j + 236762/3*k, 1280*j + 49920*k, 94720*k), 2),
             (Fractional ideal (2 + 2/3*i + 364*j + 61432/3*k, 4/3*i + 178*j + 206810/3*k, 1280*j + 49920*k, 94720*k), 3),
             (Fractional ideal (2 + 2/3*i + 876*j + 178168/3*k, 4/3*i + 1202*j + 99290/3*k, 1280*j + 49920*k, 94720*k), 4),
             (Fractional ideal (2 + 2/3*i + 1132*j + 208120/3*k, 4/3*i + 946*j + 183002/3*k, 1280*j + 49920*k, 94720*k), 5)]
        """
        X = I.cyclic_right_subideals(p, alpha_quaternion)
        return [(J, i) for i, J in enumerate(X)]

    @cached_method
    def kolyvagin_generator(self, K, p):
        r"""
        Return element in `K` that maps to the multiplicative generator
        for the quotient group

           `(\mathcal{O}_K / p \mathcal{O}_K)^* / (\ZZ/p\ZZ)^*`

        of the form `\sqrt{D}+n` with `n\geq 1` minimal.

        INPUT:

            - `K` -- quadratic imaginary field

            - `p` -- inert prime

        EXAMPLES::

            sage: N = 37; D = -7; ell = 17; p=5
            sage: H = heegner_points(N).reduce_mod(ell)
            sage: I = H.brandt_module().right_ideals()[49]
            sage: f = H.optimal_embeddings(D, 1, I.left_order())[0]
            sage: H.kolyvagin_generator(f.domain().number_field(), 5)
            a + 1

        This function requires that p be prime, but kolyvagin_generators works in general::

            sage: H.kolyvagin_generator(f.domain().number_field(), 5*17)
            Traceback (most recent call last):
            ...
            NotImplementedError: p must be prime
            sage: H.kolyvagin_generators(f.domain().number_field(), 5*17)
            [-34*a + 1, 35*a + 106]
        """
        p = ZZ(p)
        if not p.is_prime():
            raise NotImplementedError("p must be prime")
        if K.discriminant() % p == 0:
            raise ValueError("p must be unramified")
        if len(K.factor(p)) != 1:
            raise ValueError("p must be inert")

        F = K.residue_field(p)
        a = F.gen()
        assert a*a == K.discriminant(), "bug: we assumed generator of finite field must be square root of discriminant, but for some reason this is not true"
        for n in range(1,p):
            if (a + n).multiplicative_order() % (p*p-1) == 0:
                return K.gen() + n
        raise RuntimeError("there is a bug in kolyvagin_generator")

    @cached_method
    def kolyvagin_generators(self, K, c):
        r"""
        Return elements in `\mathcal{O}_K` that map to multiplicative generators
        for the factors of the quotient group

           `(\mathcal{O}_K / c \mathcal{O}_K)^* / (\ZZ/c\ZZ)^*`

        corresponding to the prime divisors of c.  Each generator is
        of the form `\sqrt{D}+n` with `n\geq 1` minimal.

        INPUT:

            - `K` -- quadratic imaginary field

            - `c` -- square free product of inert prime

        EXAMPLES::

            sage: N = 37; D = -7; ell = 17; p=5
            sage: H = heegner_points(N).reduce_mod(ell)
            sage: I = H.brandt_module().right_ideals()[49]
            sage: f = H.optimal_embeddings(D, 1, I.left_order())[0]
            sage: H.kolyvagin_generators(f.domain().number_field(), 5*17)
            [-34*a + 1, 35*a + 106]
        """
        v = []
        F = ZZ(c).factor()
        from sage.rings.integer_ring import crt_basis
        B = crt_basis([x[0] for x in F])
        for i, (p, e) in enumerate(F):
            if e > 1:
                raise ValueError("c must be square free")
            alpha = self.kolyvagin_generator(K, p)
            # Now we use the Chinese Remainder Theorem to make an element
            # of O_K that equals alpha modulo p and equals 1 modulo
            # all other prime divisors of c.
            Z = [1]*len(B)
            Z[i] = alpha[0]
            a0 = sum([Z[j]*B[j] for j in range(len(B))])
            Z = [0]*len(B)
            Z[i] = alpha[1]
            a1 = sum([Z[j]*B[j] for j in range(len(B))])
            v.append(alpha.parent()([a0,a1]))
        return v

    @cached_method
    def kolyvagin_sigma_operator(self, D, c, r, bound=None):
        """
        Return the action of the Kolyvagin sigma operator on the `r`-th
        basis vector.

        INPUT:

            - `D` -- fundamental discriminant

            - `c` -- conductor (square-free integer, need not be prime)

            - `r` -- nonnegative integer

            - ``bound`` -- (default: ``None``), if given, controls
              precision of computation of theta series, which could
              impact performance, but does not impact correctness

        EXAMPLES:

        We first try to verify Kolyvagin's conjecture for a rank 2
        curve by working modulo 5, but we are unlucky with `c=17`::

            sage: N = 389; D = -7; ell = 5; c = 17; q = 3
            sage: H = heegner_points(N).reduce_mod(ell)
            sage: E = EllipticCurve('389a')
            sage: V = H.modp_dual_elliptic_curve_factor(E, q, 5)  # long time (4s on sage.math, 2012)
            sage: k118 = H.kolyvagin_sigma_operator(D, c, 118)
            sage: k104 = H.kolyvagin_sigma_operator(D, c, 104)
            sage: [b.dot_product(k104.element().change_ring(GF(3))) for b in V.basis()]  # long time
            [0, 0]
            sage: [b.dot_product(k118.element().change_ring(GF(3))) for b in V.basis()]  # long time
            [0, 0]

        Next we try again with `c=41` and this does work, in that we
        get something nonzero, when dotting with V::

            sage: c = 41
            sage: k118 = H.kolyvagin_sigma_operator(D, c, 118)
            sage: k104 = H.kolyvagin_sigma_operator(D, c, 104)
            sage: [b.dot_product(k118.element().change_ring(GF(3))) for b in V.basis()]  # long time
            [2, 0]
            sage: [b.dot_product(k104.element().change_ring(GF(3))) for b in V.basis()]  # long time
            [1, 0]

        By the way, the above is the first ever provable verification
        of Kolyvagin's conjecture for any curve of rank at least 2.

        Another example, but where the curve has rank 1::

            sage: N = 37; D = -7; ell = 17; c = 41; q = 3
            sage: H = heegner_points(N).reduce_mod(ell)
            sage: H.heegner_divisor(D,1).element().nonzero_positions()
            [49, 51]
            sage: k49 = H.kolyvagin_sigma_operator(D, c, 49); k49
            (79, 32, 31, 11, 53, 37, 1, 23, 15, 7, 0, 0, 0, 64, 32, 34, 53, 0, 27, 27, 0, 0, 0, 26, 0, 0, 18, 0, 22, 0, 53, 19, 27, 10, 0, 0, 0, 30, 35, 38, 0, 0, 0, 53, 0, 0, 4, 0, 0, 0, 0, 0)
            sage: k51 = H.kolyvagin_sigma_operator(D, c, 51); k51
            (20, 12, 57, 0, 0, 0, 0, 52, 23, 15, 0, 7, 0, 0, 19, 4, 0, 73, 11, 0, 104, 31, 0, 38, 31, 0, 0, 31, 5, 47, 0, 27, 35, 0, 57, 32, 24, 10, 0, 8, 0, 31, 41, 0, 0, 0, 16, 0, 0, 0, 0, 0)
            sage: V = H.modp_dual_elliptic_curve_factor(EllipticCurve('37a'), q, 5); V
            Vector space of degree 52 and dimension 2 over Ring of integers modulo 3
            Basis matrix:
            2 x 52 dense matrix over Ring of integers modulo 3
            sage: [b.dot_product(k49.element().change_ring(GF(q))) for b in V.basis()]
            [1, 1]
            sage: [b.dot_product(k51.element().change_ring(GF(q))) for b in V.basis()]
            [1, 1]

        An example with `c` a product of two primes::

            sage: N = 389; D = -7; ell = 5; q = 3
            sage: H = heegner_points(N).reduce_mod(ell)
            sage: V = H.modp_dual_elliptic_curve_factor(EllipticCurve('389a'), q, 5)
            sage: k = H.kolyvagin_sigma_operator(D, 17*41, 104)     # long time
            sage: k                                                 # long time
            (990, 656, 219, ..., 246, 534, 1254)
            sage: [b.dot_product(k.element().change_ring(GF(3))) for b in V.basis()]   # long time (but only because depends on something slow)
            [0, 0]
        """
        B = self.brandt_module()
        RI = B.right_ideals()

        f = self.optimal_embeddings(D, 1, RI[r].left_order())[0]
        alphas = self.kolyvagin_generators(f.domain().number_field(), c)
        alpha_quaternions = [f(x) for x in alphas]

        if bound is None:
            bound = B.dimension() // 2 + 5
        theta_dict = B._theta_dict(bound)

        c = ZZ(c)
        J_lists = []
        F = c.factor()
        I = RI[r]
        for i, (p, e) in enumerate(F):
            if e > 1:
                raise ValueError("c must be square free")
            X = I.cyclic_right_subideals(p, alpha_quaternions[i])
            J_lists.append(dict(enumerate(X)))

        ans = [0]*B.dimension()
        from sage.misc.mrange import cartesian_product_iterator
        for v in cartesian_product_iterator([range(1,p+1) for p,_ in F]):
            J = J_lists[0][v[0]]
            for i in range(1,len(J_lists)):
                J = J.intersection(J_lists[i][v[i]])
            J_theta = tuple(J.theta_series_vector(bound))
            d = theta_dict[J_theta]
            j = None
            if len(d) == 1:
                j = d[0]
            else:
                for z in d:
                    if RI[z].is_equivalent(J, 0):
                        j = z
                        # we found the right j
                        break
            if j is None:
                raise RuntimeError("bug finding equivalent ideal")
            ans[j] += prod(v)
        return B(ans)

    @cached_method
    def modp_dual_elliptic_curve_factor(self, E, p, bound=10):
        """
        Return the factor of the Brandt module space modulo `p`
        corresponding to the elliptic curve `E`, cut out using
        Hecke operators up to ``bound``.

        INPUT:

            - `E` -- elliptic curve of conductor equal to the level of self

            - `p` -- prime number

            - `bound` -- positive integer (default: 10)

        EXAMPLES::

            sage: N = 37; D = -7; ell = 17; c = 41; q = 3
            sage: H = heegner_points(N).reduce_mod(ell)
            sage: V = H.modp_dual_elliptic_curve_factor(EllipticCurve('37a'), q, 5); V
            Vector space of degree 52 and dimension 2 over Ring of integers modulo 3
            Basis matrix:
            2 x 52 dense matrix over Ring of integers modulo 3
        """
        if E.conductor() != self.level():
            raise ValueError("conductor of E must equal level of self")
        p = ZZ(p)
        if not p.is_prime():
            raise ValueError("p (=%s) must be prime"%p)
        bad = self.__level * self.__ell

        V = None
        q = ZZ(2)
        B = self.brandt_module()
        F = GF(p)
        while q <= bound and (V is None or V.dimension() > 2):
            verbose("q = %s"%q)
            if bad % q != 0:
                T = B._compute_hecke_matrix_directly(q).change_ring(F).transpose()
                if V is None:
                    V = (T - E.ap(q)).kernel()
                else:
                    t = T.restrict(V)
                    W = (t - E.ap(q)).kernel()
                    V = (W.basis_matrix() * V.basis_matrix()).row_space()
            q = q.next_prime()
        return V

    @cached_method
    def rational_kolyvagin_divisor(self, D, c):
        r"""
        Return the Kolyvagin divisor as an element of the Brandt module
        corresponding to the discriminant `D` and conductor `c`, which
        both must be coprime to `N\ell`.

        INPUT:

            - `D` -- discriminant (negative integer)

            - `c` -- conductor (positive integer)

        OUTPUT:

            - Brandt module element (or tuple of them)

        EXAMPLES::

            sage: N = 389; D = -7; ell = 5; c = 17; q = 3
            sage: H = heegner_points(N).reduce_mod(ell)
            sage: k = H.rational_kolyvagin_divisor(D, c); k  # long time (5s on sage.math, 2013)
            (2, 0, 0, 0, 0, 0, 16, 0, 0, 0, 0, 4, 0, 0, 9, 11, 0, 6, 0, 0, 7, 0, 0, 0, 0, 14, 12, 13, 15, 17, 0, 0, 0, 0, 8, 0, 0, 0, 0, 10, 0, 0, 0, 0, 0, 0, 0, 0, 0, 5, 0, 0, 0, 0, 3, 0, 0, 0, 0, 0, 0, 0, 0, 0, 0, 0, 0, 0, 0, 0, 0, 0, 0, 0, 0, 0, 0, 0, 0, 0, 1, 0, 0, 0, 0, 0, 0, 0, 0, 0, 0, 0, 0, 0, 0, 0, 0, 0, 0, 0, 0, 0, 0, 0, 0, 0, 0, 0, 0, 0, 0, 0, 0, 0, 0, 0, 0, 0, 0, 0, 0, 0, 0, 0, 0, 0, 0, 0, 0, 0)
            sage: V = H.modp_dual_elliptic_curve_factor(EllipticCurve('389a'), q, 2)
            sage: [b.dot_product(k.element().change_ring(GF(q))) for b in V.basis()]  # long time
            [0, 0]
            sage: k = H.rational_kolyvagin_divisor(D, 59)
            sage: [b.dot_product(k.element().change_ring(GF(q))) for b in V.basis()]
            [2, 0]
        """
        if not self.satisfies_heegner_hypothesis(D, c):
            raise ValueError("D and c must be coprime to N and ell")

        hd = self.heegner_divisor(D)
        v = hd.element()
        if class_number(D) != 1:
            raise NotImplementedError("class number greater than 1 not implemented")
        i = min(v.nonzero_positions())
        return self.kolyvagin_sigma_operator(D, c, i)

    @cached_method
    def kolyvagin_point_on_curve(self, D, c, E, p, bound=10):
        r"""
        Compute image of the Kolyvagin divisor `P_c` in
        `E(\GF{\ell^2}) / p E(\GF{\ell^2})`.

        Note that this image is by definition only well defined up to
        scalars.  However, doing multiple computations will always
        yield the same result, and working modulo different `\ell` is
        compatible (since we always choose the same generator for
        `\textrm{Gal}(K_c/K_1)`).

        INPUT:

            - `D` -- fundamental negative discriminant

            - `c` -- conductor

            - `E` -- elliptic curve of conductor the level of self

            - `p` -- odd prime number such that we consider image in
                     `E(\GF{\ell^2}) / p E(\GF{\ell^2})`

            - ``bound`` -- integer (default: 10)

        EXAMPLES::

            sage: N = 37; D = -7; ell = 17; c = 41; p = 3
            sage: H = heegner_points(N).reduce_mod(ell)
            sage: H.kolyvagin_point_on_curve(D, c, EllipticCurve('37a'), p)
            [1, 1]
        """
        k = self.rational_kolyvagin_divisor(D, c)
        V = self.modp_dual_elliptic_curve_factor(E, p, bound)
        return [b.dot_product(k.element().change_ring(GF(p))) for b in V.basis()]

def kolyvagin_reduction_data(E, q, first_only=True):
    r"""
    Given an elliptic curve of positive rank and a prime `q`, this
    function returns data about how to use Kolyvagin's `q`-torsion
    Heegner point Euler system to do computations with this curve.
    See the precise description of the output below.

    INPUT:

        - `E` -- elliptic curve over `\QQ` of rank 1 or 2

        - `q` -- an odd prime that does not divide the order of the
           rational torsion subgroup of `E`

        - ``first_only`` -- bool (default: ``True``) whether two only return
           the first prime that one can work modulo to get data about
           the Euler system

    OUTPUT in the rank 1 case or when the default flag ``first_only=True``:

        - `\ell` -- first good odd prime satisfying the Kolyvagin
           condition that `q` divides \gcd(a_{\ell},\ell+1)` and the
           reduction map is surjective to `E(\GF{\ell}) / q
           E(\GF{\ell})`

        - `D` -- discriminant of the first quadratic imaginary field
           `K` that satisfies the Heegner hypothesis for `E` such that
           both `\ell` is inert in `K`, and the twist `E^D` has analytic
           rank `\leq 1`

        - `h_D` -- the class number of `K`

        - the dimension of the Brandt module `B(\ell,N)`, where `N` is
          the conductor of `E`

    OUTPUT in the rank 2 case:

        - `\ell_1` -- first prime (as above in the rank 1 case) where
          reduction map is surjective

        - `\ell_2` -- second prime (as above) where reduction map is
          surjective

        - `D` -- discriminant of the first quadratic imaginary field
           `K` that satisfies the Heegner hypothesis for `E` such that
           both `\ell_1` and `\ell_2` are simultaneously inert in `K`,
           and the twist `E^D` has analytic rank `\leq 1`

        - `h_D` -- the class number of `K`

        - the dimension of the Brandt module `B(\ell_1,N)`, where `N` is
          the conductor of `E`

        - the dimension of the Brandt module `B(\ell_2,N)`

    EXAMPLES:

    Import this function::

        sage: from sage.schemes.elliptic_curves.heegner import kolyvagin_reduction_data

    A rank 1 example::

        sage: kolyvagin_reduction_data(EllipticCurve('37a1'),3)
        (17, -7, 1, 52)

    A rank 3 example::

        sage: kolyvagin_reduction_data(EllipticCurve('5077a1'),3)
        (11, -47, 5, 4234)
        sage: H = heegner_points(5077, -47)
        sage: [c for c in H.kolyvagin_conductors(2,10,EllipticCurve('5077a1'),3) if c%11]
        [667, 943, 1189, 2461]
        sage: factor(667)
        23 * 29

    A rank 4 example (the first Kolyvagin class that we could try to
    compute would be `P_{23\cdot 29\cdot 41}`, and would require
    working in a space of dimension 293060 (so prohibitive at
    present)::

        sage: E = elliptic_curves.rank(4)[0]
        sage: kolyvagin_reduction_data(E,3)              # long time
        (11, -71, 7, 293060)
        sage: H = heegner_points(293060, -71)
        sage: H.kolyvagin_conductors(1,4,E,3)
        [11, 17, 23, 41]

    The first rank 2 example::

        sage: kolyvagin_reduction_data(EllipticCurve('389a'),3)
        (5, -7, 1, 130)
        sage: kolyvagin_reduction_data(EllipticCurve('389a'),3, first_only=False)
        (5, 17, -7, 1, 130, 520)

    A large `q = 7`::

        sage: kolyvagin_reduction_data(EllipticCurve('1143c1'),7, first_only=False)
        (13, 83, -59, 3, 1536, 10496)

    Additive reduction::

        sage: kolyvagin_reduction_data(EllipticCurve('2350g1'),5, first_only=False)
        (19, 239, -311, 19, 6480, 85680)
    """
    from .ell_generic import is_EllipticCurve
    if not is_EllipticCurve(E):
        raise TypeError("E must be an elliptic curve")

    q = ZZ(q)
    if not q.is_prime():
        raise ValueError("q must be a prime")

    if q.gcd(E.torsion_order()) != 1:
        raise NotImplementedError("q must be coprime to torsion")

    N = E.conductor()
    r = E.rank()

    if r == 0:
        raise ValueError("E must have positive rank")

    if E.rank() == 1:
        first_only = True

    from sage.modular.quatalg.all import BrandtModule

    def twist_is_minimal(D):
        # return True if the quadratic twist E^D has analytic rank <= 1
        return E.quadratic_twist(D).analytic_rank() <= 1

    def red(P, ell):
        # reduce the point P on the elliptic curve modulo ell
        w = list(P)
        d = lcm([a.denominator() for a in w])
        return E.change_ring(GF(ell))([d*a for a in w])

    def best_heegner_D(ell_1, ell_2):
        # return the first Heegner D satisfy all hypothesis such that
        # both ell_1 and ell_2 are inert
        D = -5
        while True:
            if number_field.is_fundamental_discriminant(D) and \
               D % ell_1 and D % ell_2 and \
               E.satisfies_heegner_hypothesis(D) and \
               is_inert(D, ell_1) and is_inert(D, ell_2) and \
               twist_is_minimal(D):
                return D
            D -= 1

    if first_only:
        # find first prime ell with various conditions
        # such that reduction is surjective to E(F_ell)/q.
        ell = ZZ(3)
        while True:
            while N % ell == 0 or gcd(ell+1,E.ap(ell)) % q != 0:
                ell = ell.next_prime()
            # determine if mod ell reduction is surjective, using
            # partly that it is a lemma that E(F_ell)/q is cyclic.
            m = ZZ(E.Np(ell) / q)
            for P in E.gens():
                if red(P,ell) * m != 0:
                    # bingo, is surjective
                    D = best_heegner_D(ell,ell)
                    return (ell, D, class_number(D), BrandtModule(ell,N).dimension())
            # end for
            ell = ell.next_prime()

    if E.rank() != 2:
        raise ValueError("if first_only is not True, then the curve E must have rank 1 or 2")

    P, Q = E.gens()

    def kernel_of_reduction(ell):
        # return list of reps for the kernel as a subgroup of the map
        # E(Q) / q E(Q)  ---->  E(F_ell) / q E(F_ell)
        m = ZZ(E.Np(ell) / q)
        A = (a * P + b * Q for a in range(q) for b in range(q))
        return [z for z in A if red(z, ell) * m == 0]

    # compute first good odd prime
    ell_1 = ZZ(3)
    while True:
        while N % ell_1 == 0 or gcd(ell_1+1,E.ap(ell_1)) % q != 0:
            ell_1 = ell_1.next_prime()
        # compute kernel of reduction modulo ell_1
        G1 = set(kernel_of_reduction(ell_1))
        if len(G1) == q:
            break
        ell_1 = ell_1.next_prime()

    # compute next good odd prime with distinct kernel of order q
    ell_2 = ell_1.next_prime()
    while True:
        while N % ell_2 == 0 or gcd(ell_2+1,E.ap(ell_2)) % q != 0:
            ell_2 = ell_2.next_prime()
        G2 = set(kernel_of_reduction(ell_2))
        if G1 != G2 and len(G2) == q:
            break
        ell_2 = ell_2.next_prime()

    # Find smallest D where both ell_1 and ell_2 are inert
    D = best_heegner_D(ell_1, ell_2)
    return (ell_1, ell_2, D, class_number(D),
            BrandtModule(ell_1,N).dimension(),
            BrandtModule(ell_2,N).dimension())

class HeegnerQuatAlgEmbedding(SageObject):
    r"""
    The homomorphism `\mathcal{O} \to R`, where `\mathcal{O}` is the
    order of conductor `c` in the quadratic field of discriminant `D`,
    and `R` is an Eichler order in a quaternion algebra.

    EXAMPLES::

        sage: H = heegner_points(11).reduce_mod(3); R = H.left_orders()[0]
        sage: f = H.optimal_embeddings(-7, 2, R)[1]; f
        Embedding sending 2*sqrt(-7) to -5*i + k
        sage: type(f)
        <class 'sage.schemes.elliptic_curves.heegner.HeegnerQuatAlgEmbedding'>
        sage: loads(dumps(f)) == f
        True
    """
    def __init__(self, D, c, R, beta):
        r"""
        INPUT:

            - `D` -- negative fundamental discriminant

            - `c` -- positive integer coprime to `D`

            - `R` -- Eichler order in a rational quaternion algebra

            - `\beta` -- element of `R` such that the homomorphism
              sends `c\sqrt{D}` to `\beta`

        EXAMPLES::

            sage: H = heegner_points(11).reduce_mod(3); R = H.left_orders()[0]
            sage: i,j,k = H.quaternion_algebra().gens()
            sage: import sage.schemes.elliptic_curves.heegner as heegner
            sage: heegner.HeegnerQuatAlgEmbedding(-7, 2, R, -5*i+k)
            Embedding sending 2*sqrt(-7) to -5*i + k
        """
        self.__D = D
        self.__c = c
        self.__R = R
        self.__beta = beta

    def __eq__(self, other):
        """
        EXAMPLES::

            sage: H = heegner_points(11).reduce_mod(3); R = H.left_orders()[0]
            sage: f = H.optimal_embeddings(-7, 2, R)[0]
            sage: f == H.optimal_embeddings(-7, 2, R)[0]
            True
            sage: f == H.optimal_embeddings(-7, 2, R)[1]
            False
            sage: f == 0
            False
        """
        return isinstance(other, HeegnerQuatAlgEmbedding) and \
               self.__D == other.__D and \
               self.__c == other.__c and \
               self.__R == other.__R and \
               self.__beta == other.__beta

    def __ne__(self, other):
        """
        EXAMPLES::

            sage: H = heegner_points(11).reduce_mod(3); R = H.left_orders()[0]
            sage: f = H.optimal_embeddings(-7, 2, R)[0]
            sage: f != H.optimal_embeddings(-7, 2, R)[0]
            False
            sage: f != H.optimal_embeddings(-7, 2, R)[1]
            True
            sage: f != 0
            True
        """
        return not (self == other)

    def __call__(self, x):
        """
        Return image of `x` under this embedding.

        INPUT:

            - `x` -- element of the quadratic order

        EXAMPLES::

            sage: H = heegner_points(11).reduce_mod(3); R = H.left_orders()[0]
            sage: f = H.optimal_embeddings(-7, 1, R)[1]; f
            Embedding sending sqrt(-7) to -i + j + k
            sage: a = f.domain_gen(); a^2
            -7
            sage: f(2 + 3*a)
            2 - 3*i + 3*j + 3*k
            sage: 2 + 3*f(a)
            2 - 3*i + 3*j + 3*k
            sage: f(a)^2
            -7
        """
        v = self.domain().number_field()(x).vector()
        w = v * self.matrix()
        z = self.codomain().quaternion_algebra()(w)
        # There is no notion of an "element of an order" implemented
        # for quaternion algebras right now.  All elements are
        # elements of the ambient rational quaternion algebra.
        return z

    @cached_method
    def matrix(self):
        r"""
        Return matrix over `\QQ` of this morphism, with respect to the
        basis 1, `c\sqrt{D}` of the domain and the basis `1,i,j,k` of
        the ambient rational quaternion algebra (which contains the
        domain).

        EXAMPLES::

            sage: H = heegner_points(11).reduce_mod(3); R = H.left_orders()[0]
            sage: f = H.optimal_embeddings(-7, 1, R)[1]; f
            Embedding sending sqrt(-7) to -i + j + k
            sage: f.matrix()
            [ 1  0  0  0]
            [ 0 -1  1  1]
            sage: f.conjugate().matrix()
            [ 1  0  0  0]
            [ 0  1 -1 -1]
        """
        return matrix(QQ,2,4,[[1,0,0,0], self.__beta.coefficient_tuple()])

    @cached_method
    def domain(self):
        """
        Return the domain of this embedding.

        EXAMPLES::

            sage: H = heegner_points(11).reduce_mod(3); R = H.left_orders()[0]
            sage: H.optimal_embeddings(-7, 2, R)[0].domain()
            Order in Number Field in a with defining polynomial x^2 + 7 with a = 2.645751311064591?*I
        """
        R, a = quadratic_order(self.__D, self.__c)

        # The following assumption is used, e.g., in the __call__
        # method.  I know that it is satisfied by the current
        # implementation.  But somebody might someday annoying change
        # the implementation, and we want to catch that if it were to
        # ever happen.

        assert R.basis() == [1, a], "an assumption about construction of orders is violated"
        self.__domain_gen = a
        return R

    def domain_gen(self):
        r"""
        Return the specific generator `c \sqrt{D}` for the domain
        order.

        EXAMPLES::

            sage: H = heegner_points(11).reduce_mod(3); R = H.left_orders()[0]
            sage: f = H.optimal_embeddings(-7, 2, R)[0]
            sage: f.domain_gen()
            2*a
            sage: f.domain_gen()^2
            -28
        """
        self.domain()
        return self.__domain_gen

    def domain_conductor(self):
        """
        Return the conductor of the domain.

        EXAMPLES::

            sage: H = heegner_points(11).reduce_mod(3); R = H.left_orders()[0]
            sage: H.optimal_embeddings(-7, 2, R)[0].domain_conductor()
            2
        """
        return self.__c

    def beta(self):
        r"""
        Return the element `\beta` in the quaternion algebra order
        that `c\sqrt{D}` maps to.

        EXAMPLES::

            sage: H = heegner_points(11).reduce_mod(3); R = H.left_orders()[0]
            sage: H.optimal_embeddings(-7, 2, R)[1].beta()
            -5*i + k
        """
        return self.__beta

    def codomain(self):
        """
        Return the codomain of this embedding.

        EXAMPLES::

            sage: H = heegner_points(11).reduce_mod(3); R = H.left_orders()[0]
            sage: H.optimal_embeddings(-7, 2, R)[0].codomain()
            Order of Quaternion Algebra (-1, -3) with base ring Rational Field with basis (1/2 + 1/2*j + 7*k, 1/2*i + 13/2*k, j + 3*k, 11*k)
        """
        return self.__R

    @cached_method
    def _repr_(self):
        """
        Return string representation of this embedding.

        EXAMPLES::

            sage: H = heegner_points(11).reduce_mod(3); R = H.left_orders()[0]
            sage: f = H.optimal_embeddings(-7, 2, R)[1]; f._repr_()
            'Embedding sending 2*sqrt(-7) to -5*i + k'
        """
        a = '%ssqrt(%s)'%('%s*'%self.__c if self.__c > 1 else '', self.__D)
        return "Embedding sending %s to %s"%(a, self.__beta)

    def conjugate(self):
        """
        Return the conjugate of this embedding, which is also an
        embedding.

        EXAMPLES::

            sage: H = heegner_points(11).reduce_mod(3); R = H.left_orders()[0]
            sage: f = H.optimal_embeddings(-7, 2, R)[1]
            sage: f.conjugate()
            Embedding sending 2*sqrt(-7) to 5*i - k
            sage: f
            Embedding sending 2*sqrt(-7) to -5*i + k
        """
        return HeegnerQuatAlgEmbedding(self.__D, self.__c,
                                       self.__R, self.__beta.conjugate())


#############################################################################
# Utility Functions
#############################################################################


def quadratic_order(D, c, names='a'):
    r"""
    Return order of conductor `c` in quadratic field with fundamental
    discriminant `D`.

    INPUT:

        - `D` -- fundamental discriminant

        - `c` -- conductor

        - ``names`` -- string (default: 'a')

    OUTPUT:

        - order `R` of conductor `c` in an imaginary quadratic field

        - the element `c\sqrt{D}` as an element of `R`

    The generator for the field is named 'a' by default.

    EXAMPLES::

        sage: sage.schemes.elliptic_curves.heegner.quadratic_order(-7,3)
        (Order in Number Field in a with defining polynomial x^2 + 7 with a = 2.645751311064591?*I,
         3*a)
        sage: sage.schemes.elliptic_curves.heegner.quadratic_order(-7,3,'alpha')
        (Order in Number Field in alpha with defining polynomial x^2 + 7 with alpha = 2.645751311064591?*I,
         3*alpha)
    """
    K = QuadraticField(D, names)
    sqrtD = K.gen(0)
    t = sqrtD * c
    R = K.order([t])
    return R, R(t)

def class_number(D):
    """
    Return the class number of the quadratic field with fundamental
    discriminant `D`.

    INPUT:

        - `D` -- integer

    EXAMPLES::

        sage: sage.schemes.elliptic_curves.heegner.class_number(-20)
        2
        sage: sage.schemes.elliptic_curves.heegner.class_number(-23)
        3
        sage: sage.schemes.elliptic_curves.heegner.class_number(-163)
        1

    A ValueError is raised when `D` is not a fundamental
    discriminant::

        sage: sage.schemes.elliptic_curves.heegner.class_number(-5)
        Traceback (most recent call last):
        ...
        ValueError: D (=-5) must be a fundamental discriminant
    """
    if not number_field.is_fundamental_discriminant(D):
        raise ValueError("D (=%s) must be a fundamental discriminant" % D)
    return QuadraticField(D, 'a').class_number()


def is_inert(D, p):
    r"""
    Return ``True`` if p is an inert prime in the field `\QQ(\sqrt{D})`.

    INPUT:

        - `D` -- fundamental discriminant

        - `p` -- prime integer

    EXAMPLES::

        sage: sage.schemes.elliptic_curves.heegner.is_inert(-7,3)
        True
        sage: sage.schemes.elliptic_curves.heegner.is_inert(-7,7)
        False
        sage: sage.schemes.elliptic_curves.heegner.is_inert(-7,11)
        False
    """
    K = QuadraticField(D,'a')
    F = K.factor(p)
    return len(F) == 1 and F[0][1] == 1

def is_split(D, p):
    r"""
    Return ``True`` if p is a split prime in the field `\QQ(\sqrt{D})`.

    INPUT:

        - `D` -- fundamental discriminant

        - `p` -- prime integer

    EXAMPLES::

        sage: sage.schemes.elliptic_curves.heegner.is_split(-7,3)
        False
        sage: sage.schemes.elliptic_curves.heegner.is_split(-7,7)
        False
        sage: sage.schemes.elliptic_curves.heegner.is_split(-7,11)
        True
    """
    K = QuadraticField(D,'a')
    F = K.factor(p)
    return len(F) == 2

def is_ramified(D, p):
    r"""
    Return ``True`` if p is a ramified prime in the field `\QQ(\sqrt{D})`.

    INPUT:

        - `D` -- fundamental discriminant

        - `p` -- prime integer

    EXAMPLES::

        sage: sage.schemes.elliptic_curves.heegner.is_ramified(-7,2)
        False
        sage: sage.schemes.elliptic_curves.heegner.is_ramified(-7,7)
        True
        sage: sage.schemes.elliptic_curves.heegner.is_ramified(-1,2)
        True
    """
    return QuadraticField(D,'a').discriminant() % p == 0

def nearby_rational_poly(f, **kwds):
    r"""
    Return a polynomial whose coefficients are rational numbers close
    to the coefficients of `f`.

    INPUT:

        - `f` -- polynomial with real floating point entries

        - ``**kwds`` -- passed on to ``nearby_rational`` method

    EXAMPLES::

        sage: R.<x> = RR[]
        sage: sage.schemes.elliptic_curves.heegner.nearby_rational_poly(2.1*x^2 + 3.5*x - 1.2, max_error=10e-16)
        21/10*X^2 + 7/2*X - 6/5
        sage: sage.schemes.elliptic_curves.heegner.nearby_rational_poly(2.1*x^2 + 3.5*x - 1.2, max_error=10e-17)
        4728779608739021/2251799813685248*X^2 + 7/2*X - 5404319552844595/4503599627370496
        sage: RR(4728779608739021/2251799813685248  - 21/10)
        8.88178419700125e-17
    """
    R = QQ['X']
    return R([a.nearby_rational(**kwds) for a in f])

def simplest_rational_poly(f, prec):
    """
    Return a polynomial whose coefficients are as simple as possible
    rationals that are also close to the coefficients of f.

    INPUT:

        - `f` -- polynomial with real floating point entries

        - ``prec`` -- positive integer

    EXAMPLES::

        sage: R.<x> = RR[]
        sage: sage.schemes.elliptic_curves.heegner.simplest_rational_poly(2.1*x^2 + 3.5*x - 1.2, 53)
        21/10*X^2 + 7/2*X - 6/5
    """
    R = QQ['X']
    Z = RealField(prec)
    return R([Z(a).simplest_rational() for a in f])

def satisfies_weak_heegner_hypothesis(N, D):
    r"""
    Check that `D` satisfies the weak Heegner hypothesis relative to `N`.
    This is all that is needed to define Heegner points.

    The condition is that `D<0` is a fundamental discriminant and that
    each unramified prime dividing `N` splits in `K=\QQ(\sqrt{D})` and
    each ramified prime exactly divides `N`.  We also do not require
    that `D<-4`.

    INPUT:

        - `N` -- positive integer

        - `D` -- negative integer

    EXAMPLES::

        sage: s = sage.schemes.elliptic_curves.heegner.satisfies_weak_heegner_hypothesis
        sage: s(37,-7)
        True
        sage: s(37,-37)
        False
        sage: s(37,-37*4)
        True
        sage: s(100,-4)
        False
        sage: [D for D in [-1,-2,..,-40] if s(37,D)]
        [-3, -4, -7, -11, -40]
        sage: [D for D in [-1,-2,..,-100] if s(37,D)]
        [-3, -4, -7, -11, -40, -47, -67, -71, -83, -84, -95]
        sage: EllipticCurve('37a').heegner_discriminants_list(10)
        [-7, -11, -40, -47, -67, -71, -83, -84, -95, -104]
    """
    if not number_field.is_fundamental_discriminant(D):
        return False
    if D >= 0:
        return False
    for p, e in N.factor():
        if D % p == 0:
            if e > 1:
                return False
        elif D.kronecker(p) != 1:
            return False
    return True


def make_monic(f):
    r"""
    Return a monic integral polynomial `g` and an integer `d` such
    that if `\alpha` is a root of `g`, then `\alpha/d` is a root of `f`.
    In other words, `c f(x) = g(d x)` for some scalar `c`.

    INPUT:

    - f -- polynomial over the rational numbers

    OUTPUT:

    a monic integral polynomial and an integer

    EXAMPLES::

        sage: from sage.schemes.elliptic_curves.heegner import make_monic
        sage: R.<x> = QQ[]
        sage: make_monic(3*x^3 + 14*x^2 - 7*x + 5)
        (x^3 + 14*x^2 - 21*x + 45, 3)

    In this example we verify that ``make_monic`` does what we claim it does::

        sage: K.<a> = NumberField(x^3 + 17*x - 3)
        sage: f = (a/7+2/3).minpoly(); f
        x^3 - 2*x^2 + 247/147*x - 4967/9261
        sage: g, d = make_monic(f); (g, d)
        (x^3 - 42*x^2 + 741*x - 4967, 21)
        sage: K.<b> = NumberField(g)
        sage: (b/d).minpoly()
        x^3 - 2*x^2 + 247/147*x - 4967/9261

    TESTS::

        sage: f = x^5 + x^3/4 + 5
        sage: make_monic(f)
        (x^5 + x^3 + 160, 2)

    Scalar factors do not matter, the result is always monic::

        sage: make_monic(f * 1000000)
        (x^5 + x^3 + 160, 2)
        sage: make_monic(f / 1000000)
        (x^5 + x^3 + 160, 2)
    """
    R = f.parent()
    n = f.degree()
    lc = f[n]
    d = ZZ.one()
    for i in range(n):
        expo = n - i
        # We require that (d^expo * f[i] / lc) is an integer
        den = (d**expo * f[i] / lc).denominator()
        for p, e in factor_trial_division(den, 1000000):
            # Round up e/expo
            d *= p ** ((e + expo - 1) // expo)
    g = R([d**(n-i) * f[i] / lc for i in range(n+1)])
    return g, d


#####################################################################
# Elliptic curve methods
# Everywhere self below is an elliptic curve over QQ.
#####################################################################

def ell_heegner_point(self, D, c=ZZ(1), f=None, check=True):
    r"""
    Returns the Heegner point on this curve associated to the
    quadratic imaginary field `K=\QQ(\sqrt{D})`.

    If the optional parameter `c` is given, returns the higher Heegner
    point associated to the order of conductor `c`.

    INPUT:

    - `D`        -- a Heegner discriminant

    - `c`        -- (default: 1) conductor, must be coprime to `DN`

    - `f`        -- binary quadratic form or 3-tuple `(A,B,C)` of coefficients
      of `AX^2 + BXY + CY^2`

    - ``check``  -- bool (default: ``True``)

    OUTPUT:

    The Heegner point `y_c`.

    EXAMPLES::

        sage: E = EllipticCurve('37a')
        sage: E.heegner_discriminants_list(10)
        [-7, -11, -40, -47, -67, -71, -83, -84, -95, -104]
        sage: P = E.heegner_point(-7); P                          # indirect doctest
        Heegner point of discriminant -7 on elliptic curve of conductor 37
        sage: P.point_exact()
        (0 : 0 : 1)
        sage: P.curve()
        Elliptic Curve defined by y^2 + y = x^3 - x over Rational Field
        sage: P = E.heegner_point(-40).point_exact(); P
        (a : -a + 1 : 1)
        sage: P = E.heegner_point(-47).point_exact(); P
        (a : a^4 + a - 1 : 1)
        sage: P[0].parent()
        Number Field in a with defining polynomial x^5 - x^4 + x^3 + x^2 - 2*x + 1

    Working out the details manually::

        sage: P = E.heegner_point(-47).numerical_approx(prec=200)
        sage: f = algdep(P[0], 5); f
        x^5 - x^4 + x^3 + x^2 - 2*x + 1
        sage: f.discriminant().factor()
        47^2

    The Heegner hypothesis is checked::

        sage: E = EllipticCurve('389a'); P = E.heegner_point(-5,7);
        Traceback (most recent call last):
        ...
        ValueError: N (=389) and D (=-5) must satisfy the Heegner hypothesis

    We can specify the quadratic form::

        sage: P = EllipticCurve('389a').heegner_point(-7, 5, (778,925,275)); P
        Heegner point of discriminant -7 and conductor 5 on elliptic curve of conductor 389
        sage: P.quadratic_form()
        778*x^2 + 925*x*y + 275*y^2
    """
    y = HeegnerPointOnX0N(self.conductor(), D, c, f, check=check)
    return y.map_to_curve(self)

def kolyvagin_point(self, D, c=ZZ(1), check=True):
    r"""
    Return the Kolyvagin point on this curve associated to the
    quadratic imaginary field `K=\QQ(\sqrt{D})` and conductor `c`.

    INPUT:

        - `D`        -- a Heegner discriminant

        - `c`        -- (default: 1) conductor, must be coprime to `DN`

        - ``check``  -- bool (default: ``True``)

    OUTPUT:

        The Kolyvagin point `P` of conductor `c`.

    EXAMPLES::

        sage: E = EllipticCurve('37a1')
        sage: P = E.kolyvagin_point(-67); P
        Kolyvagin point of discriminant -67 on elliptic curve of conductor 37
        sage: P.numerical_approx()  # abs tol 1e-14
        (6.00000000000000 : -15.0000000000000 : 1.00000000000000)
        sage: P.index()
        6
        sage: g = E((0,-1,1)) # a generator
        sage: E.regulator() == E.regulator_of_points([g])
        True
        sage: 6*g
        (6 : -15 : 1)
    """
    return self.heegner_point(D,c,check=check).kolyvagin_point()

def ell_heegner_discriminants(self, bound):
    """
    Return the list of self's Heegner discriminants between -1 and
    -bound.

    INPUT:

    - ``bound (int)`` -- upper bound for -discriminant

    OUTPUT: The list of Heegner discriminants between -1 and -bound for
    the given elliptic curve.

    EXAMPLES::

        sage: E=EllipticCurve('11a')
        sage: E.heegner_discriminants(30)                     # indirect doctest
        [-7, -8, -19, -24]
    """
    return [-D for D in range(1, bound)
            if self.satisfies_heegner_hypothesis(-D)]


def ell_heegner_discriminants_list(self, n):
    """
    Return the list of self's first `n` Heegner discriminants smaller
    than -5.

    INPUT:

    - ``n (int)`` -- the number of discriminants to compute

    OUTPUT: The list of the first n Heegner discriminants smaller than
    -5 for the given elliptic curve.

    EXAMPLES::

        sage: E=EllipticCurve('11a')
        sage: E.heegner_discriminants_list(4)                     # indirect doctest
        [-7, -8, -19, -24]
    """
    v = []
    D = -5
    while len(v) < n:
        while not self.satisfies_heegner_hypothesis(D):
            D -= 1
        v.append(D)
        D -= 1
    return v

def heegner_point_height(self, D, prec=2, check_rank=True):
    r"""
    Use the Gross-Zagier formula to compute the Neron-Tate canonical
    height over `K` of the Heegner point corresponding to `D`, as an
    interval (it is computed to some precision using `L`-functions).

    If the curve has rank at least 2, then the returned height is the
    exact Sage integer 0.

    INPUT:

    - ``D (int)`` -- fundamental discriminant (=/= -3, -4)

    - ``prec (int)`` -- (default: 2), use `prec \cdot \sqrt(N) + 20`
      terms of `L`-series in computations, where `N` is the
      conductor.

    - ``check_rank`` -- whether to check if the rank is at least 2 by
      computing the Mordell-Weil rank directly.

    OUTPUT: Interval that contains the height of the Heegner point.

    EXAMPLES::

        sage: E = EllipticCurve('11a')
        sage: E.heegner_point_height(-7)
        0.22227?

    Some higher rank examples::

        sage: E = EllipticCurve('389a')
        sage: E.heegner_point_height(-7)
        0
        sage: E = EllipticCurve('5077a')
        sage: E.heegner_point_height(-7)
        0
        sage: E.heegner_point_height(-7,check_rank=False)
        0.0000?
    """

    if not self.satisfies_heegner_hypothesis(D):
        raise ArithmeticError("Discriminant (=%s) must be a fundamental discriminant that satisfies the Heegner hypothesis."%D)

    if check_rank and self.rank() >= 2:
        return ZZ(0)

    if D == -3 or D == -4:
        raise ArithmeticError("Discriminant (=%s) must not be -3 or -4."%D)
    eps = self.root_number()
    L1_vanishes = self.lseries().L1_vanishes()

    IR = rings.RealIntervalField(20)    # TODO: why 20 bits here?

    if eps == 1 and L1_vanishes:
        return IR(0) # rank even hence >= 2, so Heegner point is torsion.

    RR = rings.RealField()
    from math import sqrt

    alpha = RR(sqrt(abs(D)))/(2*self.period_lattice().complex_area())
    F = self.quadratic_twist(D)
    E = self
    k_E = prec*sqrt(E.conductor()) + 20
    k_F = prec*sqrt(F.conductor()) + 20

    MIN_ERR = RR('1e-6')  # we assume that regulator and
                         # discriminant, etc., computed to this accuracy (which is easily the case).
                         # this should be made more intelligent / rigorous relative
                         # to the rest of the system.

    if eps == 1:   # E has even rank
        LF1, err_F = F.lseries().deriv_at1(k_F)
        LE1, err_E = E.lseries().at1(k_E)
        err_F = max(err_F, MIN_ERR)
        err_E = max(err_E, MIN_ERR)
        return IR(alpha-MIN_ERR,alpha+MIN_ERR) * IR(LE1-err_E,LE1+err_E) * IR(LF1-err_F,LF1+err_F)

    else:          # E has odd rank
        LE1, err_E = E.lseries().deriv_at1(k_E)
        LF1, err_F = F.lseries().at1(k_F)
        err_F = max(err_F, MIN_ERR)
        err_E = max(err_E, MIN_ERR)
        return IR(alpha-MIN_ERR,alpha+MIN_ERR) * IR(LE1-err_E,LE1+err_E) * IR(LF1-err_F,LF1+err_F)


def heegner_index(self, D, min_p=2, prec=5, descent_second_limit=12,
                  verbose_mwrank=False, check_rank=True):
    r"""
    Return an interval that contains the index of the Heegner
    point `y_K` in the group of `K`-rational points modulo torsion
    on this elliptic curve, computed using the Gross-Zagier
    formula and/or a point search, or possibly half the index
    if the rank is greater than one.

    If the curve has rank > 1, then the returned index is infinity.

    .. NOTE::

        If ``min_p`` is bigger than 2 then the index can be off by
        any prime less than ``min_p``. This function returns the
        index divided by `2` exactly when the rank of `E(K)` is
        greater than 1 and `E(\QQ)_{/tor} \oplus E^D(\QQ)_{/tor}`
        has index `2` in `E(K)_{/tor}`, where the second factor
        undergoes a twist.

    INPUT:

    - ``D (int)`` -- Heegner discriminant

    - ``min_p (int)`` -- (default: 2) only rule out primes
      = min_p dividing the index.

    - ``verbose_mwrank (bool)`` -- (default: ``False``); print lots of
      mwrank search status information when computing regulator

    - ``prec (int)`` -- (default: 5), use prec\*sqrt(N) +
      20 terms of L-series in computations, where N is the conductor.

    - ``descent_second_limit`` -- (default: 12)- used in 2-descent
      when computing regulator of the twist

    - ``check_rank`` -- whether to check if the rank is at least 2 by
      computing the Mordell-Weil rank directly.

    OUTPUT: an interval that contains the index, or half the index

    EXAMPLES::

        sage: E = EllipticCurve('11a')
        sage: E.heegner_discriminants(50)
        [-7, -8, -19, -24, -35, -39, -40, -43]
        sage: E.heegner_index(-7)
        1.00000?

    ::

        sage: E = EllipticCurve('37b')
        sage: E.heegner_discriminants(100)
        [-3, -4, -7, -11, -40, -47, -67, -71, -83, -84, -95]
        sage: E.heegner_index(-95)          # long time (1 second)
        2.00000?

    This tests doing direct computation of the Mordell-Weil group.

    ::

        sage: EllipticCurve('675b').heegner_index(-11)
        3.0000?

    Currently discriminants -3 and -4 are not supported::

        sage: E.heegner_index(-3)
        Traceback (most recent call last):
        ...
        ArithmeticError: Discriminant (=-3) must not be -3 or -4.

    The curve 681b returns the true index, which is `3`::

        sage: E = EllipticCurve('681b')
        sage: I = E.heegner_index(-8); I
        3.0000?

    In fact, whenever the returned index has a denominator of
    `2`, the true index is got by multiplying the returned
    index by `2`. Unfortunately, this is not an if and only if
    condition, i.e., sometimes the index must be multiplied by
    `2` even though the denominator is not `2`.

    This example demonstrates the ``descent_second_limit`` option,
    which can be used to fine tune the 2-descent used to compute
    the regulator of the twist::

        sage: E = EllipticCurve([1,-1,0,-1228,-16267])
        sage: E.heegner_index(-8)
        Traceback (most recent call last):
        ...
        RuntimeError: ...

    However when we search higher, we find the points we need::

        sage: E.heegner_index(-8, descent_second_limit=16, check_rank=False)  # long time
        2.00000?

    Two higher rank examples (of ranks 2 and 3)::

        sage: E = EllipticCurve('389a')
        sage: E.heegner_index(-7)
        +Infinity
        sage: E = EllipticCurve('5077a')
        sage: E.heegner_index(-7)
        +Infinity
        sage: E.heegner_index(-7, check_rank=False)
        0.001?
        sage: E.heegner_index(-7, check_rank=False).lower() == 0
        True
    """
    if not self.satisfies_heegner_hypothesis(D):
        raise ArithmeticError("Discriminant (=%s) must be a fundamental discriminant that satisfies the Heegner hypothesis."%D)

    if check_rank and self.rank() >= 2:
        return rings.infinity

    # First compute upper bound on height of Heegner point.
    tm = verbose("computing heegner point height...")
    h0 = self.heegner_point_height(D, prec=prec, check_rank=check_rank)
    if h0 == 0:
        return rings.infinity

    # We divide by 2 to get the height **over Q** of the
    # Heegner point on the twist.

    ht = h0/2
    verbose('Height of heegner point = %s'%ht, tm)

    if self.root_number() == 1:
        F = self.quadratic_twist(D)
    else:
        F = self
    # Now rank(F) > 0
    h  = ht.upper()
    verbose("Heegner height bound = %s"%h)
    B = F.CPS_height_bound()
    verbose("CPS bound = %s"%B)
    c = h/(min_p**2) + B
    verbose("Search would have to be up to height = %s"%c)

    from .ell_rational_field import _MAX_HEIGHT

    IR = rings.RealIntervalField(20)  # todo: 20?

    a = 1
    if c > _MAX_HEIGHT or F is self:
        verbose("Doing direct computation of MW group.")
        reg = F.regulator(descent_second_limit=descent_second_limit, verbose=verbose_mwrank)
        if F.rank(use_database=True) == 1:
            z = F.gens()[0]
            FK = F.base_extend(QuadraticField(D,'a'))
            z = FK(z)
            if z.is_divisible_by(2):
                a = 2
            else:
                FK_even_tor_pts = [T for T in FK.torsion_subgroup().gens() if T.order()%2==0]
                if len(FK_even_tor_pts) == 2:
                    FK_even_tor_pts.append(sum(FK_even_tor_pts))
                for T in FK_even_tor_pts:
                    if (z + T).is_divisible_by(2):
                        a = 2
                        break
        return a*self._adjust_heegner_index(ht/IR(reg))

    # Do naive search to eliminate possibility that Heegner point
    # is divisible by p<min_p, without finding Heegner point.
    verbose("doing point search")
    P = F.point_search(c)
    verbose("done with point search")
    P = [x for x in P if x.order() == rings.infinity]
    a = 1
    if len(P) == 0:
        return IR(1)
    elif len(P) == 1:
        z = P[0]
        FK = F.base_extend(QuadraticField(D,'a'))
        z = FK(z)
        if z.is_divisible_by(2):
            a = 2
        else:
            FK_even_tor_pts = [T for T in FK.torsion_subgroup().gens() if T.order()%2==0]
            if len(FK_even_tor_pts) == 2:
                FK_even_tor_pts.append(sum(FK_even_tor_pts))
            for T in FK_even_tor_pts:
                if (z + T).is_divisible_by(2):
                    a = 2
                    break

    verbose("saturating")
    S, I, reg = F.saturation(P)
    verbose("done saturating")
    return a*self._adjust_heegner_index(ht/IR(reg))


def _adjust_heegner_index(self, a):
    r"""
    Take the square root of the interval that contains the Heegner
    index.

    EXAMPLES::

        sage: E = EllipticCurve('11a1')
        sage: a = RIF(sqrt(2))-RIF(1.4142135623730951)
        sage: E._adjust_heegner_index(a)
        1.?e-8
    """
    if a.lower() < 0:
        IR = rings.RealIntervalField(20)  # todo: 20?
        a = IR((0, a.upper()))
    return a.sqrt()


def heegner_index_bound(self, D=0, prec=5, max_height=None):
    r"""
    Assume ``self`` has rank 0.

    Return a list `v` of primes such that if an odd prime `p` divides
    the index of the Heegner point in the group of rational points
    modulo torsion, then `p` is in `v`.

    If 0 is in the interval of the height of the Heegner point
    computed to the given prec, then this function returns `v =
    0`. This does not mean that the Heegner point is torsion, just
    that it is very likely torsion.

    If we obtain no information from a search up to ``max_height``,
    e.g., if the Siksek et al. bound is bigger than ``max_height``,
    then we return `v = -1`.

    INPUT:

    - ``D (int)`` -- (default: 0) Heegner discriminant; if
      0, use the first discriminant -4 that satisfies the Heegner
      hypothesis

    - ``verbose (bool)`` -- (default: ``True``)

    - ``prec (int)`` -- (default: 5), use `prec \cdot \sqrt(N) + 20`
      terms of `L`-series in computations, where `N` is the conductor.

    - ``max_height (float)`` -- should be = 21; bound on
      logarithmic naive height used in point searches. Make smaller to
      make this function faster, at the expense of possibly obtaining a
      worse answer. A good range is between 13 and 21.

    OUTPUT:

    - ``v`` -- list or int (bad primes or 0 or -1)

    - ``D`` -- the discriminant that was used (this is
      useful if `D` was automatically selected).

    - ``exact`` -- either False, or the exact Heegner index
      (up to factors of 2)

    EXAMPLES::

        sage: E = EllipticCurve('11a1')
        sage: E.heegner_index_bound()
        ([2], -7, 2)
    """
    from .ell_rational_field import _MAX_HEIGHT
    if max_height is None:
        max_height = _MAX_HEIGHT
    else:
        max_height = min(float(max_height), _MAX_HEIGHT)
    if self.root_number() != 1:
        raise RuntimeError("The rank must be 0.")

    if D == 0:
        D = -5
        while not self.satisfies_heegner_hypothesis(D):
            D -= 1

    # First compute upper bound on Height of Heegner point.
    ht = self.heegner_point_height(D, prec=prec)
    if 0 in ht:
        return 0, D, False
    F = self.quadratic_twist(D)
    h  = ht.upper()
    verbose("Heegner height bound = %s"%h)
    B = F.CPS_height_bound()
    verbose("CPS bound = %s"%B)
    if self.two_torsion_rank() == 0:
        H = h
    else:
        H = 4*h
    p = 3
    from sage.arith.misc import next_prime
    while True:
        c = H/(2*p**2) + B
        if c < max_height:
            break
        if p > 100:
            break
        p = next_prime(p)
    verbose("Using p = %s"%p)

    if c > max_height:
        verbose("No information by searching only up to max_height (=%s)."%c)
        return -1, D, False

    verbose("Searching up to height = %s"%c)
    eps = 10e-5

    def _bound(P):
        """
        We will use this function below in two places. It bounds the index
        using a nontrivial point.
        """
        assert len(P) == 1

        S, I, reg = F.saturation(P)

        IR = rings.RealIntervalField(20)  # todo: 20?
        h = IR(reg-eps,reg+eps)
        ind2 = ht/(h/2)
        verbose("index squared = %s"%ind2)
        ind = ind2.sqrt()
        verbose("index = %s"%ind)
        # Compute upper bound on square root of index.
        if ind.absolute_diameter() < 1:
            t, i = ind.is_int()
            if t:   # unique integer in interval, so we've found exact index squared.
                return prime_divisors(i), D, i
        raise RuntimeError("Unable to compute bound for e=%s, D=%s (try increasing precision)"%(self, D))

    # First try a quick search, in case we get lucky and find
    # a generator.
    P = F.point_search(13, rank_bound=1)
    P = [x for x in P if x.order() == rings.infinity]
    if len(P) > 0:
        return _bound(P)

    # Do search to eliminate possibility that Heegner point is
    # divisible by primes up to p, without finding Heegner point.
    P = F.point_search(c, rank_bound=1)
    P = [x for x in P if x.order() == rings.infinity]
    if len(P) == 0:
        # We've eliminated the possibility of a divisor up to p.
        return rings.prime_range(3, p), D, False
    else:
        return _bound(P)


#################################################################################
def _heegner_index_in_EK(self, D):
    r"""
    Return the index of the sum of `E(\QQ)/tor + E^D(\QQ)/tor` in `E(K)/tor`.

    INPUT:

    - `D` -- negative integer; the Heegner discriminant

    OUTPUT:

    a power of 2 -- the given index

    EXAMPLES:

    We compute the index for a rank 2 curve and found that it is 2::

        sage: E = EllipticCurve('389a')
        sage: E._heegner_index_in_EK(-7)
        2

    We explicitly verify in the above example that indeed that
    index is divisible by 2 by writing down a generator of
    `E(\QQ)/tor + E^D(\QQ)/tor` that is divisible by 2 in `E(K)`::

        sage: F = E.quadratic_twist(-7)
        sage: K = QuadraticField(-7,'a')
        sage: G = E.change_ring(K)
        sage: phi = F.change_ring(K).isomorphism_to(G)
        sage: P = G(E(-1,1)) + G((0,-1)) + G(phi(F(14,25))); P
        (-867/3872*a - 3615/3872 : -18003/170368*a - 374575/170368 : 1)
        sage: P.division_points(2)
        [(1/8*a + 5/8 : -5/16*a - 9/16 : 1)]
    """
    # check conditions, then use cache if possible.
    if not self.satisfies_heegner_hypothesis(D):
        raise ValueError("D (=%s) must satisfy the Heegner hypothesis"%D)
    try:
        return self.__heegner_index_in_EK[D]
    except AttributeError:
        self.__heegner_index_in_EK = {}
    except KeyError:
        pass

    #####################################################################
    # THE ALGORITHM:
    #
    # For an element P of an abelian group A, let [P] denote the
    # equivalence class of P in the quotient A/A_tor of A by
    # its torsion subgroup.   Then for P in E(Q) + E^D(QQ), we
    # have that [P] is divisible by 2 in E(K)/tor if and only
    # there is R in E(K) such that 2*[R] = [P], and this is
    # only if there is R in E(K) and t in E(K)_tor such that
    #          2*R = P + t.
    #
    # Using complex conjugation, one sees that the quotient
    # group E(K)/tor / ( E(Q)/tor + E^D(Q)/tor ) is killed by 2.
    # So to compute the order of this group we run through
    # representatives P for A/(2A) where A = E(Q)/tor + E^D(Q)/tor,
    # and for each we see whether there is a torsion point t in E(K)
    # such that P + t is divisible by 2.   Also, we have
    #    2 | P+t  <==> 2 | P+n*t for any odd integer n,
    # so we may assume t is of 2-power order.
    #####################################################################

    E     = self  # nice shortcut
    F     = E.quadratic_twist(D).minimal_model()
    K     = rings.QuadraticField(D, 'a')

    # Define a map phi that we'll use to put the points of E^D(QQ)
    # into E(K):
    G     = E.change_ring(K)
    G2    = F.change_ring(K)
    phi   = G2.isomorphism_to(G)

    # Basis for E(Q)/tor oplus E^D(QQ)/tor in E(K):
    basis = [G(z) for z in E.gens()] + [G(phi(z)) for z in F.gens()]
    # Make a list of the 2-power order torsion points in E(K), including 0.
    T     = [G(z) for z in G.torsion_subgroup().list() if z.order() == 1 or
            ((z.order() % 2 == 0 and len(z.order().factor()) == 1))]

    r     = len(basis)   # rank
    V     = rings.QQ**r
    B     = []

    # Iterate through reps for A/(2*A) creating vectors in (1/2)*ZZ^r
    for v in rings.GF(2)**r:
        if not v:
            continue
        P = sum([basis[i] for i in range(r) if v[i]])
        for t in T:
            if (P+t).is_divisible_by(2):
                B.append(V(v)/2)

    A = rings.ZZ**r
    # Take span of our vectors in (1/2)*ZZ^r, along with ZZ^r.  This is E(K)/tor.
    W     = V.span(B, rings.ZZ) + A

    # Compute the index in E(K)/tor of A = E(Q)/tor + E^D(Q)/tor, cache, and return.
    index = A.index_in(W)
    self.__heegner_index_in_EK[D] = index
    return index

def heegner_sha_an(self, D, prec=53):
    r"""
    Return the conjectural (analytic) order of Sha for E over the field `K=\QQ(\sqrt{D})`.

    INPUT:

    - `D` -- negative integer; the Heegner discriminant

    - prec -- integer (default: 53); bits of precision to
      compute analytic order of Sha

    OUTPUT:

    (floating point number) an approximation to the conjectural order of Sha.

    .. NOTE::

        Often you'll want to do ``proof.elliptic_curve(False)`` when
        using this function, since often the twisted elliptic
        curves that come up have enormous conductor, and Sha is
        nontrivial, which makes provably finding the Mordell-Weil
        group using 2-descent difficult.

    EXAMPLES:

    An example where E has conductor 11::

        sage: E = EllipticCurve('11a')
        sage: E.heegner_sha_an(-7)                                  # long time
        1.00000000000000

    The cache works::

        sage: E.heegner_sha_an(-7) is E.heegner_sha_an(-7)          # long time
        True

    Lower precision::

        sage: E.heegner_sha_an(-7,10)                               # long time
        1.0

    Checking that the cache works for any precision::

        sage: E.heegner_sha_an(-7,10) is E.heegner_sha_an(-7,10)    # long time
        True

    Next we consider a rank 1 curve with nontrivial Sha over the
    quadratic imaginary field `K`; however, there is no Sha for `E`
    over `\QQ` or for the quadratic twist of `E`::

        sage: E = EllipticCurve('37a')
        sage: E.heegner_sha_an(-40)                                 # long time
        4.00000000000000
        sage: E.quadratic_twist(-40).sha().an()                     # long time
        1
        sage: E.sha().an()                                          # long time
        1

    A rank 2 curve::

        sage: E = EllipticCurve('389a')                             # long time
        sage: E.heegner_sha_an(-7)                                  # long time
        1.00000000000000

    If we remove the hypothesis that `E(K)` has rank 1 in Conjecture
    2.3 in [GZ1986]_ page 311, then that conjecture is
    false, as the following example shows::

        sage: E = EllipticCurve('65a')                              # long time
        sage: E.heegner_sha_an(-56)                                 # long time
        1.00000000000000
        sage: E.torsion_order()                                     # long time
        2
        sage: E.tamagawa_product()                                  # long time
        1
        sage: E.quadratic_twist(-56).rank()                         # long time
        2
    """
    # check conditions, then return from cache if possible.
    if not self.satisfies_heegner_hypothesis(D):
        raise ValueError("D (=%s) must satisfy the Heegner hypothesis"%D)
    try:
        return self.__heegner_sha_an[(D, prec)]
    except AttributeError:
        self.__heegner_sha_an = {}
    except KeyError:
        pass

    # Use the BSD conjecture over the quadratic imaginary K --
    # see page 311 of [GZ1986]_ for the formula.
    E   = self  # notational convenience
    F   = E.quadratic_twist(D).minimal_model()
    K   = rings.QuadraticField(D, 'a')

    # Compute each of the quantities in BSD
    #  - The torsion subgroup over K.
    T   = E.change_ring(K).torsion_order()

    #  - The product of the Tamagawa numbers, which because D is
    #    coprime to N is just the square of the product of the
    #    Tamagawa numbers over QQ for E.  (we square below in the
    #    BSD formula)
    cqprod = E.tamagawa_product()

    #  - The leading term of the L-series, as a product of two
    #  other L-series.
    rE  = E.rank()
    rF = F.rank()
    L_E = E.lseries().dokchitser(prec).derivative(1, rE)
    L_F = F.lseries().dokchitser(prec).derivative(1, rF)
    #    NOTE: The binomial coefficient in the following formula
    #    for the leading term in terms of the other two leading
    #    terms comes from the product rule for the derivative.
    #    You can think this through or just type something like
    #      f = function('f',x); g = function('g',x); diff(f*g,6)
    #    into Sage to be convinced.
    L = binomial(rE + rF, rE) * (L_E * L_F / factorial(rE+rF) )

    #  - ||omega||^2 -- the period.  It is twice the volume of the
    #    period lattice.  See the following paper for a derivation:
    #    "Verification of the Birch and Swinnerton-Dyer Conjecture
    #     for Specific Elliptic Curves", G. Grigorov, A. Jorza, S. Patrikis,
    #     C. Patrascu, W. Stein
    omega = 2 * abs(E.period_lattice().basis_matrix().det())

    #  - The regulator.
    #    First we compute the regulator of the subgroup E(QQ) + E^D(QQ)
    #    of E(K).   The factor of 2 in the regulator
    #    accounts for the fact that the height over K is twice the
    #    height over QQ, i.e., for P in E(QQ) we have h_K(P,P) =
    #    2*h_Q(P,P).  See, e.g., equation (6.4) on page 230 of
    #    [GZ1986]_.
    Reg_prod = 2**(rE + rF) * E.regulator(precision=prec) * F.regulator(precision=prec)
    #    Next we call off to the _heegner_index_in_EK function, which
    #    saturates the group E(QQ) + E^D(QQ) in E(K), given us the index,
    #    which must be a power of 2, since E(QQ) is the +1 eigenspace for
    #    complex conjugation, and E^D(QQ) is the -1 eigenspace.
    ind = self._heegner_index_in_EK(D)
    #    Finally, we know the regulator of E(K).
    Reg = Reg_prod / ind**2

    #  - Square root of the absolute value of the discriminant.  This is
    #    easy; we just make sure the D passed in is an integer, so we
    #    can call sqrt with the chosen precision.
    sqrtD = ZZ(abs(D)).sqrt(prec=prec)

    #  - Done: Finally, we plug everything into the BSD formula to get the
    #    analytic order of Sha.
    sha_an = (L * T**2 * sqrtD) / (omega * Reg * cqprod**2)

    #  - We cache and return the answer.
    self.__heegner_sha_an[(D, prec)] = sha_an
    return sha_an


def _heegner_forms_list(self, D, beta=None, expected_count=None):
    r"""
    Returns a list of quadratic forms corresponding to Heegner points
    with discriminant `D` and a choice of `\beta` a square root of
    `D` mod `4N`. Specifically, given a quadratic form
    `f = Ax^2 + Bxy + Cy^2` we let `\tau_f` be a root of `Ax^2 + Bx + C`
    and the discriminant `\Delta(\tau_f) = \Delta(f) = D` must be
    invariant under multiplication by `N`, the conductor of ``self``.

        `\Delta(N\tau_f) = \Delta(\tau_f) = \Delta(f) = D`

    EXAMPLES::

        sage: E = EllipticCurve('37a')
        sage: E._heegner_forms_list(-7)
        [37*x^2 + 17*x*y + 2*y^2]
        sage: E._heegner_forms_list(-195)
        [37*x^2 + 29*x*y + 7*y^2, 259*x^2 + 29*x*y + y^2, 111*x^2 + 177*x*y + 71*y^2, 2627*x^2 + 177*x*y + 3*y^2]
        sage: E._heegner_forms_list(-195)[-1].discriminant()
        -195
        sage: len(E._heegner_forms_list(-195))
        4
        sage: QQ[sqrt(-195)].class_number()
        4

        sage: E = EllipticCurve('389a')
        sage: E._heegner_forms_list(-7)
        [389*x^2 + 185*x*y + 22*y^2]
        sage: E._heegner_forms_list(-59)
        [389*x^2 + 313*x*y + 63*y^2, 1167*x^2 + 313*x*y + 21*y^2, 3501*x^2 + 313*x*y + 7*y^2]
    """
    if expected_count is None:
        expected_count = number_field.QuadraticField(D, 'a').class_number()
    N = self.conductor()
    if beta is None:
        beta = Integers(4*N)(D).sqrt(extend=False)
    else:
        assert beta**2 == Integers(4*N)(D)
    from sage.quadratic_forms.all import BinaryQF
    b = ZZ(beta) % (2*N)
    all = []
    seen = []
    # Note: This may give a sub-optimal list of forms.
    while True:
        R = (b**2-D)//(4*N)
        for d in R.divisors():
            f = BinaryQF([d*N, b, R//d])
            fr = f.reduced_form()
            if fr not in seen:
                seen.append(fr)
                all.append(f)
                if len(all) == expected_count:
                    return all
        b += 2*N

def _heegner_best_tau(self, D, prec=None):
    r"""
    Given a discriminant `D`, find the Heegner point `\tau` in the
    upper half plane with largest imaginary part (which is optimal
    for evaluating the modular parametrization). If the optional
    parameter ``prec`` is given, return `\tau` to ``prec`` bits of
    precision, otherwise return it exactly as a symbolic object.

    EXAMPLES::

        sage: E = EllipticCurve('37a')
        sage: E._heegner_best_tau(-7)
        1/74*sqrt(-7) - 17/74
        sage: EllipticCurve('389a')._heegner_best_tau(-11)
        1/778*sqrt(-11) - 355/778
        sage: EllipticCurve('389a')._heegner_best_tau(-11, prec=100)
        -0.45629820051413881748071979434 + 0.0042630138693514136878083968338*I
    """
    # We know that N|A, so A = N is optimal.
    N = self.conductor()
    b = ZZ(Integers(4*N)(D).sqrt(extend=False) % (2*N))
    # TODO: make sure a different choice of b is not better?
    return (-b + ZZ(D).sqrt(prec=prec)) / (2*N)

def satisfies_heegner_hypothesis(self, D):
    """
    Returns ``True`` precisely when `D` is a fundamental discriminant that
    satisfies the Heegner hypothesis for this elliptic curve.

    EXAMPLES::

        sage: E = EllipticCurve('11a1')
        sage: E.satisfies_heegner_hypothesis(-7)
        True
        sage: E.satisfies_heegner_hypothesis(-11)
        False
    """
    if not number_field.is_fundamental_discriminant(D):
        return False
    D = ZZ(D)
    if D >= 0:
        return False
    if D.gcd(self.conductor()) != 1:
        return False
    for p, _ in self.conductor().factor():
        if D.kronecker(p) != 1:
            return False
    return True


#####################################################################
# End of elliptic curve methods.
#####################################################################<|MERGE_RESOLUTION|>--- conflicted
+++ resolved
@@ -92,19 +92,6 @@
 #                  https://www.gnu.org/licenses/
 # ****************************************************************************
 
-<<<<<<< HEAD
-
-from sage.misc.misc_c import prod
-from sage.misc.verbose import verbose
-from sage.misc.cachefunc import cached_method
-
-from sage.structure.element import NumberFieldElement
-from sage.structure.sage_object import SageObject
-from sage.structure.richcmp import (richcmp_method, richcmp,
-                                    richcmp_not_equal, rich_to_bool)
-
-=======
->>>>>>> ce57bf26
 import sage.rings.abc
 import sage.rings.number_field.number_field_element
 import sage.rings.number_field.number_field as number_field
@@ -130,6 +117,7 @@
 from sage.rings.real_mpfr import RealField
 from sage.quadratic_forms.all import (BinaryQF,
                                       BinaryQF_reduced_representatives)
+from sage.structure.element import NumberFieldElement
 from sage.structure.sage_object import SageObject
 from sage.structure.richcmp import (richcmp_method, richcmp,
                                     richcmp_not_equal, rich_to_bool)
