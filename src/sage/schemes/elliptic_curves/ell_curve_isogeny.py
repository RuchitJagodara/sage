r"""
Isogenies

An isogeny `\varphi: E_1\to E_2` between two elliptic curves `E_1` and
`E_2` is a morphism of curves that sends the origin of `E_1` to the
origin of `E_2`. Such a morphism is automatically a morphism of group
schemes and the kernel is a finite subgroup scheme of `E_1`.  Such a
subscheme can either be given by a list of generators, which have to
be torsion points, or by a polynomial in the coordinate `x` of the
Weierstrass equation of `E_1`.

The usual way to create and work with isogenies is illustrated with
the following example::

    sage: k = GF(11)
    sage: E = EllipticCurve(k,[1,1])
    sage: Q = E(6,5)
    sage: phi = E.isogeny(Q)
    sage: phi
    Isogeny of degree 7 from Elliptic Curve defined by y^2 = x^3 + x + 1 over Finite Field of size 11 to Elliptic Curve defined by y^2 = x^3 + 7*x + 8 over Finite Field of size 11
    sage: P = E(4,5)
    sage: phi(P)
    (10 : 0 : 1)
    sage: phi.codomain()
    Elliptic Curve defined by y^2 = x^3 + 7*x + 8 over Finite Field of size 11
    sage: phi.rational_maps()
    ((x^7 + 4*x^6 - 3*x^5 - 2*x^4 - 3*x^3 + 3*x^2 + x - 2)/(x^6 + 4*x^5 - 4*x^4 - 5*x^3 + 5*x^2), (x^9*y - 5*x^8*y - x^7*y + x^5*y - x^4*y - 5*x^3*y - 5*x^2*y - 2*x*y - 5*y)/(x^9 - 5*x^8 + 4*x^6 - 3*x^4 + 2*x^3))

The functions directly accessible from an elliptic curve ``E`` over a
field are ``isogeny`` and ``isogeny_codomain``.

The most useful functions that apply to isogenies are

- ``codomain``
- ``degree``
- ``domain``
- ``dual``
- ``rational_maps``
- ``kernel_polynomial``

.. Warning::

   Only cyclic, separable isogenies are implemented (except for [2]). Some
   algorithms may need the isogeny to be normalized.

AUTHORS:

- Daniel Shumow <shumow@gmail.com>: 2009-04-19: initial version

- Chris Wuthrich : 7/09: changes: add check of input, not the full list is needed.
  10/09: eliminating some bugs.

"""

#*****************************************************************************
#       Copyright (C) 2009 Daniel Shumow <shumow@gmail.com>
#
#  Distributed under the terms of the GNU General Public License (GPL)
#                  http://www.gnu.org/licenses/
#*****************************************************************************

from copy import deepcopy, copy

from sage.categories import homset

from sage.categories.morphism import Morphism

from sage.rings.polynomial.polynomial_ring_constructor import PolynomialRing
from sage.rings.polynomial.polynomial_ring import polygen
from sage.rings.all import Integer, ZZ
from sage.rings.laurent_series_ring import LaurentSeriesRing
from sage.rings.polynomial.all import is_Polynomial
from sage.schemes.elliptic_curves.all import EllipticCurve
from sage.schemes.elliptic_curves.all import is_EllipticCurve

from sage.rings.number_field.number_field_base import is_NumberField

from sage.rings.rational_field import is_RationalField, QQ

from sage.schemes.elliptic_curves.weierstrass_morphism import WeierstrassIsomorphism

from sage.sets.set import Set

from sage.misc.cachefunc import cached_function

#
# Private function for parsing input to determine the type of
# algorithm
#
def isogeny_determine_algorithm(E, kernel, codomain, degree, model):
    r"""
    Helper function that allows the various isogeny functions to infer
    the algorithm type from the parameters passed in.

    If ``kernel`` is a list of points on the EllipticCurve `E`, then
    we assume the algorithm to use is Velu.

    If ``kernel`` is a list of coefficients or a univariate polynomial
    we try to use the Kohel's algorithms.

    EXAMPLES:

    This helper function will be implicitly called by the following examples::

        sage: R.<x> = GF(5)[]
        sage: E = EllipticCurve(GF(5), [0,0,0,1,0])
        sage: phi = EllipticCurveIsogeny(E, x+3)
        sage: phi2 = EllipticCurveIsogeny(E, [GF(5)(3),GF(5)(1)])
        sage: phi == phi2
        True
        sage: phi3 = EllipticCurveIsogeny(E,  E((2,0)) )
        sage: phi3 == phi2
        True
        sage: from sage.schemes.elliptic_curves.ell_curve_isogeny import isogeny_determine_algorithm
        sage: isogeny_determine_algorithm(E, x+3, None, None, None)
        'kohel'
        sage: isogeny_determine_algorithm(E, [3, 1], None, None, None)
        'kohel'
        sage: isogeny_determine_algorithm(E, E((2,0)), None, None, None)
        'velu'

    """

    kernel_is_list = isinstance(kernel, list)

    if not kernel_is_list and kernel in E :
        kernel = [kernel]
        kernel_is_list = True

    if (is_Polynomial(kernel) or ( kernel_is_list) and (kernel[0] in E.base_ring()) ):
        algorithm = "kohel"
    elif (kernel_is_list) and (kernel[0] in E): # note that if kernel[0] is on an extension of E this condition will be false
        algorithm = "velu"
    else:
        raise ValueError("Invalid Parameters to EllipticCurveIsogeny constructor.")

    return algorithm


def isogeny_codomain_from_kernel(E, kernel, degree=None):
    r"""
    This function computes the isogeny codomain given a kernel.

    INPUT:

    - ``E`` - The domain elliptic curve.

    - ``kernel`` - Either a list of points in the kernel of the isogeny, or a
                   kernel polynomial (specified as a either a univariate
                   polynomial or a coefficient list.)

    - ``degree`` - an integer, (default:``None``)  optionally specified degree
                   of the kernel.

    OUTPUT:

    (elliptic curve) the codomain of the separable normalized isogeny
    from this kernel

    EXAMPLES::

        sage: from sage.schemes.elliptic_curves.ell_curve_isogeny import isogeny_codomain_from_kernel
        sage: E = EllipticCurve(GF(7), [1,0,1,0,1])
        sage: R.<x> = GF(7)[]
        sage: isogeny_codomain_from_kernel(E, [4,1], degree=3)
        Elliptic Curve defined by y^2 + x*y + y = x^3 + 4*x + 6 over Finite Field of size 7
        sage: EllipticCurveIsogeny(E, [4,1]).codomain() == isogeny_codomain_from_kernel(E, [4,1], degree=3)
        True
        sage: isogeny_codomain_from_kernel(E, x^3 + x^2 + 4*x + 3)
        Elliptic Curve defined by y^2 + x*y + y = x^3 + 4*x + 6 over Finite Field of size 7
        sage: isogeny_codomain_from_kernel(E, x^3 + 2*x^2 + 4*x + 3)
        Elliptic Curve defined by y^2 + x*y + y = x^3 + 5*x + 2 over Finite Field of size 7

        sage: E = EllipticCurve(GF(19), [1,2,3,4,5])
        sage: kernel_list = [E((15,10)), E((10,3)),E((6,5))]
        sage: isogeny_codomain_from_kernel(E, kernel_list)
        Elliptic Curve defined by y^2 + x*y + 3*y = x^3 + 2*x^2 + 3*x + 15 over Finite Field of size 19

    """

    algorithm = isogeny_determine_algorithm(E, kernel, None, degree, None);

    if ("velu"==algorithm):
        # if we are using Velu's formula, just instantiate the isogeny
        # and return the codomain
        codomain = EllipticCurveIsogeny(E, kernel).codomain()
    elif ("kohel"==algorithm):
        codomain = compute_codomain_kohel(E, kernel, degree)

    return codomain


def compute_codomain_formula(E, v, w):
    r"""
    Given parameters `v` and `w` (as in Velu / Kohel / etc formulas)
    computes the codomain curve.

    EXAMPLES:

    This formula is used by every Isogeny Instantiation::

        sage: E = EllipticCurve(GF(19), [1,2,3,4,5])
        sage: phi = EllipticCurveIsogeny(E, E((1,2)) )
        sage: phi.codomain()
        Elliptic Curve defined by y^2 + x*y + 3*y = x^3 + 2*x^2 + 9*x + 13 over Finite Field of size 19
        sage: from sage.schemes.elliptic_curves.ell_curve_isogeny import compute_codomain_formula
        sage: v = phi._EllipticCurveIsogeny__v
        sage: w = phi._EllipticCurveIsogeny__w
        sage: compute_codomain_formula(E, v, w)
        Elliptic Curve defined by y^2 + x*y + 3*y = x^3 + 2*x^2 + 9*x + 13 over Finite Field of size 19

    """

    a1,a2,a3,a4,a6 = E.ainvs()

    A4 = a4 - 5*v
    A6 = a6 - (a1**2 + 4*a2)*v - 7*w

    return EllipticCurve([a1, a2, a3, A4, A6])


def compute_vw_kohel_even_deg1(x0, y0, a1, a2, a4):
    r"""
    The formula for computing `v` and `w` using Kohel's formulas for
    isogenies of degree 2.

    EXAMPLES:

    This function will be implicitly called by the following example::

        sage: E = EllipticCurve(GF(19), [1,2,3,4,5])
        sage: phi = EllipticCurveIsogeny(E, [9,1])
        sage: phi
        Isogeny of degree 2 from Elliptic Curve defined by y^2 + x*y + 3*y = x^3 + 2*x^2 + 4*x + 5 over Finite Field of size 19 to Elliptic Curve defined by y^2 + x*y + 3*y = x^3 + 2*x^2 + 9*x + 8 over Finite Field of size 19
        sage: from sage.schemes.elliptic_curves.ell_curve_isogeny import compute_vw_kohel_even_deg1
        sage: a1,a2,a3,a4,a6 = E.ainvs()
        sage: x0 = -9
        sage: y0 = -(a1*x0 + a3)/2
        sage: compute_vw_kohel_even_deg1(x0, y0, a1, a2, a4)
        (18, 9)

    """

    v = (3*x0**2 + 2*a2*x0 + a4 - a1*y0)
    w = x0*v

    return (v,w)


def compute_vw_kohel_even_deg3(b2,b4,s1,s2,s3):
    r"""
    The formula for computing `v` and `w` using Kohel's formulas for
    isogenies of degree 3.

    EXAMPLES:

    This function will be implicitly called by the following example::

        sage: E = EllipticCurve(GF(19), [1,2,3,4,5])
        sage: R.<x> = GF(19)[]
        sage: phi = EllipticCurveIsogeny(E, x^3 + 7*x^2 + 15*x + 12)
        sage: phi
        Isogeny of degree 4 from Elliptic Curve defined by y^2 + x*y + 3*y = x^3 + 2*x^2 + 4*x + 5 over Finite Field of size 19 to Elliptic Curve defined by y^2 + x*y + 3*y = x^3 + 2*x^2 + 3*x + 15 over Finite Field of size 19
        sage: from sage.schemes.elliptic_curves.ell_curve_isogeny import compute_vw_kohel_even_deg3
        sage: (b2,b4) = (E.b2(), E.b4())
        sage: (s1, s2, s3) = (-7, 15, -12)
        sage: compute_vw_kohel_even_deg3(b2, b4, s1, s2, s3)
        (4, 7)

    """

    temp1 = (s1**2 - 2*s2)
    v = 3*temp1 + b2*s1/2 + 3*b4/2
    w = 3*(s1**3 - 3*s1*s2 + 3*s3) + b2*temp1/2 + b4*s1/2

    return (v,w)


def compute_vw_kohel_odd(b2,b4,b6,s1,s2,s3,n):
    r"""
    This function computes the `v` and `w` according to Kohel's formulas.

    EXAMPLES:

    This function will be implicitly called by the following example::

        sage: E = EllipticCurve(GF(19), [18,17,16,15,14])
        sage: R.<x> = GF(19)[]
        sage: phi = EllipticCurveIsogeny(E, x^3 + 14*x^2 + 3*x + 11)
        sage: phi
        Isogeny of degree 7 from Elliptic Curve defined by y^2 + 18*x*y + 16*y = x^3 + 17*x^2 + 15*x + 14 over Finite Field of size 19 to Elliptic Curve defined by y^2 + 18*x*y + 16*y = x^3 + 17*x^2 + 18*x + 18 over Finite Field of size 19
        sage: from sage.schemes.elliptic_curves.ell_curve_isogeny import compute_vw_kohel_odd
        sage: (b2,b4,b6) = (E.b2(), E.b4(), E.b6())
        sage: (s1,s2,s3) = (-14,3,-11)
        sage: compute_vw_kohel_odd(b2,b4,b6,s1,s2,s3,3)
        (7, 1)

    """

    v = 6*(s1**2 - 2*s2) + b2*s1 + n*b4
    w = 10*(s1**3 - 3*s1*s2 + 3*s3) + 2*b2*(s1**2 - 2*s2) + 3*b4*s1 + n*b6

    return (v,w)


def compute_codomain_kohel(E, kernel, degree):
    r"""
    This function computes the codomain from the kernel polynomial as
    per Kohel's formulas.

    EXAMPLES::

        sage: from sage.schemes.elliptic_curves.ell_curve_isogeny import compute_codomain_kohel
        sage: E = EllipticCurve(GF(19), [1,2,3,4,5])
        sage: phi = EllipticCurveIsogeny(E, [9,1])
        sage: phi.codomain() == isogeny_codomain_from_kernel(E, [9,1])
        True
        sage: compute_codomain_kohel(E, [9,1], 2)
        Elliptic Curve defined by y^2 + x*y + 3*y = x^3 + 2*x^2 + 9*x + 8 over Finite Field of size 19
        sage: R.<x> = GF(19)[]
        sage: E = EllipticCurve(GF(19), [18,17,16,15,14])
        sage: phi = EllipticCurveIsogeny(E, x^3 + 14*x^2 + 3*x + 11)
        sage: phi.codomain() == isogeny_codomain_from_kernel(E, x^3 + 14*x^2 + 3*x + 11)
        True
        sage: compute_codomain_kohel(E, x^3 + 14*x^2 + 3*x + 11, 7)
        Elliptic Curve defined by y^2 + 18*x*y + 16*y = x^3 + 17*x^2 + 18*x + 18 over Finite Field of size 19
        sage: E = EllipticCurve(GF(19), [1,2,3,4,5])
        sage: phi = EllipticCurveIsogeny(E, x^3 + 7*x^2 + 15*x + 12)
        sage: isogeny_codomain_from_kernel(E, x^3 + 7*x^2 + 15*x + 12) == phi.codomain()
        True
        sage: compute_codomain_kohel(E, x^3 + 7*x^2 + 15*x + 12,4)
        Elliptic Curve defined by y^2 + x*y + 3*y = x^3 + 2*x^2 + 3*x + 15 over Finite Field of size 19

    NOTES:

        This function uses the formulas of Section 2.4 of [K96].

    REFERENCES:

    - [K96] Kohel, "Endomorphism Rings of Elliptic Curves over Finite Fields"

    """

    # First set up the polynomial ring

    base_field = E.base_ring()

    if (is_Polynomial(kernel)):
        psi = kernel
        kernel_list = psi.list()
        poly_ring = psi.parent()
        x = psi.variables()[0]
    elif isinstance(kernel, list) and (kernel[0] in base_field):
        kernel_list = kernel
        poly_ring = base_field.polynomial_ring()
        psi = poly_ring(kernel_list)
        x = poly_ring.gen()
    else:
        raise ValueError("input not of correct type")


    # next determine the even / odd part of the isogeny
    psi_2tor = two_torsion_part(E, poly_ring, psi, degree)

    if (0 != psi_2tor.degree()): # even degree case

        psi_quo = poly_ring(psi/psi_2tor)

        if (0 != psi_quo.degree()):
            raise ArithmeticError("For basic Kohel's algorithm, if the kernel degree is even then the kernel must be contained in the two torsion.")

        n = psi_2tor.degree()

        if (1 == n):

            a1,a2,a3,a4,a6 = E.ainvs()

            x0 = -psi_2tor.constant_coefficient()

            # determine y0
            if (2 == base_field.characteristic()):
                y0 = (x0**3 + a2*x0**2 + a4*x0 + a6).sqrt()
            else:
                y0 = -(a1*x0 + a3)/2

            (v,w) = compute_vw_kohel_even_deg1(x0,y0,a1,a2,a4)

        elif (3 == n):

            b2 = E.b2()
            b4 = E.b4()

            s = psi_2tor.list()
            s1 = -s[n-1]
            s2 = s[n-2]
            s3 = -s[n-3]

            (v,w) = compute_vw_kohel_even_deg3(b2,b4,s1,s2,s3)

    else:

        n = psi.degree()

        b2 = E.b2()
        b4 = E.b4()
        b6 = E.b6()

        s1 = 0; s2 = 0; s3 = 0

        if (1 <= n):
            s1 = -kernel_list[n-1]

        if (2 <= n):
            s2 = kernel_list[n-2]

        if (3 <= n):
            s3 = -kernel_list[n-3]

        # initializing these allows us to calculate E2.
        (v,w) = compute_vw_kohel_odd(b2,b4,b6,s1,s2,s3,n);

    return compute_codomain_formula(E, v, w)


def two_torsion_part(E, poly_ring, psi, degree):
    r"""

    Returns the greatest common divisor of ``psi`` and the 2 torsion
    polynomial of `E`.

    EXAMPLES:

    Every function that computes the kernel polynomial via Kohel's
    formulas will call this function::

        sage: E = EllipticCurve(GF(19), [1,2,3,4,5])
        sage: R.<x> = GF(19)[]
        sage: phi = EllipticCurveIsogeny(E, x + 13)
        sage: isogeny_codomain_from_kernel(E, x + 13) == phi.codomain()
        True
        sage: from sage.schemes.elliptic_curves.ell_curve_isogeny import two_torsion_part
        sage: two_torsion_part(E, R, x+13, 2)
        x + 13

    """
    if (None==degree) or (0 == degree % 2):

        x = poly_ring.gens()[0]
        psi_2 = E.two_division_polynomial(x)
        psi_G = poly_ring(psi.gcd(psi_2))

    else:

        psi_G = poly_ring(1)

    return psi_G


class EllipticCurveIsogeny(Morphism):
    r"""
    Class Implementing Isogenies of Elliptic Curves

    This class implements cyclic, separable, normalized isogenies of
    elliptic curves.

    Several different algorithms for computing isogenies are
    available.  These include:

    - Velu's Formulas: Velu's original formulas for computing
      isogenies.  This algorithm is selected by giving as the
      ``kernel`` parameter a list of points which generate a finite
      subgroup.

    - Kohel's Formulas: Kohel's original formulas for computing
      isogenies.  This algorithm is selected by giving as the
      ``kernel`` parameter a monic polynomial (or a coefficient list
      (little endian)) which will define the kernel of the isogeny.

    INPUT:

    - ``E``         - an elliptic curve, the domain of the isogeny to
                      initialize.

    - ``kernel``    - a kernel, either a point in ``E``, a list of points
                      in ``E``, a monic kernel polynomial, or ``None``.
                      If initializing from a domain/codomain, this must be
                      set to None.

    - ``codomain``  - an elliptic curve (default:``None``).  If ``kernel``
                      is ``None``, then this must be the codomain of a cyclic,
                      separable, normalized isogeny, furthermore, ``degree``
                      must be the degree of the isogeny from ``E`` to
                      ``codomain``. If ``kernel`` is not ``None``, then this
                      must be isomorphic to the codomain of the cyclic normalized
                      separable isogeny defined by ``kernel``, in this case, the
                      isogeny is post composed with an isomorphism so that this
                      parameter is the codomain.

    - ``degree``    - an integer (default:``None``).
                      If ``kernel`` is ``None``, then this is the degree of the
                      isogeny from ``E`` to ``codomain``.
                      If ``kernel`` is not ``None``, then this is used to determine
                      whether or not to skip a gcd of the kernel polynomial with the
                      two torsion polynomial of ``E``.

    - ``model``     - a string (default:``None``).  Only supported variable is
                      ``minimal``, in which case if ``E`` is a curve over the
                      rationals, then the codomain is set to be the unique global
                      minimum model.

    - ``check`` (default: ``True``) checks if the input is valid to define an isogeny

    EXAMPLES:

    A simple example of creating an isogeny of a field of small
    characteristic::

        sage: E = EllipticCurve(GF(7), [0,0,0,1,0])
        sage: phi = EllipticCurveIsogeny(E, E((0,0)) ); phi
        Isogeny of degree 2 from Elliptic Curve defined by y^2 = x^3 + x over Finite Field of size 7 to Elliptic Curve defined by y^2 = x^3 + 3*x over Finite Field of size 7
        sage: phi.degree() == 2
        True
        sage: phi.kernel_polynomial()
        x
        sage: phi.rational_maps()
        ((x^2 + 1)/x, (x^2*y - y)/x^2)
        sage: phi == loads(dumps(phi))  # known bug
        True

    A more complicated example of a characteristic 2 field::

        sage: E = EllipticCurve(GF(2^4,'alpha'), [0,0,1,0,1])
        sage: P = E((1,1))
        sage: phi_v = EllipticCurveIsogeny(E, P); phi_v
        Isogeny of degree 3 from Elliptic Curve defined by y^2 + y = x^3 + 1 over Finite Field in alpha of size 2^4 to Elliptic Curve defined by y^2 + y = x^3 over Finite Field in alpha of size 2^4
        sage: phi_ker_poly = phi_v.kernel_polynomial()
        sage: phi_ker_poly
        x + 1
        sage: ker_poly_list = phi_ker_poly.list()
        sage: phi_k = EllipticCurveIsogeny(E, ker_poly_list)
        sage: phi_k == phi_v
        True
        sage: phi_k.rational_maps()
        ((x^3 + x + 1)/(x^2 + 1), (x^3*y + x^2*y + x*y + x + y)/(x^3 + x^2 + x + 1))
        sage: phi_v.rational_maps()
        ((x^3 + x + 1)/(x^2 + 1), (x^3*y + x^2*y + x*y + x + y)/(x^3 + x^2 + x + 1))
        sage: phi_k.degree() == phi_v.degree()
        True
        sage: phi_k.degree()
        3
        sage: phi_k.is_separable()
        True
        sage: phi_v(E(0))
        (0 : 1 : 0)
        sage: alpha = E.base_field().gen()
        sage: Q = E((0, alpha*(alpha + 1)))
        sage: phi_v(Q)
        (1 : alpha^2 + alpha : 1)
        sage: phi_v(P) == phi_k(P)
        True
        sage: phi_k(P) == phi_v.codomain()(0)
        True

    We can create an isogeny that has kernel equal to the full 2
    torsion::

        sage: E = EllipticCurve(GF(3), [0,0,0,1,1])
        sage: ker_list = E.division_polynomial(2).list()
        sage: phi = EllipticCurveIsogeny(E, ker_list); phi
        Isogeny of degree 4 from Elliptic Curve defined by y^2 = x^3 + x + 1 over Finite Field of size 3 to Elliptic Curve defined by y^2 = x^3 + x + 1 over Finite Field of size 3
        sage: phi(E(0))
        (0 : 1 : 0)
        sage: phi(E((0,1)))
        (1 : 0 : 1)
        sage: phi(E((0,2)))
        (1 : 0 : 1)
        sage: phi(E((1,0)))
        (0 : 1 : 0)
        sage: phi.degree()
        4

    We can also create trivial isogenies with the trivial kernel::

        sage: E = EllipticCurve(GF(17), [11, 11, 4, 12, 10])
        sage: phi_v = EllipticCurveIsogeny(E, E(0))
        sage: phi_v.degree()
        1
        sage: phi_v.rational_maps()
        (x, y)
        sage: E == phi_v.codomain()
        True
        sage: P = E.random_point()
        sage: phi_v(P) == P
        True

        sage: E = EllipticCurve(GF(31), [23, 1, 22, 7, 18])
        sage: phi_k = EllipticCurveIsogeny(E, [1])
        sage: phi_k
        Isogeny of degree 1 from Elliptic Curve defined by y^2 + 23*x*y + 22*y = x^3 + x^2 + 7*x + 18 over Finite Field of size 31 to Elliptic Curve defined by y^2 + 23*x*y + 22*y = x^3 + x^2 + 7*x + 18 over Finite Field of size 31
        sage: phi_k.degree()
        1
        sage: phi_k.rational_maps()
        (x, y)
        sage: phi_k.codomain() == E
        True
        sage: phi_k.kernel_polynomial()
        1
        sage: P = E.random_point(); P == phi_k(P)
        True

    Velu and Kohel also work in characteristic 0::

        sage: E = EllipticCurve(QQ, [0,0,0,3,4])
        sage: P_list = E.torsion_points()
        sage: phi = EllipticCurveIsogeny(E, P_list)
        sage: phi
        Isogeny of degree 2 from Elliptic Curve defined by y^2 = x^3 + 3*x + 4 over Rational Field to Elliptic Curve defined by y^2 = x^3 - 27*x + 46 over Rational Field
        sage: P = E((0,2))
        sage: phi(P)
        (6 : -10 : 1)
        sage: phi_ker_poly = phi.kernel_polynomial()
        sage: phi_ker_poly
        x + 1
        sage: ker_poly_list = phi_ker_poly.list()
        sage: phi_k = EllipticCurveIsogeny(E, ker_poly_list); phi_k
        Isogeny of degree 2 from Elliptic Curve defined by y^2 = x^3 + 3*x + 4 over Rational Field to Elliptic Curve defined by y^2 = x^3 - 27*x + 46 over Rational Field
        sage: phi_k(P) == phi(P)
        True
        sage: phi_k == phi
        True
        sage: phi_k.degree()
        2
        sage: phi_k.is_separable()
        True

    A more complicated example over the rationals (of odd degree)::

        sage: E = EllipticCurve('11a1')
        sage: P_list = E.torsion_points()
        sage: phi_v = EllipticCurveIsogeny(E, P_list); phi_v
        Isogeny of degree 5 from Elliptic Curve defined by y^2 + y = x^3 - x^2 - 10*x - 20 over Rational Field to Elliptic Curve defined by y^2 + y = x^3 - x^2 - 7820*x - 263580 over Rational Field
        sage: P = E((16,-61))
        sage: phi_v(P)
        (0 : 1 : 0)
        sage: ker_poly = phi_v.kernel_polynomial(); ker_poly
        x^2 - 21*x + 80
        sage: ker_poly_list = ker_poly.list()
        sage: phi_k = EllipticCurveIsogeny(E, ker_poly_list); phi_k
        Isogeny of degree 5 from Elliptic Curve defined by y^2 + y = x^3 - x^2 - 10*x - 20 over Rational Field to Elliptic Curve defined by y^2 + y = x^3 - x^2 - 7820*x - 263580 over Rational Field
        sage: phi_k == phi_v
        True
        sage: phi_v(P) == phi_k(P)
        True
        sage: phi_k.is_separable()
        True

    We can also do this same example over the number field defined by
    the irreducible two torsion polynomial of `E`::

        sage: E = EllipticCurve('11a1')
        sage: P_list = E.torsion_points()
        sage: K.<alpha> = NumberField(x^3 - 2* x^2 - 40*x - 158)
        sage: EK = E.change_ring(K)
        sage: P_list = [EK(P) for P in P_list]
        sage: phi_v = EllipticCurveIsogeny(EK, P_list); phi_v
        Isogeny of degree 5 from Elliptic Curve defined by y^2 + y = x^3 + (-1)*x^2 + (-10)*x + (-20) over Number Field in alpha with defining polynomial x^3 - 2*x^2 - 40*x - 158 to Elliptic Curve defined by y^2 + y = x^3 + (-1)*x^2 + (-7820)*x + (-263580) over Number Field in alpha with defining polynomial x^3 - 2*x^2 - 40*x - 158
        sage: P = EK((alpha/2,-1/2))
        sage: phi_v(P)
        (122/121*alpha^2 + 1633/242*alpha - 3920/121 : -1/2 : 1)
        sage: ker_poly = phi_v.kernel_polynomial()
        sage: ker_poly
        x^2 - 21*x + 80
        sage: ker_poly_list = ker_poly.list()
        sage: phi_k = EllipticCurveIsogeny(EK, ker_poly_list)
        sage: phi_k
        Isogeny of degree 5 from Elliptic Curve defined by y^2 + y = x^3 + (-1)*x^2 + (-10)*x + (-20) over Number Field in alpha with defining polynomial x^3 - 2*x^2 - 40*x - 158 to Elliptic Curve defined by y^2 + y = x^3 + (-1)*x^2 + (-7820)*x + (-263580) over Number Field in alpha with defining polynomial x^3 - 2*x^2 - 40*x - 158
        sage: phi_v == phi_k
        True
        sage: phi_k(P) == phi_v(P)
        True
        sage: phi_k == phi_v
        True
        sage: phi_k.degree()
        5
        sage: phi_v.is_separable()
        True

    The following example shows how to specify an isogeny from domain
    and codomain::

        sage: E = EllipticCurve('11a1')
        sage: R.<x> = QQ[]
        sage: f = x^2 - 21*x + 80
        sage: phi = E.isogeny(f)
        sage: E2 = phi.codomain()
        sage: phi_s = EllipticCurveIsogeny(E, None, E2, 5)
        sage: phi_s
        Isogeny of degree 5 from Elliptic Curve defined by y^2 + y = x^3 - x^2 - 10*x - 20 over Rational Field to Elliptic Curve defined by y^2 + y = x^3 - x^2 - 7820*x - 263580 over Rational Field
        sage: phi_s == phi
        True
        sage: phi_s.rational_maps() == phi.rational_maps()
        True
        

    However only cyclic normalized isogenies can be constructed this
    way. So it won't find the isogeny [3]::

        sage: E.isogeny(None, codomain=E,degree=9)
        Traceback (most recent call last):
        ...
        ValueError: The two curves are not linked by a cyclic normalized isogeny of degree 9

    Also the presumed isogeny between the domain and codomain must be
    normalized::

        sage: E2.isogeny(None,codomain=E,degree=5)
        Traceback (most recent call last):
        ...
        ValueError: The two curves are not linked by a cyclic normalized isogeny of degree 5
        sage: phi.dual()
        Isogeny of degree 5 from Elliptic Curve defined by y^2 + y = x^3 - x^2 - 7820*x - 263580 over Rational Field to Elliptic Curve defined by y^2 + y = x^3 - x^2 - 10*x - 20 over Rational Field
        sage: phi.dual().is_normalized()
        False

    Here an example of a construction of a endomorphisms with cyclic
    kernel on a CM-curve::

        sage: K.<i> = NumberField(x^2+1)
        sage: E = EllipticCurve(K, [1,0])
        sage: RK.<X> = K[]
        sage: f = X^2 - 2/5*i + 1/5
        sage: phi= E.isogeny(f)
        sage: isom = phi.codomain().isomorphism_to(E)
        sage: phi.set_post_isomorphism(isom)
        sage: phi.codomain() == phi.domain()
        True
        sage: phi.rational_maps()
        (((4/25*i + 3/25)*x^5 + (4/5*i - 2/5)*x^3 - x)/(x^4 + (-4/5*i + 2/5)*x^2 + (-4/25*i - 3/25)),
         ((11/125*i + 2/125)*x^6*y + (-23/125*i + 64/125)*x^4*y + (141/125*i + 162/125)*x^2*y + (3/25*i - 4/25)*y)/(x^6 + (-6/5*i + 3/5)*x^4 + (-12/25*i - 9/25)*x^2 + (2/125*i - 11/125)))
       
    Domain and codomain tests (see :trac:`12880`)::
    
        sage: E = EllipticCurve(QQ, [0,0,0,1,0])
        sage: phi = EllipticCurveIsogeny(E,  E(0,0))
        sage: phi.domain() == E
        True
        sage: phi.codomain()
        Elliptic Curve defined by y^2 = x^3 - 4*x over Rational Field
   
        sage: E = EllipticCurve(GF(31), [1,0,0,1,2])
        sage: phi = EllipticCurveIsogeny(E, [17, 1])
        sage: phi.domain()
        Elliptic Curve defined by y^2 + x*y = x^3 + x + 2 over Finite Field of size 31
        sage: phi.codomain()
        Elliptic Curve defined by y^2 + x*y = x^3 + 24*x + 6 over Finite Field of size 31

    TESTS (track #16245)::

        sage: E = EllipticCurve(j=GF(7)(0))
        sage: phi=E.isogeny( [E(0), E((0,1)), E((0,-1))]);phi
        Isogeny of degree 3 from Elliptic Curve defined by y^2 = x^3 + 1 over Finite Field of size 7 to Elliptic Curve defined by y^2 = x^3 + 1 over Finite Field of size 7
        sage: phi2=phi*phi;phi2
        Composite map:
          From: Elliptic Curve defined by y^2 = x^3 + 1 over Finite Field of size 7
        To:   Elliptic Curve defined by y^2 = x^3 + 1 over Finite Field of size 7
          Defn:   Isogeny of degree 3 from Elliptic Curve defined by y^2 = x^3 + 1 over Finite Field of size 7 to Elliptic Curve defined by y^2 = x^3 + 1 over Finite Field of size 7
                then
                  Isogeny of degree 3 from Elliptic Curve defined by y^2 = x^3 + 1 over Finite Field of size 7 to Elliptic Curve defined by y^2 = x^3 + 1 over Finite Field of size 7

    """

    ####################
    # member variables
    ####################

    __check = None
    #
    # variables common to all algorithms
    #
    __E1 = None  # domain curve
    __E2 = None  # codomain curve

    __degree = None

    __separable = True # This class only implements separable isogenies (for now.)

    __algorithm = None

    __this_hash = None

    __check = None
    #
    # pre isomorphism
    #
    __intermediate_domain = None
    __pre_isomorphism = None
    __prei_x_coord_ratl_map = None
    __prei_y_coord_ratl_map = None

    #
    # post isomorphism
    #

    __intermediate_codomain = None
    __post_isomorphism = None
    __posti_x_coord_ratl_map = None
    __posti_y_coord_ratl_map = None

    #
    # algebraic structs
    #
    __base_field = None
    __poly_ring = None
    __x_var = None
    __y_var = None

    #
    # Rational Maps
    #
    __rational_maps_initialized = False
    __X_coord_rational_map = None
    __Y_coord_rational_map = None

    #
    # The dual
    #
    __dual = None

    #
    # Kernel Data
    #

    __kernel_list = None  # list of elements in the kernel

    __kernel_polynomial_list = None # polynomial stored as a little endian list of coefficients

    __kernel_polynomial = None # polynomial with roots at x values for x-coordinate of points in the kernel

    __inner_kernel_polynomial = None # the inner kernel polynomial (ignoring preisomorphism)

    __n = None


    #
    # member variables common to Velu's formula
    #

    # we keep track of the 2 torsion and non2torsion separately
    __kernel_2tor = None
    __kernel_non2tor = None

    # variables used in Velu's formula (as well as Kohel's variant)
    __v = None
    __w = None


    #
    # member variables specific to Kohel's algorithm.
    #

    __psi = None # psi polynomial
    __phi = None # phi polynomial
    __omega = None # omega polynomial


    #
    # Python Special Functions
    #

    def __init__(self, E, kernel, codomain=None, degree=None, model=None, check=True):
        r"""
        Constructor for EllipticCurveIsogeny class.

        EXAMPLES::

            sage: E = EllipticCurve(GF(2), [0,0,1,0,1])
            sage: phi = EllipticCurveIsogeny(E, [1,1])
            sage: phi
            Isogeny of degree 3 from Elliptic Curve defined by y^2 + y = x^3 + 1 over Finite Field of size 2 to Elliptic Curve defined by y^2 + y = x^3 over Finite Field of size 2

            sage: E = EllipticCurve(GF(31), [0,0,0,1,0])
            sage: P = E((2,17))
            sage: phi = EllipticCurveIsogeny(E, P)
            sage: phi
            Isogeny of degree 8 from Elliptic Curve defined by y^2 = x^3 + x over Finite Field of size 31 to Elliptic Curve defined by y^2 = x^3 + 10*x + 28 over Finite Field of size 31

            sage: E = EllipticCurve('17a1')
            sage: phi = EllipticCurveIsogeny(E, [41/3, -55, -1, -1, 1])
            sage: phi
            Isogeny of degree 9 from Elliptic Curve defined by y^2 + x*y + y = x^3 - x^2 - x - 14 over Rational Field to Elliptic Curve defined by y^2 + x*y + y = x^3 - x^2 - 56*x - 10124 over Rational Field

            sage: E = EllipticCurve('37a1')
            sage: triv = EllipticCurveIsogeny(E, E(0))
            sage: triv
            Isogeny of degree 1 from Elliptic Curve defined by y^2 + y = x^3 - x over Rational Field to Elliptic Curve defined by y^2 + y = x^3 - x over Rational Field
            sage: triv.rational_maps()
            (x, y)

            sage: E = EllipticCurve('49a3')
            sage: R.<X> = QQ[]
            sage: EllipticCurveIsogeny(E,X^3-13*X^2-58*X+503,check=False)
            Isogeny of degree 7 from Elliptic Curve defined by y^2 + x*y = x^3 - x^2 - 107*x + 552 over Rational Field to Elliptic Curve defined by y^2 + x*y = x^3 - x^2 - 5252*x - 178837 over Rational Field

        """

        if not is_EllipticCurve(E):
            raise ValueError("E parameter must be an EllipticCurve.")

        if not isinstance(kernel, type([1,1])) and kernel in E :
            # a single point was given, we put it in a list
            # the first condition assures that [1,1] is treated as x+1
            kernel = [kernel]

        # if the kernel is None and the codomain isn't
        # calculate the kernel polynomial
        pre_isom = None
        post_isom = None

        self.__check = check

        if (kernel is None) and (codomain is not None):

            if (degree is None):
                raise ValueError("If specifying isogeny by domain and codomain, degree parameter must be set.")

            # save the domain/codomain: really used now (trac #7096)
            old_domain = E
            old_codomain = codomain

            (pre_isom, post_isom, E, codomain, kernel) = compute_sequence_of_maps(E, codomain, degree)

        self.__init_algebraic_structs(E)

        algorithm = isogeny_determine_algorithm(E, kernel, codomain, degree, model);

        self.__algorithm = algorithm

        if ("velu"==algorithm):
            self.__init_from_kernel_list(kernel)
        elif ("kohel"==algorithm):
            self.__init_from_kernel_polynomial(kernel, degree)

        self.__compute_E2()

        self.__setup_post_isomorphism(codomain, model)

        if (pre_isom is not None):
            self.set_pre_isomorphism(pre_isom)

        if (post_isom is not None):
            self.__set_post_isomorphism(old_codomain, post_isom)   #(trac #7096)

        # Inheritance house keeping

        self.__perform_inheritance_housekeeping()

        return


    def __call__(self, P, output_base_ring=None):
        r"""
        Function that implements the call-ability of elliptic curve
        isogenies.

        EXAMPLES::

            sage: E = EllipticCurve(GF(17), [1, 9, 5, 4, 3])
            sage: phi = EllipticCurveIsogeny(E, [6,13,1])
            sage: phi(E((1,0)))
            (15 : 13 : 1)

            sage: E = EllipticCurve(GF(23), [0,0,0,1,0])
            sage: phi = EllipticCurveIsogeny(E, E((0,0)))
            sage: phi(E((1,5)))
            (2 : 0 : 1)
            sage: phi(E(15,20), output_base_ring=GF(23^2,'alpha'))
            (12 : 1 : 1)

            sage: E = EllipticCurve(QQ, [0,0,0,3,0])
            sage: P = E((1,2))
            sage: phi = EllipticCurveIsogeny(E, [0,1])
            sage: phi(P)
            (4 : -4 : 1)
            sage: phi(-P)
            (4 : 4 : 1)

            sage: E = EllipticCurve(GF(17), [0,-1,0,-3,-1])
            sage: Q = E((16,0))
            sage: tau = E.isogeny([Q],E)
            sage: tau(Q)
            (0 : 1 : 0)

        TESTS (trac 10888)::

            sage: K.<th> = NumberField(x^2+3)
            sage: E = EllipticCurve(K,[7,0])
            sage: phi = E.isogeny(E(0,0))
            sage: P = E(-3,4*th)
            sage: phi(P)
            (-16/3 : 8/9*th : 1)
            sage: Q = phi(P)
            sage: phihat = phi.dual()
            sage: phihat(Q)
            (-1/48 : 127/576*th : 1)

        """
        E1 = self.__E1
        E_P = P.curve()
        change_output_ring = False

        # check that the parent curve of the input point is this curve
        # or that the point is on the same curve but whose base ring
        # is an extension of this ring
        if (E1 != E_P):
            if (E1.a_invariants() != E_P.a_invariants()) :
                raise ValueError("P must be on a curve with same Weierstrass model as the domain curve of this isogeny.")
            change_output_ring = True


        if(P.is_zero()):
            return self.__E2(0)

        (xP, yP) = P.xy()

        if not self.__E1.is_on_curve(xP,yP):
            raise InputError("Input point must be on the domain curve of this isogeny.")

        # if there is a pre isomorphism, apply it
        if (self.__pre_isomorphism is not None):
            temp_xP = self.__prei_x_coord_ratl_map(xP, yP)
            temp_yP = self.__prei_y_coord_ratl_map(xP, yP)
            (xP, yP) = (temp_xP, temp_yP)

        if ("velu" == self.__algorithm):
            outP = self.__compute_via_velu_numeric(xP, yP)
        elif ("kohel" == self.__algorithm):
            outP = self.__compute_via_kohel_numeric(xP,yP)

        # the intermediate functions return the point at infinity
        # if the input point is in the kernel
        if (outP == self.__intermediate_codomain(0)):
            return self.__E2(0)

        # if there is a post isomorphism, apply it
        if (self.__post_isomorphism is not None):
            tempX = self.__posti_x_coord_ratl_map(outP[0], outP[1])
            tempY = self.__posti_y_coord_ratl_map(outP[0], outP[1])
            outP = [tempX, tempY]

        if change_output_ring:
            if (output_base_ring is None):
                output_base_ring = E_P.base_ring()
            outE2 = self.__E2.change_ring(output_base_ring)
        else:
            output_base_ring = self.__E2.base_ring()
            outE2 = self.__E2
            outP = self.__E2.point(outP,check=False)

        R = output_base_ring

        return outE2.point([R(outP[0]), R(outP[1]), R(1)], check=False)


    def __getitem__(self, i):
        self.__initialize_rational_maps()
        if (i < 0) or (i > 2):
            raise IndexError

        if i == 0:
            return self.__X_coord_rational_map
        else:
            return self.__Y_coord_rational_map

    def __iter__(self):
        self.__initialize_rational_maps()
        return iter((self.__X_coord_rational_map, self.__Y_coord_rational_map))

    def __hash__(self):
        r"""
        Function that implements the hash ability of Isogeny objects.

        This hashes the underlying kernel polynomial so that equal
        isogeny objects have the same hash value.  Also, this hashes
        the base field, and domain and codomain curves as well, so
        that isogenies with the same kernel polynomial (over different
        base fields / curves) hash to different values.

        EXAMPLES::

            sage: E = EllipticCurve(QQ, [0,0,0,1,0])
            sage: phi_v = EllipticCurveIsogeny(E, E((0,0)))
            sage: phi_k = EllipticCurveIsogeny(E, [0,1])
            sage: phi_k.__hash__() == phi_v.__hash__()
            True
            sage: E_F17 = EllipticCurve(GF(17), [0,0,0,1,1])
            sage: phi_p = EllipticCurveIsogeny(E_F17, E_F17([0,1]))
            sage: phi_p.__hash__() == phi_v.__hash__()
            False

            sage: E = EllipticCurve('49a3')
            sage: R.<X> = QQ[]
            sage: EllipticCurveIsogeny(E,X^3-13*X^2-58*X+503,check=False)
            Isogeny of degree 7 from Elliptic Curve defined by y^2 + x*y = x^3 - x^2 - 107*x + 552 over Rational Field to Elliptic Curve defined by y^2 + x*y = x^3 - x^2 - 5252*x - 178837 over Rational Field

        """

        if (self.__this_hash is not None):
            return self.__this_hash

        ker_poly_list = self.__kernel_polynomial_list

        if (ker_poly_list is None):
            ker_poly_list = self.__init_kernel_polynomial()

        this_hash = 0

        for a in ker_poly_list:
            this_hash = this_hash.__xor__(hash(a))

        this_hash = this_hash.__xor__(hash(self.__E1))
        this_hash = this_hash.__xor__(hash(self.__E2))
        this_hash = this_hash.__xor__(hash(self.__base_field))

        self.__this_hash = this_hash

        return self.__this_hash


    def __cmp__(self, other):
        r"""
        Function that implements comparisons between isogeny objects.

        This function works by comparing the underlying kernel
        objects.

        EXAMPLES::

            sage: E = EllipticCurve(QQ, [0,0,0,1,0])
            sage: phi_v = EllipticCurveIsogeny(E, E((0,0)))
            sage: phi_k = EllipticCurveIsogeny(E, [0,1])
            sage: phi_k == phi_v
            True
            sage: E_F17 = EllipticCurve(GF(17), [0,0,0,1,0])
            sage: phi_p = EllipticCurveIsogeny(E_F17, [0,1])
            sage: phi_p == phi_v
            False
            sage: E = EllipticCurve('11a1')
            sage: phi = E.isogeny(E(5,5))
            sage: psi = E.isogeny(phi.kernel_polynomial())
            sage: phi == psi
            True
            sage: phi.dual() == psi.dual()
            True


        """
        if (not isinstance(other, EllipticCurveIsogeny)):
            return -1

        if (self.__kernel_polynomial is None):
            self.__init_kernel_polynomial()

        return cmp(self.__kernel_polynomial, other.kernel_polynomial())


    def __neg__(self):
        r"""
        Function to implement unary negation (-) operator on
        isogenies. Returns a copy of this isogeny that has been
        negated.

        EXAMPLES:

        The following examples inherently exercise this function::

            sage: E = EllipticCurve(j=GF(17)(0))
            sage: phi = EllipticCurveIsogeny(E,  E((-1,0)) )
            sage: negphi = -phi
            sage: phi(E((0,1))) + negphi(E((0,1)))
            (0 : 1 : 0)

            sage: E = EllipticCurve(j=GF(19)(1728))
            sage: R.<x> = GF(19)[]
            sage: phi = EllipticCurveIsogeny(E, x)
            sage: negphi = -phi
            sage: phi(E((3,7))) + negphi(E((3,12))) == phi(2*E((3,7)))
            True
            sage: negphi(E((18,6)))
            (17 : 0 : 1)

            sage: R.<x> = QQ[]
            sage: E = EllipticCurve('17a1')
            sage: R.<x> = QQ[]
            sage: f = x - 11/4
            sage: phi = EllipticCurveIsogeny(E, f)
            sage: negphi = -phi
            sage: phi.rational_maps()[0] == negphi.rational_maps()[0]
            True
            sage: P = E((7,13))
            sage: phi(P) + negphi(P)
            (0 : 1 : 0)

        """
        # save off the kernel lists
        kernel_list = self.__kernel_list
        self.__kernel_list = None

        output = deepcopy(self)

        # reset the kernel lists
        output.__kernel_list = copy(kernel_list)
        self.__kernel_list = kernel_list

        output.switch_sign()
        return output



    #
    # Sage Special Functions
    #

    def _repr_(self):
        r"""
        Special sage specific function that implement the
        functionality to display the isogeny self as a string.

        EXAMPLES::

            sage: E = EllipticCurve(GF(31), [1,0,1,1,0])
            sage: phi = EllipticCurveIsogeny(E, E((0,0)) )
            sage: phi._repr_()
            'Isogeny of degree 17 from Elliptic Curve defined by y^2 + x*y + y = x^3 + x over Finite Field of size 31 to Elliptic Curve defined by y^2 + x*y + y = x^3 + 14*x + 9 over Finite Field of size 31'

            sage: E = EllipticCurve(QQ, [1,0,0,1,9])
            sage: phi = EllipticCurveIsogeny(E, [2,1])
            sage: phi._repr_()
            'Isogeny of degree 2 from Elliptic Curve defined by y^2 + x*y = x^3 + x + 9 over Rational Field to Elliptic Curve defined by y^2 + x*y = x^3 - 59*x + 165 over Rational Field'

        """
        return 'Isogeny of degree ' + self.__degree.__repr__() + ' from ' + \
                 self.__E1.__repr__() + ' to ' + self.__E2.__repr__()


    def _latex_(self):
        r"""
        Special sage specific function that implements functionality
        to display an isogeny object as a latex string.

        This function returns a latex string representing the isogeny
        self as the `x` and `y` coordinate rational functions.

        EXAMPLES::

            sage: E = EllipticCurve(QQ, [0,0,0,1,-1])
            sage: phi = EllipticCurveIsogeny(E, E(0))
            sage: phi._latex_()
            '\\left( x , y \\right)'

            sage: E = EllipticCurve(GF(17), [0,0,0,1,-1])
            sage: R.<X> = GF(17)[]
            sage: phi = EllipticCurveIsogeny(E, X+11)
            sage: phi._latex_()
            '\\left( \\frac{x^{2} + 11 x + 7}{x + 11} , \\frac{x^{2} y + 5 x y + 12 y}{x^{2} + 5 x + 2} \\right)'


        """
        ratl_maps = self.rational_maps()
        return '\\left( %s , %s \\right)' % (ratl_maps[0]._latex_(), ratl_maps[1]._latex_())


    ###########################
    # Private Common Functions
    ###########################

    # delete the hash value
    def __clear_cached_values(self):
        r"""
        A private function to clear the hash if the codomain has been
        modified by a pre or post isomorphism.

        EXAMPLES::

            sage: F = GF(7);
            sage: E = EllipticCurve(j=F(0))
            sage: phi = EllipticCurveIsogeny(E, [E((0,-1)), E((0,1))])
            sage: old_hash = hash(phi)
            sage: from sage.schemes.elliptic_curves.weierstrass_morphism import WeierstrassIsomorphism
            sage: phi.set_post_isomorphism(WeierstrassIsomorphism(phi.codomain(), (-1,2,-3,4)))
            sage: hash(phi) == old_hash
            False

            sage: R.<x> = QQ[]
            sage: E = EllipticCurve(QQ, [0,0,0,1,0])
            sage: phi = EllipticCurveIsogeny(E, x)
            sage: old_ratl_maps = phi.rational_maps()
            sage: from sage.schemes.elliptic_curves.weierstrass_morphism import WeierstrassIsomorphism
            sage: phi.set_post_isomorphism(WeierstrassIsomorphism(phi.codomain(), (-1,0,0,0)))
            sage: old_ratl_maps == phi.rational_maps()
            False
            sage: old_ratl_maps[1] == -phi.rational_maps()[1]
            True

            sage: F = GF(127); R.<x> = F[]
            sage: E = EllipticCurve(j=F(1728))
            sage: f = x^5 + 43*x^4 + 97*x^3 + 81*x^2 + 42*x + 82
            sage: phi = EllipticCurveIsogeny(E, f)
            sage: old_hash = hash(phi)
            sage: old_ratl_maps = phi.rational_maps()
            sage: from sage.schemes.elliptic_curves.weierstrass_morphism import WeierstrassIsomorphism
            sage: phi.set_post_isomorphism(WeierstrassIsomorphism(phi.codomain(), (-13,13,-13,13)))
            sage: old_hash == hash(phi)
            False
            sage: old_ratl_maps == phi.rational_maps()
            False
            sage: phi._EllipticCurveIsogeny__clear_cached_values()

        """
        self.__this_hash = None
        self.__rational_maps_initialized = False
        self.__X_coord_rational_map = None
        self.__Y_coord_rational_map = None
        self.__dual


    # performs the inheritance house keeping
    def __perform_inheritance_housekeeping(self):
        r"""
        Internal helper function, sets values on the super classes of
        this class.

        EXAMPLES:

        The following examples will implicitly exercise this
        function::

            sage: E = EllipticCurve(GF(43), [2,3,5,7,11])
            sage: R.<x> = GF(43)[]; f = x + 42
            sage: phi = EllipticCurveIsogeny(E, f)
            sage: phi._EllipticCurveIsogeny__perform_inheritance_housekeeping()
            sage: from sage.schemes.elliptic_curves.weierstrass_morphism import WeierstrassIsomorphism
            sage: E2 = phi.codomain()
            sage: post_isom = WeierstrassIsomorphism(E2, (41, 37, 31, 29))
            sage: phi.set_post_isomorphism(post_isom)
            sage: E1pr = WeierstrassIsomorphism(E, (-1, 2, -3, 4)).codomain().codomain()
            sage: pre_isom = E1pr.isomorphism_to(E)
            sage: phi.set_pre_isomorphism(pre_isom)

        """

        # one of the superclasses uses these fields
        self._domain = self.__E1
        self._codomain = self.__E2

        # sets up the parent
        parent = homset.Hom(self.__E1, self.__E2)
        Morphism.__init__(self, parent)

        return


    # initializes the base field
    def __init_algebraic_structs(self, E):
        r"""
        An internal function for EllipticCurveIsogeny objects that
        sets up the member variables necessary for algebra.

        EXAMPLES:

        The following tests inherently exercise this function::

            sage: E = EllipticCurve(j=GF(17)(0))
            sage: phi = EllipticCurveIsogeny(E,  E((-1,0)))
            sage: phi._EllipticCurveIsogeny__init_algebraic_structs(E)

            sage: E = EllipticCurve(QQ, [0,0,0,1,0])
            sage: phi = EllipticCurveIsogeny(E,  E((0,0)))
            sage: phi._EllipticCurveIsogeny__init_algebraic_structs(E)

            sage: F = GF(19); R.<x> = F[]
            sage: E = EllipticCurve(j=GF(19)(0))
            sage: phi = EllipticCurveIsogeny(E, x)
            sage: phi._EllipticCurveIsogeny__init_algebraic_structs(E)

        """
        self.__E1 = E
        self.__base_field = E.base_ring()

        poly_ring = self.__poly_ring = PolynomialRing(self.__base_field, ['x','y'])

        self.__x_var = poly_ring('x')
        self.__y_var = poly_ring('y')

        self.__intermediate_domain = E

        return


    def __compute_E2(self):
        r"""
        Private function that computes and sets the isogeny codomain.

        EXAMPLES:

        These examples inherently exercise this function::

            sage: E = EllipticCurve(j=GF(7)(1728))
            sage: phi = EllipticCurveIsogeny(E,  E((0,0)))
            sage: phi.codomain()
            Elliptic Curve defined by y^2 = x^3 + 3*x over Finite Field of size 7
            sage: phi._EllipticCurveIsogeny__compute_E2()

            sage: R.<x> = GF(7)[]
            sage: phi = EllipticCurveIsogeny(E, x)
            sage: phi.codomain()
            Elliptic Curve defined by y^2 = x^3 + 3*x over Finite Field of size 7
            sage: phi._EllipticCurveIsogeny__compute_E2()

        """

        if ("velu" == self.__algorithm):
            E2 = self.__compute_E2_via_velu()
        elif ("kohel" == self.__algorithm):
            E2 = self.__compute_E2_via_kohel()

        self.__E2 = E2
        self.__intermediate_codomain = E2

        return


    # initializes the rational maps fields
    def __initialize_rational_maps(self, precomputed_maps=None):
        r"""
        Private function that computes and initializes the rational
        maps.

        INPUT:

        - ``

        EXAMPLES:

        The following examples inherently exercise this function::

            sage: E = EllipticCurve(j=GF(7)(1728))
            sage: phi = EllipticCurveIsogeny(E,  E((0,0)))
            sage: phi._EllipticCurveIsogeny__initialize_rational_maps()
            sage: phi.rational_maps()
            ((x^2 + 1)/x, (x^2*y - y)/x^2)

            sage: R.<x> = GF(7)[]
            sage: phi = EllipticCurveIsogeny(E, x)
            sage: phi = EllipticCurveIsogeny(E, x)
            sage: phi.rational_maps()
            ((x^2 + 1)/x, (x^2*y - y)/x^2)
            sage: phi._EllipticCurveIsogeny__initialize_rational_maps()

            sage: E = EllipticCurve([1,2,3,4,5])
            sage: Eshort = E.short_weierstrass_model()
            sage: phi = E.isogeny(E(0), Eshort)
            sage: phiX, phiY = phi.rational_maps()
            sage: phiX(1,2), phiY(1,2)
            (63, 864)
        """
        if self.__rational_maps_initialized:
            return

        if precomputed_maps is None:
            if ("velu"==self.__algorithm):
                (X_map, Y_map) = self.__initialize_rational_maps_via_velu()
            if ("kohel"==self.__algorithm):
                (X_map, Y_map) = self.__initialize_rational_maps_via_kohel()
        else:
            X_map, Y_map = precomputed_maps

        if self.__prei_x_coord_ratl_map is not None:
            prei_X_map = self.__prei_x_coord_ratl_map
            prei_Y_map = self.__prei_y_coord_ratl_map
            X_map, Y_map = X_map.subs(x=prei_X_map, y=prei_Y_map), \
                           Y_map.subs(x=prei_X_map, y=prei_Y_map)

        if self.__posti_x_coord_ratl_map is not None:
            X_map, Y_map = \
            self.__posti_x_coord_ratl_map.subs(x=X_map, y=Y_map), \
            self.__posti_y_coord_ratl_map.subs(x=X_map, y=Y_map)

        self.__X_coord_rational_map = X_map
        self.__Y_coord_rational_map = Y_map
        self.__rational_maps_initialized = True


    def __init_kernel_polynomial(self):
        r"""
        Private function that initializes the kernel polynomial (if
        the algorithm does not take it as a parameter.)

        EXAMPLES:

        The following examples inherently exercise this function::

            sage: E = EllipticCurve(j=GF(7)(1728))
            sage: phi = EllipticCurveIsogeny(E,  E((0,0)))
            sage: phi.kernel_polynomial()
            x
            sage: phi._EllipticCurveIsogeny__init_kernel_polynomial()
            [0, 1]

        """

        if (self.__kernel_polynomial_list is not None):
            return self.__kernel_polynomial_list

        if ("velu" == self.__algorithm):
            ker_poly_list = self.__init_kernel_polynomial_velu()
        else:
            raise InputError("The kernel polynomial should already be defined!")

        return ker_poly_list


    def __set_pre_isomorphism(self, domain, isomorphism):
        r"""
        Private function to set the pre isomorphism and domain (and
        keep track of the domain of the isogeny.)

        EXAMPLES::

            sage: E = EllipticCurve(GF(43), [2,3,5,7,11])
            sage: R.<x> = GF(43)[]; f = x + 42
            sage: phi = EllipticCurveIsogeny(E, f)
            sage: phi._EllipticCurveIsogeny__perform_inheritance_housekeeping()
            sage: from sage.schemes.elliptic_curves.weierstrass_morphism import WeierstrassIsomorphism
            sage: E1pr = WeierstrassIsomorphism(E, (-1, 2, -3, 4)).codomain().codomain()
            sage: pre_isom = E1pr.isomorphism_to(E)
            sage: phi.set_pre_isomorphism(pre_isom)
            sage: phi._EllipticCurveIsogeny__set_pre_isomorphism(E, WeierstrassIsomorphism(E, (-1, 3, -3, 4)))
            sage: E == phi.domain()
            True

        """

        self.__E1 = domain

        # set the isomorphism
        self.__pre_isomorphism = isomorphism

        # calculate the isomorphism as a rational map.

        (u, r, s, t) = isomorphism.tuple()

        x = self.__x_var;
        y = self.__y_var;

        self.__prei_x_coord_ratl_map = (x - r)/u**2
        self.__prei_y_coord_ratl_map = (y - s*(x-r) - t)/u**3

        if (self.__kernel_polynomial is not None):
            ker_poly = self.__kernel_polynomial
            ker_poly = ker_poly.subs(x=self.__prei_x_coord_ratl_map)
            kp_lc = ker_poly.univariate_polynomial().leading_coefficient()
            ker_poly = (1/kp_lc)*ker_poly
            self.__kernel_polynomial = ker_poly

        self.__perform_inheritance_housekeeping()

        return;


    def __set_post_isomorphism(self, codomain, isomorphism):
        r"""
        Private function to set the post isomorphism and codomain (and
        keep track of the codomain of the isogeny.)

        EXAMPLES:

        The following examples inherently exercise this function::

            sage: E = EllipticCurve(j=GF(7)(1728))
            sage: phi = EllipticCurveIsogeny(E,  E((0,0)))
            sage: from sage.schemes.elliptic_curves.weierstrass_morphism import WeierstrassIsomorphism
            sage: E2 = phi.codomain()
            sage: isom = WeierstrassIsomorphism(E2, (-1,2,-3,4))
            sage: phi.set_post_isomorphism(isom)
            sage: phi._EllipticCurveIsogeny__set_post_isomorphism(E2, WeierstrassIsomorphism(phi.codomain(), (1,-2,3,-4)))
            sage: E2 == phi.codomain()
            True

        """

        # set the codomains
        self.__E2 = codomain

        # set the isomorphism
        self.__post_isomorphism = isomorphism

        # calculate the isomorphism as a rational map.

        (u, r, s, t) = isomorphism.tuple()

        x = self.__x_var;
        y = self.__y_var;

        self.__posti_x_coord_ratl_map = (x - r)/u**2
        self.__posti_y_coord_ratl_map = (y - s*(x-r) - t)/u**3

        self.__perform_inheritance_housekeeping()

        return;


    def __setup_post_isomorphism(self, codomain, model):
        r"""
        Private function to set up the post isomorphism given the
        codomain.

        EXAMPLES:

        The following examples inherently exercise this function::

            sage: E = EllipticCurve(j=GF(7)(1728))
            sage: E2 = EllipticCurve(GF(7), [0,0,0,5,0])
            sage: phi = EllipticCurveIsogeny(E,  E((0,0)), E2); phi
            Isogeny of degree 2 from Elliptic Curve defined by y^2 = x^3 + x over Finite Field of size 7 to Elliptic Curve defined by y^2 = x^3 + 5*x over Finite Field of size 7
            sage: E3 = EllipticCurve(GF(7), [0,0,0,6,0])
            sage: phi._EllipticCurveIsogeny__setup_post_isomorphism(E3, None)
            sage: phi
            Isogeny of degree 2 from Elliptic Curve defined by y^2 = x^3 + x over Finite Field of size 7 to Elliptic Curve defined by y^2 = x^3 + 6*x over Finite Field of size 7

            sage: R.<x> = QQ[]
            sage: E = EllipticCurve(j=1728)
            sage: f = x^3 - x
            sage: phi = EllipticCurveIsogeny(E, f, model='minimal'); phi
            Isogeny of degree 4 from Elliptic Curve defined by y^2 = x^3 - x over Rational Field to Elliptic Curve defined by y^2 = x^3 - x over Rational Field

            sage: phi = EllipticCurveIsogeny(E, f, model=None)
            sage: phi._EllipticCurveIsogeny__setup_post_isomorphism(None, 'minimal')
            sage: phi
            Isogeny of degree 4 from Elliptic Curve defined by y^2 = x^3 - x over Rational Field to Elliptic Curve defined by y^2 = x^3 - x over Rational Field

        """

        # TODO: add checks to make sure that
        # codomain and model parameters are consistent with the
        # algorithm used.

        post_isom = None
        newE2 = None

        oldE2 = self.__E2

        if (model is not None):

            if (codomain is not None):
                raise ValueError("Cannot specify a codomain and model flag simultaneously.")

            if ('minimal' == model):

                if (not is_RationalField(oldE2.base_field())):
                    raise ValueError("specifying minimal for model flag only valid with curves over the rational numbers.")

                newE2 = oldE2.minimal_model()
                post_isom = oldE2.isomorphism_to(newE2)

            else:
                raise ValueError("Unknown value of model flag.")

        elif (codomain is not None):
            if (not is_EllipticCurve(codomain)):
                raise ValueError("Codomain parameter must be an elliptic curve.")

            if (not oldE2.is_isomorphic(codomain)):
                raise ValueError("Codomain parameter must be isomorphic to computed codomain isogeny")

            newE2 = codomain
            post_isom = oldE2.isomorphism_to(newE2)

        if (post_isom is not None):
            self.__set_post_isomorphism(newE2, post_isom)

        return


    ###########################
    # Velu's Formula Functions
    ###########################

    #
    # Setup function for Velu's formula
    #

    def __init_from_kernel_list(self, kernel_gens):
        r"""
        Private function that initializes the isogeny from a list of
        points which generate the kernel (For Velu's formulas.)

        EXAMPLES:

        The following example inherently exercises this function::

            sage: E = EllipticCurve(GF(7), [0,0,0,-1,0])
            sage: phi = EllipticCurveIsogeny(E,  E((0,0))); phi
            Isogeny of degree 2 from Elliptic Curve defined by y^2 = x^3 + 6*x over Finite Field of size 7 to Elliptic Curve defined by y^2 = x^3 + 4*x over Finite Field of size 7
            sage: phi._EllipticCurveIsogeny__init_from_kernel_list([E(0), E((0,0))])

        """
        if self.__check :
            for P in kernel_gens:
                if not P.has_finite_order():
                    raise ValueError("The points in the kernel must be of finite order.")
        # work around the current implementation of torsion points. When they are done better this could be
        # reduced but it won't speed things up too much.
        kernel_list = Set([self.__E1(0)])
        for P in kernel_gens:
            points_to_add = []
            for j in range(P.order()):
                for Q in kernel_list:
                    points_to_add.append(j*P+Q)
            kernel_list += Set(points_to_add)

        self.__kernel_list = kernel_list.list()
        self.__kernel_2tor = {}
        self.__kernel_non2tor = {}

        self.__degree = len(kernel_list)

        self.__sort_kernel_list()

        return


    #
    # Precompute the values in Velu's Formula.
    #
    def __sort_kernel_list(self):
        r"""
        Private function that sorts the list of points in the kernel
        (For Velu's formulas). Sorts out the 2 torsion points, and
        puts them in a dictionary.

        EXAMPLES:

        The following example inherently exercises this function::

            sage: E = EllipticCurve(GF(7), [0,0,0,-1,0])
            sage: P = E((4,2))
            sage: phi = EllipticCurveIsogeny(E, P); phi
            Isogeny of degree 4 from Elliptic Curve defined by y^2 = x^3 + 6*x over Finite Field of size 7 to Elliptic Curve defined by y^2 = x^3 + 2*x over Finite Field of size 7
            sage: phi._EllipticCurveIsogeny__kernel_2tor = {}
            sage: phi._EllipticCurveIsogeny__kernel_non2tor = {}
            sage: phi._EllipticCurveIsogeny__sort_kernel_list()

        """

        a1,a2,a3,a4,a6 = self.__E1.ainvs()

        v = 0
        w = 0

        for Q in self.__kernel_list:

            if Q.is_zero():
                continue

            (xQ,yQ) = Q.xy()

            gxQ = 3*xQ**2 + 2*a2*xQ + a4 - a1*yQ
            gyQ = -2*yQ - a1*xQ - a3

            uQ = gyQ**2

            # sort torsion points:
            if (2*yQ == -a1*xQ - a3): # Q is 2-torsion
                vQ = gxQ
                self.__kernel_2tor[xQ] = (xQ,yQ,gxQ,gyQ,vQ,uQ)
                v = v + vQ
                w = w + (uQ + xQ*vQ)
            elif xQ not in self.__kernel_non2tor: # Q is not a 2-torsion
                vQ = 2*gxQ - a1*gyQ
                self.__kernel_non2tor[xQ] = (xQ,yQ,gxQ,gyQ,vQ,uQ)
                v = v + vQ
                w = w + (uQ + xQ*vQ)

        self.__v = v
        self.__w = w

        return


    #
    # Velu's formula computing the codomain curve
    #
    def __compute_E2_via_velu(self):
        r"""
        Private function that computes the codomain via Velu's
        formulas.

        EXAMPLES:

        The following example inherently exercises this function::

            sage: E = EllipticCurve(GF(7), [0,0,0,-1,0])
            sage: P = E((4,2))
            sage: phi = EllipticCurveIsogeny(E, P);
            sage: phi.codomain()
            Elliptic Curve defined by y^2 = x^3 + 2*x over Finite Field of size 7
            sage: phi._EllipticCurveIsogeny__compute_E2_via_velu()
            Elliptic Curve defined by y^2 = x^3 + 2*x over Finite Field of size 7

        """
        v = self.__v
        w = self.__w

        return compute_codomain_formula(self.__E1, v,w)


    def __velu_sum_helper(self, Qvalues, a1, a3, x, y):
        r"""
        Private function for Velu's formulas, helper function to help
        perform the summation.

        EXAMPLES:

        The following example inherently exercises this function::

            sage: E = EllipticCurve(GF(7), [0,0,0,-1,0])
            sage: P = E((4,2))
            sage: phi = EllipticCurveIsogeny(E, P);
            sage: Q = E((0,0)); phi(Q)
            (0 : 0 : 1)
            sage: phi.rational_maps()
            ((x^4 - 2*x^3 + x^2 - 3*x)/(x^3 - 2*x^2 + 3*x - 2),
             (x^5*y - 2*x^3*y - x^2*y - 2*x*y + 2*y)/(x^5 + 3*x^3 + 3*x^2 + x - 1))

            sage: E = EllipticCurve(GF(7), [0,0,0,1,0])
            sage: phi = EllipticCurveIsogeny(E,  E((0,0)) )
            sage: Qvals = phi._EllipticCurveIsogeny__kernel_2tor[0]
            sage: phi._EllipticCurveIsogeny__velu_sum_helper(Qvals, 0, 0, 5, 5)
            (3, 3)
            sage: R.<x,y> = GF(7)[]
            sage: phi._EllipticCurveIsogeny__velu_sum_helper(Qvals, 0, 0, x, y)
            (1/x, y/x^2)

        """
        xQ = Qvalues[0]
        yQ = Qvalues[1]
        gxQ = Qvalues[2]
        gyQ = Qvalues[3]
        vQ = Qvalues[4]
        uQ = Qvalues[5]

        t1 = x - xQ
        inv_t1 = t1**-1
        inv_t1_2 = inv_t1**2
        inv_t1_3 = inv_t1_2*inv_t1

        tX = vQ*inv_t1 + uQ*(inv_t1_2)

        tY0 = uQ*(2*y + a1*x + a3)
        tY1 = vQ*(a1*t1 + y - yQ)
        tY2 = a1*uQ - gxQ*gyQ

        tY =  ( tY0*inv_t1_3 + (tY1 + tY2)*inv_t1_2 )

        return (tX, tY)


    def __compute_via_velu_numeric(self, xP, yP):
        r"""
        Private function that sorts the list of points in the kernel
        (for Velu's formulas). Sorts out the 2 torsion points, and
        puts them in a diction

        EXAMPLES:

        The following example inherently exercises this function::

            sage: E = EllipticCurve(GF(7), [0,0,0,-1,0])
            sage: P = E((4,2))
            sage: phi = EllipticCurveIsogeny(E, P);
            sage: Q = E((0,0)); phi(Q)
            (0 : 0 : 1)
            sage: Q = E((-1,0)); phi(Q)
            (0 : 0 : 1)
            sage: phi._EllipticCurveIsogeny__compute_via_velu_numeric(0, 0)
            (0, 0)
            sage: phi._EllipticCurveIsogeny__compute_via_velu_numeric(-1, 0)
            (0, 0)

        """
        # first check if the point is in the kernel
        if xP in self.__kernel_2tor or xP in self.__kernel_non2tor:
            return self.__intermediate_codomain(0)

        outP = self.__compute_via_velu(xP,yP)

        return outP


    def __compute_via_velu(self, xP, yP):
        r"""
        Private function for Velu's formulas, to perform the
        summation.

        EXAMPLES:

        The following example inherently exercises this function::

            sage: E = EllipticCurve(GF(7), [0,0,0,-1,0])
            sage: P = E((4,2))
            sage: phi = EllipticCurveIsogeny(E, P);
            sage: Q = E((0,0)); phi(Q)
            (0 : 0 : 1)
            sage: phi.rational_maps()
            ((x^4 - 2*x^3 + x^2 - 3*x)/(x^3 - 2*x^2 + 3*x - 2),
             (x^5*y - 2*x^3*y - x^2*y - 2*x*y + 2*y)/(x^5 + 3*x^3 + 3*x^2 + x - 1))
            sage: phi._EllipticCurveIsogeny__compute_via_velu(0, 0)
            (0, 0)
            sage: R.<x,y> = GF(7)[]
            sage: phi._EllipticCurveIsogeny__compute_via_velu(x, y)
            ((x^4 - 2*x^3 + x^2 - 3*x)/(x^3 - 2*x^2 + 3*x - 2),
             (x^5*y - 2*x^3*y - x^2*y - 2*x*y + 2*y)/(x^5 + 3*x^3 + 3*x^2 + x - 1))

        """

        ker_2tor = self.__kernel_2tor
        ker_non2tor = self.__kernel_non2tor

        X = 0
        Y = 0

        a1 = self.__E1.a1()
        a3 = self.__E1.a3()

        # next iterate over the 2torsion points of the kernel
        for Qvalues in ker_2tor.itervalues():
            (tX, tY) = self.__velu_sum_helper(Qvalues, a1, a3, xP, yP)
            X = X + tX
            Y = Y + tY

        for Qvalues in ker_non2tor.itervalues():
            (tX, tY) = self.__velu_sum_helper(Qvalues, a1, a3, xP, yP)
            X = X + tX
            Y = Y + tY

        X = xP + X
        Y = yP - Y

        return (X,Y)


    def __initialize_rational_maps_via_velu(self):
        r"""
        Private function for Velu's formulas, helper function to initialize the rational maps.

        EXAMPLES:

        The following example inherently exercises this function::

            sage: E = EllipticCurve(GF(7), [0,0,0,-1,0])
            sage: P = E((4,2))
            sage: phi = EllipticCurveIsogeny(E, P);
            sage: phi.rational_maps()
            ((x^4 - 2*x^3 + x^2 - 3*x)/(x^3 - 2*x^2 + 3*x - 2),
             (x^5*y - 2*x^3*y - x^2*y - 2*x*y + 2*y)/(x^5 + 3*x^3 + 3*x^2 + x - 1))
            sage: phi._EllipticCurveIsogeny__initialize_rational_maps_via_velu()
            ((x^4 - 2*x^3 + x^2 - 3*x)/(x^3 - 2*x^2 + 3*x - 2),
             (x^5*y - 2*x^3*y - x^2*y - 2*x*y + 2*y)/(x^5 + 3*x^3 + 3*x^2 + x - 1))

        """

        x = self.__x_var
        y = self.__y_var

        return self.__compute_via_velu(x,y)


    def __init_kernel_polynomial_velu(self):
        r"""
        Private function for Velu's formulas, helper function to
        initialize the rational maps.

        EXAMPLES:

        The following example inherently exercises this function::

            sage: E = EllipticCurve(GF(7), [0,0,0,-1,0])
            sage: P = E((4,2))
            sage: phi = EllipticCurveIsogeny(E, P);
            sage: phi.kernel_polynomial()
            x^2 + 2*x + 4
            sage: phi._EllipticCurveIsogeny__init_kernel_polynomial_velu()
            [4, 2, 1]

        """

        poly_ring = self.__poly_ring
        x = self.__x_var

        invX = 0

        if (self.__pre_isomorphism is not None):
            pre_isom = self.__pre_isomorphism
            u = pre_isom.u
            r = pre_isom.r
            invX = (u**2)*x + r
        else:
            invX = x

        psi = poly_ring(1)

        for Qvalues in self.__kernel_2tor.itervalues():
            xQ = invX(x=Qvalues[0])
            psi = psi*(x - xQ)

        for Qvalues in self.__kernel_non2tor.itervalues():
            xQ = invX(x=Qvalues[0])
            psi = psi*(x - xQ)

        ker_poly_list = psi.univariate_polynomial().list()

        self.__kernel_polynomial_list = ker_poly_list
        self.__kernel_polynomial = psi

        return ker_poly_list



    ###################################
    # Kohel's Variant of Velu's Formula
    ###################################

    def __init_from_kernel_polynomial(self, kernel_polynomial, degree=None):
        r"""
        Private function that initializes the isogeny from a kernel
        polynomial.

        EXAMPLES:

        These examples inherently exercise this private function::

            sage: R.<x> = GF(7)[]
            sage: E = EllipticCurve(GF(7), [0,0,0,-1,0])
            sage: phi = EllipticCurveIsogeny(E, x);phi
            Isogeny of degree 2 from Elliptic Curve defined by y^2 = x^3 + 6*x over Finite Field of size 7 to Elliptic Curve defined by y^2 = x^3 + 4*x over Finite Field of size 7

            sage: phi._EllipticCurveIsogeny__init_from_kernel_polynomial(x)

            sage: E = EllipticCurve(GF(7), [0,-1,0,0,1])
            sage: phi = EllipticCurveIsogeny(E, x+6, degree=3); phi
            Isogeny of degree 3 from Elliptic Curve defined by y^2 = x^3 + 6*x^2 + 1 over Finite Field of size 7 to Elliptic Curve defined by y^2 = x^3 + 6*x^2 + 4*x + 2 over Finite Field of size 7

            sage: phi._EllipticCurveIsogeny__init_from_kernel_polynomial(x+6, degree=3)

        """

        poly_ring = self.__poly_ring
        x = self.__x_var

        E = self.__E1

        if(is_Polynomial(kernel_polynomial)):
            kernel_polynomial = kernel_polynomial.list()

        n = len(kernel_polynomial)-1

        if kernel_polynomial[-1] != 1:
            raise ValueError("The kernel polynomial must be monic.")

        self.__kernel_polynomial_list = kernel_polynomial

        psi = 0
        for j in xrange(len(kernel_polynomial)):
            psi = psi*x + kernel_polynomial[n-j]


        #
        # Determine if kernel polynomial is entirely a two torsion
        #
        psi_G = two_torsion_part(E, poly_ring, psi, degree);

        # force this polynomial to be monic:
        psi_G = psi_G/psi_G.univariate_polynomial().leading_coefficient()

        if (0 != psi_G.degree()): # even degree case

            psi_quo = poly_ring(psi/psi_G)

            if (0 != psi_quo.degree()):
                raise NotImplementedError("For basic Kohel's algorithm, if the kernel degree is even then the kernel must be contained in the two torsion.")

            (phi, omega, v, w, n, d) = self.__init_even_kernel_polynomial(E, psi_G)

        else: # odd degree case

            (phi, omega, v, w, n, d) = self.__init_odd_kernel_polynomial(E, psi)


        #
        # Set up the necessary instance variables
        #

        self.__kernel_polynomial = psi
        self.__inner_kernel_polynomial = psi

        self.__n = n
        self.__degree = d

        self.__psi = psi
        self.__phi = phi
        self.__omega = omega

        self.__v = v
        self.__w = w

        return


    def __init_even_kernel_polynomial(self, E, psi_G):
        r"""
        Private function that initializes the isogeny from a kernel
        polynomial, for Kohel's algorithm in the even degree case.

        EXAMPLES:

        These examples inherently exercise this private function::

            sage: R.<x> = GF(7)[]
            sage: E = EllipticCurve(GF(7), [-1,0])
            sage: phi = EllipticCurveIsogeny(E, x);phi
            Isogeny of degree 2 from Elliptic Curve defined by y^2 = x^3 + 6*x over Finite Field of size 7 to Elliptic Curve defined by y^2 = x^3 + 4*x over Finite Field of size 7

            sage: from sage.schemes.elliptic_curves.ell_curve_isogeny import two_torsion_part
            sage: psig = two_torsion_part(E,R,x,None)(phi._EllipticCurveIsogeny__x_var)
            sage: phi._EllipticCurveIsogeny__init_even_kernel_polynomial(E,psig)
            (x^3 - x, x^3*y + x*y, 6, 0, 1, 2)

            sage: F = GF(2^4, 'alpha'); R.<x> = F[]
            sage: E = EllipticCurve(F, [1,1,0,1,0])
            sage: phi = EllipticCurveIsogeny(E, x); phi
            Isogeny of degree 2 from Elliptic Curve defined by y^2 + x*y = x^3 + x^2 + x over Finite Field in alpha of size 2^4 to Elliptic Curve defined by y^2 + x*y = x^3 + x^2 + 1 over Finite Field in alpha of size 2^4

            sage: psig = two_torsion_part(E,R,x,None)(phi._EllipticCurveIsogeny__x_var)
            sage: phi._EllipticCurveIsogeny__init_even_kernel_polynomial(E,psig)
            (x^3 + x, x^3*y + x^2 + x*y, 1, 0, 1, 2)

            sage: E = EllipticCurve(GF(7), [0,-1,0,0,1])
            sage: R.<x> = GF(7)[]
            sage: f = x^3 + 6*x^2 + 1
            sage: phi = EllipticCurveIsogeny(E, f); phi
            Isogeny of degree 4 from Elliptic Curve defined by y^2 = x^3 + 6*x^2 + 1 over Finite Field of size 7 to Elliptic Curve defined by y^2 = x^3 + 6*x^2 + 2*x + 5 over Finite Field of size 7
            sage: psig = two_torsion_part(E,R,f,None)
            sage: psig = two_torsion_part(E,R,f,None)(phi._EllipticCurveIsogeny__x_var)
            sage: phi._EllipticCurveIsogeny__init_even_kernel_polynomial(E,psig)
            (x^7 - 2*x^6 + 2*x^5 - x^4 + 3*x^3 - 2*x^2 - x + 3,
            x^9*y - 3*x^8*y + 2*x^7*y - 3*x^3*y + 2*x^2*y + x*y - y,
            1,
            6,
            3,
            4)


        """


        #check if the polynomial really divides the two_torsion_polynomial
        if  self.__check and E.division_polynomial(2, x=self.__x_var) % psi_G  != 0 :
            raise ValueError("The polynomial does not define a finite subgroup of the elliptic curve.")

        n = psi_G.degree()
        d = n+1

        base_field = self.__base_field
        char = base_field.characteristic()

        x = self.__x_var
        y = self.__y_var

        a1,a2,a3,a4,a6 = E.ainvs()

        b2 = E.b2()
        b4 = E.b4()

        if (1 == n):
            x0 = -psi_G.constant_coefficient()

            # determine y0
            if (2 == char):
                y0 = (x0**3 + a2*x0**2 + a4*x0 + a6).sqrt()
            else:
                y0 = -(a1*x0 + a3)/2

            (v,w) = compute_vw_kohel_even_deg1(x0,y0,a1,a2,a4)

            phi = (x*psi_G + v)*psi_G
            omega = (y*psi_G**2 - v*(a1*psi_G + (y - y0)))*psi_G

        elif (3 == n):
            s = psi_G.univariate_polynomial().list()
            s1 = -s[n-1]
            s2 = s[n-2]
            s3 = -s[n-3]

            psi_G_pr = psi_G.derivative(x)
            psi_G_prpr = psi_G_pr.derivative(x)

            phi = (psi_G_pr**2) + (-2*psi_G_prpr + (4*x - s1))*psi_G

            phi_pr = phi.derivative(x)

            psi_2 = 2*y + a1*x + a3

            omega = (psi_2*(phi_pr*psi_G - phi*psi_G_pr) - (a1*phi + a3*psi_G)*psi_G)/2

            phi = phi*psi_G
            omega = omega*psi_G

            (v,w) = compute_vw_kohel_even_deg3(b2,b4,s1,s2,s3)

        else:
            raise ValueError("input polynomial must be of degree 1 or 3, not %d" % n)

        return (phi, omega, v, w, n, d)


    def __init_odd_kernel_polynomial(self, E, psi):
        r"""
        Private function that initializes the isogeny from a kernel
        polynomial.

        EXAMPLES:

        These examples inherently exercise this private function::

            sage: R.<x> = GF(7)[]
            sage: E = EllipticCurve(GF(7), [0,-1,0,0,1])
            sage: phi = EllipticCurveIsogeny(E, x+6, degree=3); phi
            Isogeny of degree 3 from Elliptic Curve defined by y^2 = x^3 + 6*x^2 + 1 over Finite Field of size 7 to Elliptic Curve defined by y^2 = x^3 + 6*x^2 + 4*x + 2 over Finite Field of size 7

            sage: R.<x,y> = GF(7)[]
            sage: phi._EllipticCurveIsogeny__init_odd_kernel_polynomial(E, x+6)
            (x^3 - 2*x^2 + 3*x + 2, x^3*y - 3*x^2*y + x*y, 2, 6, 1, 3)

            sage: F = GF(2^4, 'alpha'); R.<x> = F[]
            sage: alpha = F.gen()
            sage: E = EllipticCurve(F, [1,1,F.gen(),F.gen()^2+1,1])
            sage: f = x + alpha^2 + 1
            sage: phi = EllipticCurveIsogeny(E, f); phi
            Isogeny of degree 3 from Elliptic Curve defined by y^2 + x*y + alpha*y = x^3 + x^2 + (alpha^2+1)*x + 1 over Finite Field in alpha of size 2^4 to Elliptic Curve defined by y^2 + x*y + alpha*y = x^3 + x^2 + alpha*x + alpha^3 over Finite Field in alpha of size 2^4

            sage: R.<x,y> = F[]
            sage: f = x + alpha^2 + 1
            sage: phi._EllipticCurveIsogeny__init_odd_kernel_polynomial(E, f)
            (x^3 + (alpha^2 + 1)*x + (alpha^3 + alpha^2 + alpha),
             x^3*y + (alpha^2 + 1)*x^2*y + (alpha^2 + alpha + 1)*x^2 + (alpha^2 + 1)*x*y + (alpha^2 + alpha)*x + (alpha)*y + (alpha),
             alpha^2 + alpha + 1,
             alpha^3 + alpha^2 + alpha,
             1,
             3)

            sage: E = EllipticCurve(j=-262537412640768000)
            sage: f = (E.isogenies_prime_degree()[0]).kernel_polynomial()
            sage: f.degree()
            81
            sage: E.isogeny(kernel=f)  # long time (25s on sage.math, 2012)
            Isogeny of degree 163 from Elliptic Curve defined by y^2 + y = x^3 - 2174420*x + 1234136692 over Rational Field to Elliptic Curve defined by y^2 + y = x^3 - 57772164980*x - 5344733777551611 over Rational Field

        """
        n = psi.degree()
        d = 2*n + 1

        # check if the polynomial really divides the torsion polynomial :
        if self.__check:
            alpha = psi.parent().quotient(psi).gen()
            if not E.division_polynomial(d, x=alpha).is_zero():
                raise ValueError("The polynomial does not define a finite subgroup of the elliptic curve.")

        x = self.__x_var

        b2 = E.b2()
        b4 = E.b4()
        b6 = E.b6()

        psi_coeffs = psi.univariate_polynomial().list()

        s1 = 0; s2 = 0; s3 = 0

        if (1 <= n):
            s1 = -psi_coeffs[n-1]

        if (2 <= n):
            s2 = psi_coeffs[n-2]

        if (3 <= n):
            s3 = -psi_coeffs[n-3]

        # initializing these allows us to calculate E2.
        (v,w) = compute_vw_kohel_odd(b2,b4,b6,s1,s2,s3,n);

        # initialize the polynomial temporary variables

        psi_pr = psi.derivative(x)
        psi_prpr = psi_pr.derivative(x)

        phi = (4*x**3 + b2*x**2 + 2*b4*x + b6)*(psi_pr**2 - psi_prpr*psi) - \
                (6*x**2 + b2*x + b4)*psi_pr*psi + (d*x - 2*s1)*psi**2

        phi_pr = phi.derivative(x)

        omega = 0
        if (2 != self.__base_field.characteristic()):
            omega = self.__compute_omega_fast(E, psi, psi_pr, phi, phi_pr)
        else:
            omega = self.__compute_omega_general(E, psi, psi_pr, phi, phi_pr)

        return (phi, omega, v, w, n, d)


    #
    # This is the fast omega computation that works when characteristic is not 2
    #
    def __compute_omega_fast(self, E, psi, psi_pr, phi, phi_pr):
        r"""
        Private function that initializes the omega polynomial (from
        Kohel's formulas) in the case that the characteristic of the
        underlying field is not 2.

        EXAMPLES:

        These examples inherently exercise this private function::

            sage: R.<x> = GF(7)[]
            sage: E = EllipticCurve(GF(7), [0,-1,0,0,1])
            sage: phi = EllipticCurveIsogeny(E, x+6, degree=3); phi
            Isogeny of degree 3 from Elliptic Curve defined by y^2 = x^3 + 6*x^2 + 1 over Finite Field of size 7 to Elliptic Curve defined by y^2 = x^3 + 6*x^2 + 4*x + 2 over Finite Field of size 7

            sage: R.<x,y> = GF(7)[]
            sage: psi = phi._EllipticCurveIsogeny__psi
            sage: psi_pr = psi.derivative(x)
            sage: fi = phi._EllipticCurveIsogeny__phi
            sage: fi_pr = fi.derivative(x)
            sage: phi._EllipticCurveIsogeny__compute_omega_fast(E, psi, psi_pr, fi, fi_pr)
            x^3*y - 3*x^2*y + x*y

        """

        a1 = E.a1()
        a3 = E.a3()

        x = self.__x_var; # 'x'
        y = self.__y_var; # 'y'

        psi_2 = 2*y + a1*x + a3

        # note, the formula below is correct
        # the formula in Kohel's thesis has some typos
        # notably the first plus sign should be a minus
        # as it is here below.

        omega = phi_pr*psi*psi_2/2 - phi*psi_pr*psi_2 - \
                (a1*phi + a3*psi**2)*psi/2

        return omega


    def __compute_omega_general(self, E, psi, psi_pr, phi, phi_pr):
        r"""
        Private function that initializes the omega polynomial (from
        Kohel's formulas) in the case of general characteristic of the
        underlying field.

        EXAMPLES:

        These examples inherently exercise this private function::

            sage: F = GF(2^4, 'alpha'); R.<x> = F[]
            sage: alpha = F.gen()
            sage: E = EllipticCurve(F, [1,1,F.gen(),F.gen()^2+1,1])
            sage: f = x + alpha^2 + 1
            sage: phi = EllipticCurveIsogeny(E, f); phi
            Isogeny of degree 3 from Elliptic Curve defined by y^2 + x*y + alpha*y = x^3 + x^2 + (alpha^2+1)*x + 1 over Finite Field in alpha of size 2^4 to Elliptic Curve defined by y^2 + x*y + alpha*y = x^3 + x^2 + alpha*x + alpha^3 over Finite Field in alpha of size 2^4

            sage: R.<x,y> = F[]
            sage: psi = phi._EllipticCurveIsogeny__psi
            sage: psi_pr = psi.derivative(x)
            sage: fi = phi._EllipticCurveIsogeny__phi
            sage: fi_pr = fi.derivative(x)
            sage: phi._EllipticCurveIsogeny__compute_omega_general(E, psi, psi_pr, fi, fi_pr)
            x^3*y + (alpha^2 + 1)*x^2*y + (alpha^2 + alpha + 1)*x^2 + (alpha^2 + 1)*x*y + (alpha^2 + alpha)*x + (alpha)*y + (alpha)

        A bug fixed in ticket #7907::

            sage: F = GF(128,'a')
            sage: a = F.gen()
            sage: E = EllipticCurve([1,0,0,0,(a**6+a**4+a**2+a)])
            sage: x = polygen(F)
            sage: ker =  (x^6 + (a^6 + a^5 + a^4 + a^3 + a^2 + a)*x^5 + (a^6 + a^5 + a^2 + 1)*x^4 + (a^6 + a^5 + a^4 + a^3 + a^2 + 1)*x^3 + (a^6 + a^3 + a)*x^2 + (a^4 + a^3 + 1)*x + a^5 + a^4 + a)
            sage: E.isogeny(ker)
            Isogeny of degree 13 from Elliptic Curve defined by y^2 + x*y = x^3 + (a^6+a^4+a^2+a) over Finite Field in a of size 2^7 to Elliptic Curve defined by y^2 + x*y = x^3 + (a^6+a^5+a^4+a^3+a^2+a)*x + (a^5+a^3) over Finite Field in a of size 2^7


        """

        a1,a2,a3,a4,a6 = E.ainvs()

        b2 = E.b2()
        b4 = E.b4()

        n = psi.degree()
        d = 2*n+1

        x = self.__x_var
        y = self.__y_var

        psi_2 = 2*y + a1*x + a3

        psi_coeffs = psi.univariate_polynomial().list()

        if (0 < n):
            s1 = -psi_coeffs[n-1]
        else:
            s1 = 0

        psi_prpr = 0
        cur_x_pow = 1

        #
        # Note: we now get the "derivatives" of psi
        # these are not actually the derivatives
        # furthermore, the formulas in Kohel's
        # thesis are wrong, the correct formulas
        # are coded below
        #
        from sage.rings.arith import binomial

        for j  in xrange(0,n-1):
            psi_prpr = psi_prpr + \
                binomial(j+2,2)*psi_coeffs[(j+2)]*cur_x_pow
            cur_x_pow = x*cur_x_pow

        psi_prprpr = 0
        cur_x_pow = 1

        for j in xrange(0,n-2):
            psi_prprpr = psi_prprpr + \
                (3*binomial(j+3,3))*psi_coeffs[(j+3)]*cur_x_pow
            cur_x_pow = x*cur_x_pow


        omega = phi_pr*psi*y - phi*psi_pr*psi_2 + \
                ((a1*x + a3)*(psi_2**2)*(psi_prpr*psi_pr-psi_prprpr*psi) + \
                (a1*psi_2**2 - 3*(a1*x + a3)*(6*x**2 + b2*x + b4))*psi_prpr*psi + \
                (a1*x**3 + 3*a3*x**2 + (2*a2*a3 - a1*a4)*x + (a3*a4 - 2*a1*a6))*psi_pr**2 + \
                (-(3*a1*x**2 + 6*a3*x + (-a1*a4 + 2*a2*a3)) + \
                (a1*x + a3)*(d*x - 2*s1) )*psi_pr*psi + (a1*s1 + a3*n)*psi**2)*psi

        return omega


    def __compute_via_kohel_numeric(self, xP, yP):
        r"""
        Private function that computes a numeric result of this
        isogeny (via Kohel's formulas.)

        EXAMPLES:

        These examples inherently exercise this private function::

            sage: R.<x> = GF(7)[]
            sage: E = EllipticCurve(GF(7), [0,-1,0,0,1])
            sage: phi = EllipticCurveIsogeny(E, x+6, degree=3)
            sage: P = E((0,1)); phi(P)
            (2 : 0 : 1)
            sage: P = E((1,1)); phi(P)
            (0 : 1 : 0)
            sage: phi._EllipticCurveIsogeny__compute_via_kohel_numeric(0, 1)
            (2, 0)
            sage: phi._EllipticCurveIsogeny__compute_via_kohel_numeric(1, 1)
            (0 : 1 : 0)

        """

        # first check if this is a kernel point
        # to avoid a divide by 0 error later
        if(0 == self.__inner_kernel_polynomial(x=xP)):
            return self.__intermediate_codomain(0)

        (xP_out, yP_out) = self.__compute_via_kohel(xP,yP)

        # for some dang reason in some cases
        # when the base_field is a number field
        # xP_out and yP_out do not get evaluated to field elements
        # but rather constant polynomials.
        # So in this case, we do some explicit casting to make sure
        # everything comes out right

        if is_NumberField(self.__base_field) and (1 < self.__base_field.degree()) :
            xP_out = self.__poly_ring(xP_out).constant_coefficient()
            yP_out = self.__poly_ring(yP_out).constant_coefficient()

        return (xP_out,yP_out)


    def __compute_via_kohel(self, xP, yP):
        r"""
        Private function that applies Kohel's formulas.

        EXAMPLES:

        These examples inherently exercise this private function::

            sage: R.<x> = GF(7)[]
            sage: E = EllipticCurve(GF(7), [0,-1,0,0,1])
            sage: phi = EllipticCurveIsogeny(E, x+6, degree=3)
            sage: P = E((0,1)); phi(P)
            (2 : 0 : 1)
            sage: phi.rational_maps()
            ((x^3 - 2*x^2 + 3*x + 2)/(x^2 - 2*x + 1),
             (x^3*y - 3*x^2*y + x*y)/(x^3 - 3*x^2 + 3*x - 1))
            sage: phi._EllipticCurveIsogeny__compute_via_kohel(0,1)
            (2, 0)
            sage: R.<x,y> = GF(7)[]
            sage: phi._EllipticCurveIsogeny__compute_via_kohel(x,y)
            ((x^3 - 2*x^2 + 3*x + 2)/(x^2 - 2*x + 1),
             (x^3*y - 3*x^2*y + x*y)/(x^3 - 3*x^2 + 3*x - 1))

        """

        x = self.__x_var
        y = self.__y_var

        psi_out = self.__psi(xP,yP)
        phi_out = self.__phi(xP,yP)
        omega_out =self.__omega(xP, yP)

        psi_inv_out = 1/psi_out

        psi_inv_sq_out = psi_inv_out**2

        X_out = phi_out*(psi_inv_sq_out)
        Y_out = omega_out*(psi_inv_sq_out*psi_inv_out)

        return (X_out, Y_out)


    def __initialize_rational_maps_via_kohel(self):
        r"""
        Private function that computes and initializes the rational
        maps of this isogeny.

        EXAMPLES:

        These examples inherently exercise this private function::

            sage: R.<x> = GF(7)[]
            sage: E = EllipticCurve(GF(7), [0,-1,0,0,1])
            sage: phi = EllipticCurveIsogeny(E, x+6, degree=3)
            sage: phi.rational_maps()
            ((x^3 - 2*x^2 + 3*x + 2)/(x^2 - 2*x + 1),
             (x^3*y - 3*x^2*y + x*y)/(x^3 - 3*x^2 + 3*x - 1))
            sage: phi._EllipticCurveIsogeny__initialize_rational_maps_via_kohel()
            ((x^3 - 2*x^2 + 3*x + 2)/(x^2 - 2*x + 1),
             (x^3*y - 3*x^2*y + x*y)/(x^3 - 3*x^2 + 3*x - 1))


        """
        x = self.__x_var
        y = self.__y_var

        (X,Y) = self.__compute_via_kohel(x,y)

        return (X,Y)


    #
    # Kohel's formula computing the codomain curve
    #
    def __compute_E2_via_kohel(self):
        r"""
        Private function that computes and initializes the codomain of
        the isogeny (via Kohel's.)

        EXAMPLES:

        These examples inherently exercise this private function::

            sage: R.<x> = GF(7)[]
            sage: E = EllipticCurve(GF(7), [0,-1,0,0,1])
            sage: phi = EllipticCurveIsogeny(E, x+6, degree=3)
            sage: phi.codomain()
            Elliptic Curve defined by y^2 = x^3 + 6*x^2 + 4*x + 2 over Finite Field of size 7
            sage: phi._EllipticCurveIsogeny__compute_E2_via_kohel()
            Elliptic Curve defined by y^2 = x^3 + 6*x^2 + 4*x + 2 over Finite Field of size 7

        """

        v = self.__v
        w = self.__w

        return compute_codomain_formula(self.__E1, v,w)



    #
    # public isogeny methods
    #

    def degree(self):
        r"""
        Returns the degree of this isogeny.

        EXAMPLES::

            sage: E = EllipticCurve(QQ, [0,0,0,1,0])
            sage: phi = EllipticCurveIsogeny(E,  E((0,0)))
            sage: phi.degree()
            2
            sage: phi = EllipticCurveIsogeny(E, [0,1,0,1])
            sage: phi.degree()
            4

            sage: E = EllipticCurve(GF(31), [1,0,0,1,2])
            sage: phi = EllipticCurveIsogeny(E, [17, 1])
            sage: phi.degree()
            3

        """
        return self.__degree


    def rational_maps(self):
        r"""
        This function returns this isogeny as a pair of rational maps.

        EXAMPLES::

            sage: E = EllipticCurve(QQ, [0,2,0,1,-1])
            sage: phi = EllipticCurveIsogeny(E, [1])
            sage: phi.rational_maps()
            (x, y)

            sage: E = EllipticCurve(GF(17), [0,0,0,3,0])
            sage: phi = EllipticCurveIsogeny(E,  E((0,0)))
            sage: phi.rational_maps()
            ((x^2 + 3)/x, (x^2*y - 3*y)/x^2)


        """
        if (not self.__rational_maps_initialized):
            self.__initialize_rational_maps()
        return (self.__X_coord_rational_map, self.__Y_coord_rational_map)


    def is_separable(self):
        r"""
        This function returns a bool indicating whether or not this
        isogeny is separable.

        This function always returns ``True`` as currently this class
        only implements separable isogenies.

        EXAMPLES::

            sage: E = EllipticCurve(GF(17), [0,0,0,3,0])
            sage: phi = EllipticCurveIsogeny(E,  E((0,0)))
            sage: phi.is_separable()
            True

            sage: E = EllipticCurve('11a1')
            sage: phi = EllipticCurveIsogeny(E, E.torsion_points())
            sage: phi.is_separable()
            True


        """
        return self.__separable


    def kernel_polynomial(self):
        r"""
        Returns the kernel polynomial of this isogeny.

        EXAMPLES::

            sage: E = EllipticCurve(QQ, [0,0,0,2,0])
            sage: phi = EllipticCurveIsogeny(E,  E((0,0)))
            sage: phi.kernel_polynomial()
            x

            sage: E = EllipticCurve('11a1')
            sage: phi = EllipticCurveIsogeny(E, E.torsion_points())
            sage: phi.kernel_polynomial()
            x^2 - 21*x + 80

            sage: E = EllipticCurve(GF(17), [1,-1,1,-1,1])
            sage: phi = EllipticCurveIsogeny(E, [1])
            sage: phi.kernel_polynomial()
            1

            sage: E = EllipticCurve(GF(31), [0,0,0,3,0])
            sage: phi = EllipticCurveIsogeny(E, [0,3,0,1])
            sage: phi.kernel_polynomial()
            x^3 + 3*x


        """
        if (self.__kernel_polynomial is None):
            self.__init_kernel_polynomial()

        return self.__kernel_polynomial.univariate_polynomial()


    def set_pre_isomorphism(self, preWI):
        r"""
        Modifies this isogeny object to pre compose with the given
        Weierstrass isomorphism.

        EXAMPLES::

            sage: E = EllipticCurve(GF(31), [1,1,0,1,-1])
            sage: R.<x> = GF(31)[]
            sage: f = x^3 + 9*x^2 + x + 30
            sage: phi = EllipticCurveIsogeny(E, f)
            sage: Epr = E.short_weierstrass_model()
            sage: isom = Epr.isomorphism_to(E)
            sage: phi.set_pre_isomorphism(isom)
            sage: phi.rational_maps()
            ((-6*x^4 - 3*x^3 + 12*x^2 + 10*x - 1)/(x^3 + x - 12),
             (3*x^7 + x^6*y - 14*x^6 - 3*x^5 + 5*x^4*y + 7*x^4 + 8*x^3*y - 8*x^3 - 5*x^2*y + 5*x^2 - 14*x*y + 14*x - 6*y - 6)/(x^6 + 2*x^4 + 7*x^3 + x^2 + 7*x - 11))
            sage: phi(Epr((0,22)))
            (13 : 21 : 1)
            sage: phi(Epr((3,7)))
            (14 : 17 : 1)

            sage: E = EllipticCurve(GF(29), [0,0,0,1,0])
            sage: R.<x> = GF(29)[]
            sage: f = x^2 + 5
            sage: phi = EllipticCurveIsogeny(E, f)
            sage: phi
            Isogeny of degree 5 from Elliptic Curve defined by y^2 = x^3 + x over Finite Field of size 29 to Elliptic Curve defined by y^2 = x^3 + 20*x over Finite Field of size 29
            sage: from sage.schemes.elliptic_curves.weierstrass_morphism import WeierstrassIsomorphism
            sage: inv_isom = WeierstrassIsomorphism(E, (1,-2,5,10))
            sage: Epr = inv_isom.codomain().codomain()
            sage: isom = Epr.isomorphism_to(E)
            sage: phi.set_pre_isomorphism(isom); phi
            Isogeny of degree 5 from Elliptic Curve defined by y^2 + 10*x*y + 20*y = x^3 + 27*x^2 + 6 over Finite Field of size 29 to Elliptic Curve defined by y^2 = x^3 + 20*x over Finite Field of size 29
            sage: phi(Epr((12,1)))
            (26 : 0 : 1)
            sage: phi(Epr((2,9)))
            (0 : 0 : 1)
            sage: phi(Epr((21,12)))
            (3 : 0 : 1)
            sage: phi.rational_maps()[0]
            (x^5 - 10*x^4 - 6*x^3 - 7*x^2 - x + 3)/(x^4 - 8*x^3 + 5*x^2 - 14*x - 6)

            sage: E = EllipticCurve('11a1')
            sage: R.<x> = QQ[]
            sage: f = x^2 - 21*x + 80
            sage: phi = EllipticCurveIsogeny(E, f); phi
            Isogeny of degree 5 from Elliptic Curve defined by y^2 + y = x^3 - x^2 - 10*x - 20 over Rational Field to Elliptic Curve defined by y^2 + y = x^3 - x^2 - 7820*x - 263580 over Rational Field
            sage: from sage.schemes.elliptic_curves.weierstrass_morphism import WeierstrassIsomorphism
            sage: Epr = E.short_weierstrass_model()
            sage: isom = Epr.isomorphism_to(E)
            sage: phi.set_pre_isomorphism(isom)
            sage: phi
            Isogeny of degree 5 from Elliptic Curve defined by y^2 = x^3 - 13392*x - 1080432 over Rational Field to Elliptic Curve defined by y^2 + y = x^3 - x^2 - 7820*x - 263580 over Rational Field
            sage: phi(Epr((168,1188)))
            (0 : 1 : 0)

        """

        WIdom = preWI.domain().codomain()
        WIcod = preWI.codomain().codomain()

        if not isinstance(preWI, WeierstrassIsomorphism):
            raise ValueError("Invalid parameter: isomorphism must be of type Weierstrass isomorphism.")

        if (self.__E1 != WIcod):
            raise ValueError("Invalid parameter: isomorphism must have codomain curve equal to this isogenies' domain.")

        if (self.__pre_isomorphism is None):
            isom = preWI
            domain = WIdom
        else:
            isom = self.__pre_isomorphism*preWI
            domain = WIdom

        self.__clear_cached_values()

        self.__set_pre_isomorphism(domain, isom)

        return


    def set_post_isomorphism(self, postWI):
        r"""
        Modifies this isogeny object to post compose with the given
        Weierstrass isomorphism.

        EXAMPLES::

            sage: E = EllipticCurve(j=GF(31)(0))
            sage: R.<x> = GF(31)[]
            sage: phi = EllipticCurveIsogeny(E, x+18)
            sage: from sage.schemes.elliptic_curves.weierstrass_morphism import WeierstrassIsomorphism
            sage: phi.set_post_isomorphism(WeierstrassIsomorphism(phi.codomain(), (6,8,10,12)))
            sage: phi
            Isogeny of degree 3 from Elliptic Curve defined by y^2 = x^3 + 1 over Finite Field of size 31 to Elliptic Curve defined by y^2 + 24*x*y + 7*y = x^3 + 22*x^2 + 16*x + 20 over Finite Field of size 31

            sage: E = EllipticCurve(j=GF(47)(0))
            sage: f = E.torsion_polynomial(3)/3
            sage: phi = EllipticCurveIsogeny(E, f)
            sage: E2 = phi.codomain()
            sage: post_isom = E2.isomorphism_to(E)
            sage: phi.set_post_isomorphism(post_isom)
            sage: phi.rational_maps() == E.multiplication_by_m(3)
            False
            sage: phi.switch_sign()
            sage: phi.rational_maps() == E.multiplication_by_m(3)
            True

        Example over a number field::

            sage: R.<x> = QQ[]
            sage: K.<a> = NumberField(x^2 + 2)
            sage: E = EllipticCurve(j=K(1728))
            sage: ker_list = E.torsion_points()
            sage: phi = EllipticCurveIsogeny(E, ker_list)
            sage: from sage.schemes.elliptic_curves.weierstrass_morphism import WeierstrassIsomorphism
            sage: post_isom = WeierstrassIsomorphism(phi.codomain(), (a,2,3,5))
            sage: phi
            Isogeny of degree 4 from Elliptic Curve defined by y^2 = x^3 + x over Number Field in a with defining polynomial x^2 + 2 to Elliptic Curve defined by y^2 = x^3 + (-44)*x + 112 over Number Field in a with defining polynomial x^2 + 2

        """

        WIdom = postWI.domain().codomain()
        WIcod = postWI.codomain().codomain()

        if not isinstance(postWI, WeierstrassIsomorphism):
            raise ValueError("Invalid parameter: isomorphism must be of type Weierstrass isomorphism.")

        if (self.__E2 != WIdom):
            raise ValueError("Invalid parameter: isomorphism must have domain curve equal to this isogenies' codomain.")

        if (self.__post_isomorphism is None):
            isom = postWI
            codomain = WIcod
        else:
            isom = postWI*self.__post_isomorphism
            codomain = WIcod

        self.__clear_cached_values()

        self.__set_post_isomorphism(codomain, isom)

        return


    def get_pre_isomorphism(self):
        r"""
        Returns the pre-isomorphism of this isogeny.  If there has
        been no pre-isomorphism set, this returns ``None``.

        EXAMPLES::

            sage: E = EllipticCurve(GF(31), [1,1,0,1,-1])
            sage: R.<x> = GF(31)[]
            sage: f = x^3 + 9*x^2 + x + 30
            sage: phi = EllipticCurveIsogeny(E, f)
            sage: phi.get_post_isomorphism()
            sage: Epr = E.short_weierstrass_model()
            sage: isom = Epr.isomorphism_to(E)
            sage: phi.set_pre_isomorphism(isom)
            sage: isom == phi.get_pre_isomorphism()
            True

            sage: E = EllipticCurve(GF(83), [1,0,1,1,0])
            sage: R.<x> = GF(83)[]; f = x+24
            sage: phi = EllipticCurveIsogeny(E, f)
            sage: E2 = phi.codomain()
            sage: phi2 = EllipticCurveIsogeny(E, None, E2, 2)
            sage: phi2.get_pre_isomorphism()
            Generic morphism:
              From: Abelian group of points on Elliptic Curve defined by y^2 + x*y + y = x^3 + x over Finite Field of size 83
              To:   Abelian group of points on Elliptic Curve defined by y^2 = x^3 + 62*x + 74 over Finite Field of size 83
              Via:  (u,r,s,t) = (1, 76, 41, 3)



        """
        return self.__pre_isomorphism


    def get_post_isomorphism(self):
        r"""
        Returns the post-isomorphism of this isogeny.  If there has
        been no post-isomorphism set, this returns ``None``.

        EXAMPLES::

            sage: E = EllipticCurve(j=GF(31)(0))
            sage: R.<x> = GF(31)[]
            sage: phi = EllipticCurveIsogeny(E, x+18)
            sage: phi.get_post_isomorphism()
            sage: from sage.schemes.elliptic_curves.weierstrass_morphism import WeierstrassIsomorphism
            sage: isom = WeierstrassIsomorphism(phi.codomain(), (6,8,10,12))
            sage: phi.set_post_isomorphism(isom)
            sage: isom == phi.get_post_isomorphism()
            True

            sage: E = EllipticCurve(GF(83), [1,0,1,1,0])
            sage: R.<x> = GF(83)[]; f = x+24
            sage: phi = EllipticCurveIsogeny(E, f)
            sage: E2 = phi.codomain()
            sage: phi2 = EllipticCurveIsogeny(E, None, E2, 2)
            sage: phi2.get_post_isomorphism()
            Generic morphism:
            From: Abelian group of points on Elliptic Curve defined by y^2 = x^3 + 65*x + 69 over Finite Field of size 83
            To:   Abelian group of points on Elliptic Curve defined by y^2 + x*y + 77*y = x^3 + 49*x + 28 over Finite Field of size 83
            Via:  (u,r,s,t) = (1, 7, 42, 80)

        """
        return self.__post_isomorphism


    def switch_sign(self):
        r"""
        This function composes the isogeny with `[-1]` (flipping the
        coefficient between +/-1 on the `y` coordinate rational map).

        EXAMPLES::

            sage: E = EllipticCurve(GF(23), [0,0,0,1,0])
            sage: f = E.torsion_polynomial(3)/3
            sage: phi = EllipticCurveIsogeny(E, f, E)
            sage: phi.rational_maps() == E.multiplication_by_m(3)
            False
            sage: phi.switch_sign()
            sage: phi.rational_maps() == E.multiplication_by_m(3)
            True

            sage: E = EllipticCurve(GF(17), [-2, 3, -5, 7, -11])
            sage: R.<x> = GF(17)[]
            sage: f = x+6
            sage: phi = EllipticCurveIsogeny(E, f)
            sage: phi
            Isogeny of degree 2 from Elliptic Curve defined by y^2 + 15*x*y + 12*y = x^3 + 3*x^2 + 7*x + 6 over Finite Field of size 17 to Elliptic Curve defined by y^2 + 15*x*y + 12*y = x^3 + 3*x^2 + 4*x + 8 over Finite Field of size 17
            sage: phi.rational_maps()
            ((x^2 + 6*x + 4)/(x + 6), (x^2*y - 5*x*y + 8*x - 2*y)/(x^2 - 5*x + 2))
            sage: phi.switch_sign()
            sage: phi
            Isogeny of degree 2 from Elliptic Curve defined by y^2 + 15*x*y + 12*y = x^3 + 3*x^2 + 7*x + 6 over Finite Field of size 17 to Elliptic Curve defined by y^2 + 15*x*y + 12*y = x^3 + 3*x^2 + 4*x + 8 over Finite Field of size 17
            sage: phi.rational_maps()
            ((x^2 + 6*x + 4)/(x + 6),
             (2*x^3 - x^2*y - 5*x^2 + 5*x*y - 4*x + 2*y + 7)/(x^2 - 5*x + 2))

            sage: E = EllipticCurve('11a1')
            sage: R.<x> = QQ[]
            sage: f = x^2 - 21*x + 80
            sage: phi = EllipticCurveIsogeny(E, f)
            sage: (xmap1, ymap1) = phi.rational_maps()
            sage: phi.switch_sign()
            sage: (xmap2, ymap2) = phi.rational_maps()
            sage: xmap1 == xmap2
            True
            sage: ymap1 == -ymap2 - E.a1()*xmap2 - E.a3()
            True

            sage: K.<a> = NumberField(x^2 + 1)
            sage: E = EllipticCurve(K, [0,0,0,1,0])
            sage: R.<x> = K[]
            sage: phi = EllipticCurveIsogeny(E, x-a)
            sage: phi.rational_maps()
            ((x^2 + (-a)*x - 2)/(x + (-a)), (x^2*y + (-2*a)*x*y + y)/(x^2 + (-2*a)*x - 1))
            sage: phi.switch_sign()
            sage: phi.rational_maps()
            ((x^2 + (-a)*x - 2)/(x + (-a)), (-x^2*y + (2*a)*x*y - y)/(x^2 + (-2*a)*x - 1))

        """
        self.set_post_isomorphism(WeierstrassIsomorphism(self.__E2, (-1,0,-self.__E2.a1(),-self.__E2.a3())))

    def is_normalized(self, via_formal=True, check_by_pullback=True):
        r"""
        Returns ``True`` if this isogeny is normalized. An isogeny
        `\varphi\colon E\to E_2` between two given Weierstrass
        equations is said to be normalized if the constant `c` is `1`
        in `\varphi*(\omega_2) = c\cdot\omega`, where `\omega` and
        `omega_2` are the invariant differentials on `E` and `E_2`
        corresponding to the given equation.

        INPUT:

        - ``via_formal`` - (default: ``True``) If ``True`` it simply checks if
                           the leading term of the formal series is 1. Otherwise
                           it uses a deprecated algorithm involving the second
                           optional argument.

        - ``check_by_pullback`` -  (default:``True``) Deprecated.

        EXAMPLES::

            sage: from sage.schemes.elliptic_curves.weierstrass_morphism import WeierstrassIsomorphism
            sage: E = EllipticCurve(GF(7), [0,0,0,1,0])
            sage: R.<x> = GF(7)[]
            sage: phi = EllipticCurveIsogeny(E, x)
            sage: phi.is_normalized()
            True
            sage: isom = WeierstrassIsomorphism(phi.codomain(), (3, 0, 0, 0))
            sage: phi.set_post_isomorphism(isom)
            sage: phi.is_normalized()
            False
            sage: isom = WeierstrassIsomorphism(phi.codomain(), (5, 0, 0, 0))
            sage: phi.set_post_isomorphism(isom)
            sage: phi.is_normalized()
            True
            sage: isom = WeierstrassIsomorphism(phi.codomain(), (1, 1, 1, 1))
            sage: phi.set_post_isomorphism(isom)
            sage: phi.is_normalized()
            True

            sage: F = GF(2^5, 'alpha'); alpha = F.gen()
            sage: E = EllipticCurve(F, [1,0,1,1,1])
            sage: R.<x> = F[]
            sage: phi = EllipticCurveIsogeny(E, x+1)
            sage: isom = WeierstrassIsomorphism(phi.codomain(), (alpha, 0, 0, 0))
            sage: phi.is_normalized()
            True
            sage: phi.set_post_isomorphism(isom)
            sage: phi.is_normalized()
            False
            sage: isom = WeierstrassIsomorphism(phi.codomain(), (1/alpha, 0, 0, 0))
            sage: phi.set_post_isomorphism(isom)
            sage: phi.is_normalized()
            True
            sage: isom = WeierstrassIsomorphism(phi.codomain(), (1, 1, 1, 1))
            sage: phi.set_post_isomorphism(isom)
            sage: phi.is_normalized()
            True

            sage: E = EllipticCurve('11a1')
            sage: R.<x> = QQ[]
            sage: f = x^3 - x^2 - 10*x - 79/4
            sage: phi = EllipticCurveIsogeny(E, f)
            sage: isom = WeierstrassIsomorphism(phi.codomain(), (2, 0, 0, 0))
            sage: phi.is_normalized()
            True
            sage: phi.set_post_isomorphism(isom)
            sage: phi.is_normalized()
            False
            sage: isom = WeierstrassIsomorphism(phi.codomain(), (1/2, 0, 0, 0))
            sage: phi.set_post_isomorphism(isom)
            sage: phi.is_normalized()
            True
            sage: isom = WeierstrassIsomorphism(phi.codomain(), (1, 1, 1, 1))
            sage: phi.set_post_isomorphism(isom)
            sage: phi.is_normalized()
            True

        """
        # easy algorithm using the formal expansion.
        if via_formal:
            phi_formal = self.formal(prec=5)
            return phi_formal[1] == 1

        # this is the old algorithm. it should be deprecated.
        check_prepost_isomorphism = False

        f_normalized = True

        if (check_by_pullback):

            (Xmap, Ymap) = self.rational_maps()

            E1 = self.__E1
            E2 = self.__E2

            a1 = E1.a1()
            a3 = E1.a3()

            a1pr = E2.a1()
            a3pr = E2.a3()

            x = self.__x_var
            y = self.__y_var

            Xmap_pr = Xmap.derivative(x)

            domain_inv_diff = 1/(2*y + a1*x + a3)
            codomain_inv_diff = Xmap_pr/(2*Ymap + a1pr*Xmap + a3pr)

            inv_diff_quo = domain_inv_diff/codomain_inv_diff

            if (1 == inv_diff_quo):
                f_normalized = True
            else:
                # For some reason, in certain cases, when the isogeny
                # is pre or post composed with a translation the
                # resulting rational functions are too complicated for
                # sage to simplify down to a constant in this case, we
                # do some cheating by checking if the post-composition
                # by isogeny has a non 1 scaling factor
                if ( inv_diff_quo.numerator().is_constant() and (inv_diff_quo.denominator().is_constant) ):
                    f_normalized = False
                else:
                    check_prepost_isomorphism = True
        else:
            check_prepost_isomorphism = True

        # If we skip checking by the pullback of the invariant
        # differential OR if that was inconclusive We explicitly check
        # if there is a post isomorphism and if it has a non 1 scaling
        # factor or if it is a just a translation.  NOTE: This only
        # works because we are using algorithms for calculating the
        # isogenies that calculate a separable normalized isogeny, if
        # this changes, this check will no longer be correct.
        #
        if (check_prepost_isomorphism):
            post_isom = self.__post_isomorphism
            if (post_isom is not None):
                if (1 == self.__base_field(post_isom.u)):
                    f_post_normalized = True
                else:
                    f_post_normalized = False
            else:
                f_post_normalized = True

            pre_isom = self.__pre_isomorphism
            if (pre_isom is not None):
                if (1 == self.__base_field(pre_isom.u)):
                    f_pre_normalized = True
                else:
                    f_pre_normalized = False
            else:
                f_pre_normalized = True

            f_normalized = f_pre_normalized and f_post_normalized

        return f_normalized

    def dual(self):
        r"""
        Computes and returns the dual isogeny of this isogeny. If
        `\varphi\colon E \to E_2` is the given isogeny, then the dual
        is by definition the unique isogeny `\hat\varphi\colon E_2\to
        E` such that the compositions `\hat\varphi\circ\varphi` and
        `\varphi\circ\hat\varphi` are the multiplication `[n]` by the
        degree of `\varphi` on `E` and `E_2` respectively.

        EXAMPLES::

            sage: E = EllipticCurve('11a1')
            sage: R.<x> = QQ[]
            sage: f = x^2 - 21*x + 80
            sage: phi = EllipticCurveIsogeny(E, f)
            sage: phi_hat = phi.dual()
            sage: phi_hat.domain() == phi.codomain()
            True
            sage: phi_hat.codomain() == phi.domain()
            True
            sage: (X, Y) = phi.rational_maps()
            sage: (Xhat, Yhat) = phi_hat.rational_maps()
            sage: Xm = Xhat.subs(x=X, y=Y)
            sage: Ym = Yhat.subs(x=X, y=Y)
            sage: (Xm, Ym) == E.multiplication_by_m(5)
            True

            sage: E = EllipticCurve(GF(37), [0,0,0,1,8])
            sage: R.<x> = GF(37)[]
            sage: f = x^3 + x^2 + 28*x + 33
            sage: phi = EllipticCurveIsogeny(E, f)
            sage: phi_hat = phi.dual()
            sage: phi_hat.codomain() == phi.domain()
            True
            sage: phi_hat.domain() == phi.codomain()
            True
            sage: (X, Y) = phi.rational_maps()
            sage: (Xhat, Yhat) = phi_hat.rational_maps()
            sage: Xm = Xhat.subs(x=X, y=Y)
            sage: Ym = Yhat.subs(x=X, y=Y)
            sage: (Xm, Ym) == E.multiplication_by_m(7)
            True

            sage: E = EllipticCurve(GF(31), [0,0,0,1,8])
            sage: R.<x> = GF(31)[]
            sage: f = x^2 + 17*x + 29
            sage: phi = EllipticCurveIsogeny(E, f)
            sage: phi_hat = phi.dual()
            sage: phi_hat.codomain() == phi.domain()
            True
            sage: phi_hat.domain() == phi.codomain()
            True
            sage: (X, Y) = phi.rational_maps()
            sage: (Xhat, Yhat) = phi_hat.rational_maps()
            sage: Xm = Xhat.subs(x=X, y=Y)
            sage: Ym = Yhat.subs(x=X, y=Y)
            sage: (Xm, Ym) == E.multiplication_by_m(5)
            True

        Test (for trac ticket 7096)::

            sage: E = EllipticCurve('11a1')
            sage: phi = E.isogeny(E(5,5))
            sage: phi.dual().dual() == phi
            True

            sage: k = GF(103)
            sage: E = EllipticCurve(k,[11,11])
            sage: phi = E.isogeny(E(4,4))
            sage: phi
            Isogeny of degree 5 from Elliptic Curve defined by y^2 = x^3 + 11*x + 11 over Finite Field of size 103 to Elliptic Curve defined by y^2 = x^3 + 25*x + 80 over Finite Field of size 103
            sage: from sage.schemes.elliptic_curves.weierstrass_morphism import WeierstrassIsomorphism
            sage: phi.set_post_isomorphism(WeierstrassIsomorphism(phi.codomain(),(5,0,1,2)))
            sage: phi.dual().dual() == phi
            True

            sage: E = EllipticCurve(GF(103),[1,0,0,1,-1])
            sage: phi = E.isogeny(E(60,85))
            sage: phi.dual()
            Isogeny of degree 7 from Elliptic Curve defined by y^2 + x*y = x^3 + 84*x + 34 over Finite Field of size 103 to Elliptic Curve defined by y^2 + x*y = x^3 + x + 102 over Finite Field of size 103

        """

        if (self.__base_field.characteristic() in [2,3]):
            raise NotImplemented

        if (self.__dual is not None):
            return self.__dual

        # trac 7096
        (E1, E2pr, pre_isom, post_isom) = compute_intermediate_curves(self.codomain(), self.domain())

        F = self.__base_field

        d = self.__degree

        # trac 7096
        if F(d) == 0:
            raise NotImplementedError("The dual isogeny is not separable, but only separable isogenies are implemented so far")

        # trac 7096
        # this should take care of the case when the isogeny is not normalized.
        u = self.formal(prec=5)[1]
        isom = WeierstrassIsomorphism(E2pr, (u/F(d), 0, 0, 0))

        E2 = isom.codomain().codomain()

        pre_isom = self.__E2.isomorphism_to(E1)
        post_isom = E2.isomorphism_to(self.__E1)

        phi_hat = EllipticCurveIsogeny(E1, None, E2, d)

        phi_hat.set_pre_isomorphism(pre_isom)
        phi_hat.set_post_isomorphism(post_isom)
        phi_hat.__perform_inheritance_housekeeping()

        assert phi_hat.codomain() == self.domain()

        # trac 7096 : this adjust a posteriori the automorphism
        # on the codomain of the dual isogeny.
        # we used _a_ Weierstrass isomorphism to get to the original
        # curve, but we may have to change it my an automorphism.
        # we impose that the composition has the degree
        # as a leading coefficient in the formal expansion.

        phi_sc = self.formal(prec=5)[1]
        phihat_sc = phi_hat.formal(prec=5)[1]

        sc = phi_sc * phihat_sc/F(d)

        if sc != 1:
            auts = phi_hat.codomain().automorphsims()
            aut = [a for a in auts if a.u == sc]
            if len(aut) != 1:
                raise ValueError("There is a bug in dual().")
            phi_hat.set_post_isomorphism(a[0])

        self.__dual = phi_hat

        return phi_hat

    def formal(self,prec=20):
        r"""
        Computes the formal isogeny as a power series in the variable
        `t=-x/y` on the domain curve.

        INPUT:

        - ``prec`` - (default = 20), the precision with which the computations
                     in the formal group are carried out.

        EXAMPLES::

            sage: E = EllipticCurve(GF(13),[1,7])
            sage: phi = E.isogeny(E(10,4))
            sage: phi.formal()
            t + 12*t^13 + 2*t^17 + 8*t^19 + 2*t^21 + O(t^23)

            sage: E = EllipticCurve([0,1])
            sage: phi = E.isogeny(E(2,3))
            sage: phi.formal(prec=10)
            t + 54*t^5 + 255*t^7 + 2430*t^9 + 19278*t^11 + O(t^13)

            sage: E = EllipticCurve('11a2')
            sage: R.<x> = QQ[]
            sage: phi = E.isogeny(x^2 + 101*x + 12751/5)
            sage: phi.formal(prec=7)
            t - 2724/5*t^5 + 209046/5*t^7 - 4767/5*t^8 + 29200946/5*t^9 + O(t^10)


        """
        Eh = self.__E1.formal()
        f, g = self.rational_maps()
        xh = Eh.x(prec=prec)
        yh = Eh.y(prec=prec)
        fh = f(xh,yh)
        gh = g(xh,yh)
        return -fh/gh

    #
    # Overload Morphism methods that we want to
    #

<<<<<<< HEAD
=======
    def _composition_(self, right, homset):
        r"""
        Composition operator function inherited from morphism class.

        EXAMPLES::

            sage: E = EllipticCurve(j=GF(7)(0))
            sage: phi = EllipticCurveIsogeny(E, [E(0), E((0,1)), E((0,-1))])
            sage: phi._composition_(phi, phi.parent())
            Traceback (most recent call last):
            ...
            NotImplementedError

        The following should test that :meth:`_composition_` is called
        upon a product (modified for :trac:`12880` ; see :trac:`16245` where we
        fix the _composition_ issue).

            sage: phi*phi
            Traceback (most recent call last):
            ...
            NotImplementedError
        """
        raise NotImplementedError

>>>>>>> 09fdbedf
    def is_injective(self):
        r"""
        Method inherited from the morphism class.  Returns ``True`` if
        and only if this isogeny has trivial kernel.

        EXAMPLES::

            sage: E = EllipticCurve('11a1')
            sage: R.<x> = QQ[]
            sage: f = x^2 + x - 29/5
            sage: phi = EllipticCurveIsogeny(E, f)
            sage: phi.is_injective()
            False
            sage: phi = EllipticCurveIsogeny(E, R(1))
            sage: phi.is_injective()
            True

            sage: F = GF(7)
            sage: E = EllipticCurve(j=F(0))
            sage: phi = EllipticCurveIsogeny(E, [ E((0,-1)), E((0,1))])
            sage: phi.is_injective()
            False
            sage: phi = EllipticCurveIsogeny(E, E(0))
            sage: phi.is_injective()
            True

        """

        if (1 < self.__degree): return False
        return True


    def is_surjective(self):
        r"""
        For elliptic curve isogenies, always returns ``True`` (as a
        non-constant map of algebraic curves must be surjective).

        EXAMPLES::

            sage: E = EllipticCurve('11a1')
            sage: R.<x> = QQ[]
            sage: f = x^2 + x - 29/5
            sage: phi = EllipticCurveIsogeny(E, f)
            sage: phi.is_surjective()
            True

            sage: E = EllipticCurve(GF(7), [0,0,0,1,0])
            sage: phi = EllipticCurveIsogeny(E,  E((0,0)))
            sage: phi.is_surjective()
            True

            sage: F = GF(2^5, 'omega')
            sage: E = EllipticCurve(j=F(0))
            sage: R.<x> = F[]
            sage: phi = EllipticCurveIsogeny(E, x)
            sage: phi.is_surjective()
            True

        """
        return True

    def is_zero(self):
        r"""
        Member function inherited from morphism class.

        EXAMPLES::

            sage: E = EllipticCurve(j=GF(7)(0))
            sage: phi = EllipticCurveIsogeny(E, [ E((0,1)), E((0,-1))])
            sage: phi.is_zero()
            Traceback (most recent call last):
            ...
            NotImplementedError
        """
        raise NotImplementedError

    def post_compose(self, left):
        r"""
        Member function inherited from morphism class.

        EXAMPLES::

            sage: E = EllipticCurve(j=GF(7)(0))
            sage: phi = EllipticCurveIsogeny(E, [ E((0,1)), E((0,-1))])
            sage: phi.post_compose(phi)
            Traceback (most recent call last):
            ...
            NotImplementedError

        """
        raise NotImplementedError


    def pre_compose(self, right):
        r"""
        Member function inherited from morphism class.

        EXAMPLES::

            sage: E = EllipticCurve(j=GF(7)(0))
            sage: phi = EllipticCurveIsogeny(E, [ E((0,1)), E((0,-1))])
            sage: phi.pre_compose(phi)
            Traceback (most recent call last):
            ...
            NotImplementedError

        """
        raise NotImplementedError


    def n(self):
        r"""
        Numerical Approximation inherited from Map (through morphism),
        nonsensical for isogenies.

        EXAMPLES::

            sage: E = EllipticCurve(j=GF(7)(0))
            sage: phi = EllipticCurveIsogeny(E, [ E((0,1)), E((0,-1))])
            sage: phi.n()
            Traceback (most recent call last):
            ...
            NotImplementedError: Numerical approximations do not make sense for Elliptic Curve Isogenies

        """
        raise NotImplementedError("Numerical approximations do not make sense for Elliptic Curve Isogenies")

# no longer needed (trac 7096)
# def starks_find_r_and_t(T, Z):

def compute_isogeny_starks(E1, E2, ell):
    r"""
    Computes the degree ``ell`` isogeny between ``E1`` and ``E2`` via
    Stark's algorithm.  There must be a degree ``ell``, separable,
    normalized cyclic isogeny from ``E1`` to ``E2``.

    INPUT:

    - ``E1``  - an elliptic curve in short Weierstrass form.
    - ``E2``  - an elliptic curve in short Weierstrass form.
    - ``ell`` - the degree of the isogeny from E1 to E2.

    OUTPUT:

    polynomial -- over the field of definition of ``E1``, ``E2``, that is the
                  kernel polynomial of the isogeny from ``E1`` to ``E2``.

    ALGORITHM:

    This function uses Starks Algorithm as presented in section 6.2 of
    [BMSS].

    .. note::

       As published there, the algorithm is incorrect, and a correct
       version (with slightly different notation) can be found in
       [M09].  The algorithm originates in [S72]

    REFERENCES:

    - [BMSS] Boston, Morain, Salvy, Schost, "Fast Algorithms for Isogenies."
    - [M09] Moody, "The Diffie-Hellman Problem and Generalization of Verheul's Theorem"
    - [S72] Stark, "Class-numbers of complex quadratic fields."

    EXAMPLES::

        sage: from sage.schemes.elliptic_curves.ell_curve_isogeny import compute_isogeny_starks, compute_sequence_of_maps

        sage: E = EllipticCurve(GF(97), [1,0,1,1,0])
        sage: R.<x> = GF(97)[]; f = x^5 + 27*x^4 + 61*x^3 + 58*x^2 + 28*x + 21
        sage: phi = EllipticCurveIsogeny(E, f)
        sage: E2 = phi.codomain()
        sage: (isom1, isom2, E1pr, E2pr, ker_poly) = compute_sequence_of_maps(E, E2, 11)
        sage: compute_isogeny_starks(E1pr, E2pr, 11)
        x^10 + 37*x^9 + 53*x^8 + 66*x^7 + 66*x^6 + 17*x^5 + 57*x^4 + 6*x^3 + 89*x^2 + 53*x + 8

        sage: E = EllipticCurve(GF(37), [0,0,0,1,8])
        sage: R.<x> = GF(37)[]
        sage: f = (x + 14) * (x + 30)
        sage: phi = EllipticCurveIsogeny(E, f)
        sage: E2 = phi.codomain()
        sage: compute_isogeny_starks(E, E2, 5)
        x^4 + 14*x^3 + x^2 + 34*x + 21
        sage: f**2
        x^4 + 14*x^3 + x^2 + 34*x + 21

        sage: E = EllipticCurve(QQ, [0,0,0,1,0])
        sage: R.<x> = QQ[]
        sage: f = x
        sage: phi = EllipticCurveIsogeny(E, f)
        sage: E2 = phi.codomain()
        sage: compute_isogeny_starks(E, E2, 2)
        x

    """

    K = E1.base_field()
    R = PolynomialRing(K, 'x')
    x = R.gen()

    wp1 = E1.weierstrass_p(prec=4*ell+4)  #BMSS claim 2*ell is enough, but it is not M09
    wp2 = E2.weierstrass_p(prec=4*ell+4)

    # viewed them as power series in Z = z^2
    S = LaurentSeriesRing(K, 'Z')
    Z = S.gen()
    pe1 = 1/Z
    pe2 = 1/Z
    for i in xrange(2*ell+1):
        pe1 += wp1[2*i] * Z**i
        pe2 += wp2[2*i] * Z**i
    pe1 = pe1.add_bigoh(2*ell+2)
    pe2 = pe2.add_bigoh(2*ell+2)

    #print 'wps = ',pe1
    #print 'wps2 = ',pe2

    n = 1
    q = [R(1), R(0)]
    #p = [R(0), R(1)]
    T = pe2

    while ( q[n].degree() < (ell-1) ):
        #print 'n=', n

        n += 1
        a_n = 0
        r = -T.valuation()
        while (0 <= r):
            t_r = T[-r]
            #print '    r=',r
            #print '    t_r=',t_r
            #print '    T=',T
            a_n = a_n + t_r * x**r
            T = T - t_r*pe1**r
            r = -T.valuation()


        q_n = a_n*q[n-1] + q[n-2]
        q.append(q_n)
        #p_n = a_n*p[n-1] + q[n-2]
        #p.append(p_n)

        if (n == ell+1 or T == 0):
            if (T == 0 or T.valuation()<2):
                raise ValueError("The two curves are not linked by a cyclic normalized isogeny of degree %s" % ell)
            #print 'breaks here'
            break

        T = 1/T
        #print '  a_n=', a_n
        #print '  q_n=', q_n
        #print '  p_n=', p_n
        #print '  T = ', T

    qn = q[n]
    #pn= p[n]
    #print 'final  T = ', T
    #print '  f =', pn/qn

    qn = (1/qn.leading_coefficient())*qn
    #pn = (1/qn.leading_coefficient())*pn

    return qn

def split_kernel_polynomial(E1, ker_poly, ell):
    r"""
    Internal helper function for ``compute_isogeny_kernel_polynomial``.

    Given a full kernel polynomial (where two torsion `x`-coordinates
    are roots of multiplicity 1, and all other roots have multiplicity
    2.)  of degree `\ell-1`, returns the maximum separable divisor.
    (i.e. the kernel polynomial with roots of multiplicity at most 1).

    EXAMPLES:

    The following example implicitly exercises this function::

        sage: E = EllipticCurve(GF(37), [0,0,0,1,8])
        sage: R.<x> = GF(37)[]
        sage: f = (x + 10) * (x + 12) * (x + 16)
        sage: phi = EllipticCurveIsogeny(E, f)
        sage: E2 = phi.codomain()
        sage: from sage.schemes.elliptic_curves.ell_curve_isogeny import compute_isogeny_starks
        sage: from sage.schemes.elliptic_curves.ell_curve_isogeny import split_kernel_polynomial
        sage: ker_poly = compute_isogeny_starks(E, E2, 7); ker_poly
        x^6 + 2*x^5 + 20*x^4 + 11*x^3 + 36*x^2 + 35*x + 16
        sage: split_kernel_polynomial(E, ker_poly, 7)
        x^3 + x^2 + 28*x + 33

    """

    poly_ring = ker_poly.parent()

    z = poly_ring.gen(0)

    ker_poly_2tor = two_torsion_part(E1, poly_ring, ker_poly, ell)
    ker_poly_quo = poly_ring(ker_poly/ker_poly_2tor)
    ker_poly_quo_sqrt = ker_poly_quo.gcd(ker_poly_quo.derivative(z))
    ker_poly = ker_poly_2tor*ker_poly_quo_sqrt
    ker_poly = (1/ker_poly.leading_coefficient())*ker_poly

    return ker_poly


def compute_isogeny_kernel_polynomial(E1, E2, ell, algorithm="starks"):
    r"""
    Computes the kernel polynomial of the degree ``ell`` isogeny
    between ``E1`` and ``E2``.  There must be a degree ``ell``,
    cyclic, separable, normalized isogeny from ``E1`` to ``E2``.

    INPUT:

    - ``E1``        - an elliptic curve in short Weierstrass form.

    - ``E2``        - an elliptic curve in short Weierstrass form.

    - ``ell``       - the degree of the isogeny from ``E1`` to ``E2``.

    - ``algorithm`` - currently only ``starks`` (default) is implemented.

    OUTPUT:

    polynomial -- over the field of definition of ``E1``, ``E2``, that is the
                  kernel polynomial of the isogeny from ``E1`` to ``E2``.

    EXAMPLES::

        sage: from sage.schemes.elliptic_curves.ell_curve_isogeny import compute_isogeny_kernel_polynomial

        sage: E = EllipticCurve(GF(37), [0,0,0,1,8])
        sage: R.<x> = GF(37)[]
        sage: f = (x + 14) * (x + 30)
        sage: phi = EllipticCurveIsogeny(E, f)
        sage: E2 = phi.codomain()
        sage: compute_isogeny_kernel_polynomial(E, E2, 5)
        x^2 + 7*x + 13
        sage: f
        x^2 + 7*x + 13

        sage: R.<x> = QQ[]
        sage: K.<i> = NumberField(x^2 + 1)
        sage: E = EllipticCurve(K, [0,0,0,1,0])
        sage: E2 = EllipticCurve(K, [0,0,0,16,0])
        sage: compute_isogeny_kernel_polynomial(E, E2, 4)
        x^3 + x

    """

    ker_poly = compute_isogeny_starks(E1, E2, ell)
    ker_poly = split_kernel_polynomial(E1, ker_poly, ell)

    return ker_poly


def compute_intermediate_curves(E1, E2):
    r"""
    Computes isomorphism from ``E1`` to an intermediate domain and an
    isomorphism from an intermediate codomain to ``E2``.

    Intermediate domain and intermediate codomain, are in short
    Weierstrass form.

    This is used so we can compute `\wp` functions from the short
    Weierstrass model more easily.

    The underlying field must be of characteristic not equal to 2,3.

    INPUT:

    - ``E1`` - an elliptic curve
    - ``E2`` - an elliptic curve

    OUTPUT:

    tuple -- (``pre_isomorphism``, ``post_isomorphism``, ``intermediate_domain``,
              ``intermediate_codomain``):

    - ``intermediate_domain``: a short Weierstrass model isomorphic to ``E1``
    - ``intermediate_codomain``: a short Weierstrass model isomorphic to ``E2``
    - ``pre_isomorphism``: normalized isomorphism from ``E1`` to intermediate_domain
    - ``post_isomorphism``: normalized isomorphism from intermediate_codomain to ``E2``

    EXAMPLES::

        sage: from sage.schemes.elliptic_curves.ell_curve_isogeny import compute_intermediate_curves
        sage: E = EllipticCurve(GF(83), [1,0,1,1,0])
        sage: R.<x> = GF(83)[]; f = x+24
        sage: phi = EllipticCurveIsogeny(E, f)
        sage: E2 = phi.codomain()
        sage: compute_intermediate_curves(E, E2)
        (Elliptic Curve defined by y^2 = x^3 + 62*x + 74 over Finite Field of size 83,
         Elliptic Curve defined by y^2 = x^3 + 65*x + 69 over Finite Field of size 83,
         Generic morphism:
          From: Abelian group of points on Elliptic Curve defined by y^2 + x*y + y = x^3 + x over Finite Field of size 83
          To:   Abelian group of points on Elliptic Curve defined by y^2 = x^3 + 62*x + 74 over Finite Field of size 83
          Via:  (u,r,s,t) = (1, 76, 41, 3),
         Generic morphism:
          From: Abelian group of points on Elliptic Curve defined by y^2 = x^3 + 65*x + 69 over Finite Field of size 83
          To:   Abelian group of points on Elliptic Curve defined by y^2 + x*y + 77*y = x^3 + 49*x + 28 over Finite Field of size 83
          Via:  (u,r,s,t) = (1, 7, 42, 80))

        sage: R.<x> = QQ[]
        sage: K.<i> = NumberField(x^2 + 1)
        sage: E = EllipticCurve(K, [0,0,0,1,0])
        sage: E2 = EllipticCurve(K, [0,0,0,16,0])
        sage: compute_intermediate_curves(E, E2)
        (Elliptic Curve defined by y^2 = x^3 + x over Number Field in i with defining polynomial x^2 + 1,
         Elliptic Curve defined by y^2 = x^3 + 16*x over Number Field in i with defining polynomial x^2 + 1,
         Generic morphism:
          From: Abelian group of points on Elliptic Curve defined by y^2 = x^3 + x over Number Field in i with defining polynomial x^2 + 1
          To:   Abelian group of points on Elliptic Curve defined by y^2 = x^3 + x over Number Field in i with defining polynomial x^2 + 1
          Via:  (u,r,s,t) = (1, 0, 0, 0),
         Generic morphism:
          From: Abelian group of points on Elliptic Curve defined by y^2 = x^3 + 16*x over Number Field in i with defining polynomial x^2 + 1
          To:   Abelian group of points on Elliptic Curve defined by y^2 = x^3 + 16*x over Number Field in i with defining polynomial x^2 + 1
          Via:  (u,r,s,t) = (1, 0, 0, 0))

    """

    if (E1.base_ring().characteristic() in [2,3]):
        raise NotImplemented

    # compute the r,s,t values that clear the denominator of E1
    a1 = E1.a1()
    a2 = E1.a2()
    a3 = E1.a3()

    s1 = -a1/2
    r1 = (s1**2 + s1*a1 - a2)/3
    t1 = (-r1*a1 - a3)/2

    # compute the isomorphism from E1 to intermediate_domain
    pre_isom = WeierstrassIsomorphism(E1, (1, r1, s1, t1))

    intermediate_domain = pre_isom.codomain().codomain()

    # compute the r,s,t values that clear the denominator of E2
    a1pr = E2.a1()
    a2pr = E2.a2()
    a3pr = E2.a3()

    s2 = -a1pr/2
    r2 = (s2**2 + s2*a1pr - a2pr)/3
    t2 = (-r2*a1pr - a3pr)/2

    post_isom_inv = WeierstrassIsomorphism(E2, (1, r2, s2, t2))
    intermediate_codomain = post_isom_inv.codomain().codomain()

    post_isom = WeierstrassIsomorphism(intermediate_codomain, (1, -r2, -s2, -t2))

    return (intermediate_domain, intermediate_codomain, pre_isom, post_isom)


def compute_sequence_of_maps(E1, E2, ell):
    r"""
    Given domain ``E1`` and codomain ``E2`` such that there is a
    degree ``ell`` separable normalized isogeny from ``E1`` to ``E2``,
    returns pre/post isomorphism, as well as intermediate domain and
    codomain, and kernel polynomial.

    EXAMPLES::

        sage: from sage.schemes.elliptic_curves.ell_curve_isogeny import compute_sequence_of_maps
        sage: E = EllipticCurve('11a1')
        sage: R.<x> = QQ[]; f = x^2 - 21*x + 80
        sage: phi = EllipticCurveIsogeny(E, f)
        sage: E2 = phi.codomain()
        sage: compute_sequence_of_maps(E, E2, 5)
        (Generic morphism:
          From: Abelian group of points on Elliptic Curve defined by y^2 + y = x^3 - x^2 - 10*x - 20 over Rational Field
          To:   Abelian group of points on Elliptic Curve defined by y^2 = x^3 - 31/3*x - 2501/108 over Rational Field
          Via:  (u,r,s,t) = (1, 1/3, 0, -1/2),
         Generic morphism:
          From: Abelian group of points on Elliptic Curve defined by y^2 = x^3 - 23461/3*x - 28748141/108 over Rational Field
          To:   Abelian group of points on Elliptic Curve defined by y^2 + y = x^3 - x^2 - 7820*x - 263580 over Rational Field
          Via:  (u,r,s,t) = (1, -1/3, 0, 1/2),
         Elliptic Curve defined by y^2 = x^3 - 31/3*x - 2501/108 over Rational Field,
         Elliptic Curve defined by y^2 = x^3 - 23461/3*x - 28748141/108 over Rational Field,
         x^2 - 61/3*x + 658/9)

        sage: K.<i> = NumberField(x^2 + 1)
        sage: E = EllipticCurve(K, [0,0,0,1,0])
        sage: E2 = EllipticCurve(K, [0,0,0,16,0])
        sage: compute_sequence_of_maps(E, E2, 4)
        (Generic morphism:
          From: Abelian group of points on Elliptic Curve defined by y^2 = x^3 + x over Number Field in i with defining polynomial x^2 + 1
          To:   Abelian group of points on Elliptic Curve defined by y^2 = x^3 + x over Number Field in i with defining polynomial x^2 + 1
          Via:  (u,r,s,t) = (1, 0, 0, 0),
         Generic morphism:
          From: Abelian group of points on Elliptic Curve defined by y^2 = x^3 + 16*x over Number Field in i with defining polynomial x^2 + 1
          To:   Abelian group of points on Elliptic Curve defined by y^2 = x^3 + 16*x over Number Field in i with defining polynomial x^2 + 1
          Via:  (u,r,s,t) = (1, 0, 0, 0),
         Elliptic Curve defined by y^2 = x^3 + x over Number Field in i with defining polynomial x^2 + 1,
         Elliptic Curve defined by y^2 = x^3 + 16*x over Number Field in i with defining polynomial x^2 + 1,
         x^3 + x)

        sage: E = EllipticCurve(GF(97), [1,0,1,1,0])
        sage: R.<x> = GF(97)[]; f = x^5 + 27*x^4 + 61*x^3 + 58*x^2 + 28*x + 21
        sage: phi = EllipticCurveIsogeny(E, f)
        sage: E2 = phi.codomain()
        sage: compute_sequence_of_maps(E, E2, 11)
        (Generic morphism:
          From: Abelian group of points on Elliptic Curve defined by y^2 + x*y + y = x^3 + x over Finite Field of size 97
          To:   Abelian group of points on Elliptic Curve defined by y^2 = x^3 + 52*x + 31 over Finite Field of size 97
          Via:  (u,r,s,t) = (1, 8, 48, 44),
         Generic morphism:
          From: Abelian group of points on Elliptic Curve defined by y^2 = x^3 + 41*x + 66 over Finite Field of size 97
          To:   Abelian group of points on Elliptic Curve defined by y^2 + x*y + 9*y = x^3 + 83*x + 6 over Finite Field of size 97
          Via:  (u,r,s,t) = (1, 89, 49, 53),
         Elliptic Curve defined by y^2 = x^3 + 52*x + 31 over Finite Field of size 97,
         Elliptic Curve defined by y^2 = x^3 + 41*x + 66 over Finite Field of size 97,
         x^5 + 67*x^4 + 13*x^3 + 35*x^2 + 77*x + 69)

    """

    (E1pr, E2pr, pre_isom, post_isom) = compute_intermediate_curves(E1, E2)

    ker_poly = compute_isogeny_kernel_polynomial(E1pr, E2pr, ell)

    return (pre_isom, post_isom, E1pr, E2pr, ker_poly)


# Utility function for manipulating isogeny degree matrices

def fill_isogeny_matrix(M):
    """
    Returns a filled isogeny matrix giving all degrees from one giving only prime degrees.

    INPUT:

    - ``M`` -- a square symmetric matrix whose off-diagonal `i`, `j`
      entry is either a prime `l` (if the `i`'th and `j`'th curves
      have an `l`-isogeny between them), otherwise is 0.

    OUTPUT:

    (matrix) a square matrix with entries `1` on the diagonal, and in
    general the `i`, `j` entry is `d>0` if `d` is the minimal degree
    of an isogeny from the `i`'th to the `j`'th curve,

    EXAMPLES::

        sage: M = Matrix([[0, 2, 3, 3, 0, 0], [2, 0, 0, 0, 3, 3], [3, 0, 0, 0, 2, 0], [3, 0, 0, 0, 0, 2], [0, 3, 2, 0, 0, 0], [0, 3, 0, 2, 0, 0]]); M
        [0 2 3 3 0 0]
        [2 0 0 0 3 3]
        [3 0 0 0 2 0]
        [3 0 0 0 0 2]
        [0 3 2 0 0 0]
        [0 3 0 2 0 0]
        sage: from sage.schemes.elliptic_curves.ell_curve_isogeny import fill_isogeny_matrix
        sage: fill_isogeny_matrix(M)
        [ 1  2  3  3  6  6]
        [ 2  1  6  6  3  3]
        [ 3  6  1  9  2 18]
        [ 3  6  9  1 18  2]
        [ 6  3  2 18  1  9]
        [ 6  3 18  2  9  1]
    """
    from sage.matrix.all import Matrix
    from sage.rings.infinity import Infinity

    n = M.nrows()
    M0 = copy(M)
    for i in range(n):
        M0[i,i]=1

    def fix(d):
        if d==0: return Infinity
        return d

    def fix2(d):
        if d==Infinity: return 0
        return d

    def pr(M1,M2):
        return Matrix([[fix2(min([fix(M1[i,k]*M2[k,j]) for k in range(n)])) for i in range(n)] for j in range(n)])

    M1 = M0
    M2 = pr(M0,M1)
    while M1!=M2:
        M1 = M2
        M2 = pr(M0,M1)

    return M1

def unfill_isogeny_matrix(M):
    """
    Reverses the action of ``fill_isogeny_matrix``.

    INPUT:

    - ``M`` -- a square symmetric matrix of integers.

    OUTPUT:

    (matrix) a square symmetric matrix obtained from ``M`` by
    replacing non-prime entries with `0`.

    EXAMPLES::

        sage: M = Matrix([[0, 2, 3, 3, 0, 0], [2, 0, 0, 0, 3, 3], [3, 0, 0, 0, 2, 0], [3, 0, 0, 0, 0, 2], [0, 3, 2, 0, 0, 0], [0, 3, 0, 2, 0, 0]]); M
        [0 2 3 3 0 0]
        [2 0 0 0 3 3]
        [3 0 0 0 2 0]
        [3 0 0 0 0 2]
        [0 3 2 0 0 0]
        [0 3 0 2 0 0]
        sage: from sage.schemes.elliptic_curves.ell_curve_isogeny import fill_isogeny_matrix, unfill_isogeny_matrix
        sage: M1 = fill_isogeny_matrix(M); M1
        [ 1  2  3  3  6  6]
        [ 2  1  6  6  3  3]
        [ 3  6  1  9  2 18]
        [ 3  6  9  1 18  2]
        [ 6  3  2 18  1  9]
        [ 6  3 18  2  9  1]
        sage: unfill_isogeny_matrix(M1)
        [0 2 3 3 0 0]
        [2 0 0 0 3 3]
        [3 0 0 0 2 0]
        [3 0 0 0 0 2]
        [0 3 2 0 0 0]
        [0 3 0 2 0 0]
        sage: unfill_isogeny_matrix(M1) == M
        True
    """
    from sage.matrix.all import Matrix
    from sage.rings.infinity import Infinity

    n = M.nrows()
    M1 = copy(M)
    zero = Integer(0)
    for i in range(n):
        M1[i,i] = zero
        for j in range(i):
            if not M1[i,j].is_prime():
                M1[i,j] = zero
                M1[j,i] = zero
    return M1<|MERGE_RESOLUTION|>--- conflicted
+++ resolved
@@ -3320,33 +3320,6 @@
     # Overload Morphism methods that we want to
     #
 
-<<<<<<< HEAD
-=======
-    def _composition_(self, right, homset):
-        r"""
-        Composition operator function inherited from morphism class.
-
-        EXAMPLES::
-
-            sage: E = EllipticCurve(j=GF(7)(0))
-            sage: phi = EllipticCurveIsogeny(E, [E(0), E((0,1)), E((0,-1))])
-            sage: phi._composition_(phi, phi.parent())
-            Traceback (most recent call last):
-            ...
-            NotImplementedError
-
-        The following should test that :meth:`_composition_` is called
-        upon a product (modified for :trac:`12880` ; see :trac:`16245` where we
-        fix the _composition_ issue).
-
-            sage: phi*phi
-            Traceback (most recent call last):
-            ...
-            NotImplementedError
-        """
-        raise NotImplementedError
-
->>>>>>> 09fdbedf
     def is_injective(self):
         r"""
         Method inherited from the morphism class.  Returns ``True`` if
