--- conflicted
+++ resolved
@@ -560,13 +560,8 @@
 
     It is to only to be used internally.
     """
-<<<<<<< HEAD
-
-    cdef public llong _a, _m, _width, _N
-=======
     cdef public llong _a, _m, _width
     cdef public llong _N_level # trac 29290 renamed
->>>>>>> 50c5ac80
     cdef public Rational _r
 
     def __init__(self, Rational r, llong N):
