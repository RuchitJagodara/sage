--- conflicted
+++ resolved
@@ -464,14 +464,6 @@
     if "LINBOX_CFLAGS" in aliases:
         aliases["LINBOX_CFLAGS"].append("-std=gnu++11")
 
-<<<<<<< HEAD
-    aliases["ARB_LIBRARY"] = ARB_LIBRARY
-=======
-    # TODO: Remove Cygwin hack by installing a suitable cblas.pc
-    if os.path.exists('/usr/lib/libblas.dll.a'):
-        aliases["CBLAS_LIBS"] = ['gslcblas']
->>>>>>> 272582be
-
     try:
         aliases["M4RI_CFLAGS"].remove("-pedantic")
     except (ValueError, KeyError):
