# distutils: depends = sage/geometry/polyhedron/combinatorial_polyhedron/bit_vector_operations.cc
# distutils: language = c++
# distutils: extra_compile_args = -std=c++11

r"""
Combinatorial face of a polyhedron

This module provides the combinatorial type of a polyhedral face.

.. SEEALSO::

    :mod:`sage.geometry.polyhedron.combinatorial_polyhedron.base`,
    :mod:`sage.geometry.polyhedron.combinatorial_polyhedron.face_iterator`.

EXAMPLES:

Obtain a face from a face iterator::

    sage: P = polytopes.cube()
    sage: C = CombinatorialPolyhedron(P)
    sage: it = C.face_iter()
    sage: face = next(it); face
    A 2-dimensional face of a 3-dimensional combinatorial polyhedron

Obtain a face from a face lattice index:

    sage: P = polytopes.simplex(2)
    sage: C = CombinatorialPolyhedron(P)
    sage: sorted(C.face_lattice()._elements)
    [0, 1, 2, 3, 4, 5, 6, 7]
    sage: face = C.face_by_face_lattice_index(0); face
    A -1-dimensional face of a 2-dimensional combinatorial polyhedron

Obtain further information regarding a face::

    sage: P = polytopes.octahedron()
    sage: C = CombinatorialPolyhedron(P)
    sage: it = C.face_iter(2)
    sage: face = next(it); face
    A 2-dimensional face of a 3-dimensional combinatorial polyhedron
    sage: face.ambient_Vrepresentation()
    (A vertex at (0, 0, 1), A vertex at (0, 1, 0), A vertex at (1, 0, 0))
    sage: face.n_ambient_Vrepresentation()
    3
    sage: face.ambient_H_indices()
    (5,)
    sage: face.dimension()
    2
    sage: face.ambient_dimension()
    3

.. SEEALSO::

    :class:`sage.geometry.polyhedron.combinatorial_polyhedron.base.CombinatorialPolyhedron`.

AUTHOR:

- Jonathan Kliem (2019-05)
"""

#*****************************************************************************
#       Copyright (C) 2019 Jonathan Kliem <jonathan.kliem@fu-berlin.de>
#
# This program is free software: you can redistribute it and/or modify
# it under the terms of the GNU General Public License as published by
# the Free Software Foundation, either version 2 of the License, or
# (at your option) any later version.
#                  http://www.gnu.org/licenses/
#*****************************************************************************

from sage.misc.superseded        import deprecated_function_alias

import numbers
from sage.rings.integer         cimport smallInteger
from .conversions               cimport bit_rep_to_Vrep_list
from .base                      cimport CombinatorialPolyhedron
from .face_iterator             cimport FaceIterator_base
from .polyhedron_face_lattice   cimport PolyhedronFaceLattice
from libc.string                cimport memcpy

cdef extern from "bit_vector_operations.cc":
    cdef size_t count_atoms(uint64_t *A, size_t face_length)
#        Return the number of atoms/vertices in A.
#        This is the number of set bits in A.
#        ``face_length`` is the length of A in terms of uint64_t.

    cdef size_t bit_rep_to_coatom_rep(
            uint64_t *face, uint64_t **coatoms, size_t n_coatoms,
            size_t face_length, size_t *output)
#        Write the coatom-representation of face in output. Return length.
#        ``face_length`` is the length of ``face`` and ``coatoms[i]``
#        in terms of uint64_t.
#        ``n_coatoms`` length of ``coatoms``.

cdef extern from "Python.h":
    int unlikely(int) nogil  # Defined by Cython

cdef class CombinatorialFace(SageObject):
    r"""
    A class of the combinatorial type of a polyhedral face.

    EXAMPLES:

    Obtain a combinatorial face from a face iterator::

        sage: P = polytopes.cyclic_polytope(5,8)
        sage: C = CombinatorialPolyhedron(P)
        sage: it = C.face_iter()
        sage: next(it)
        A 0-dimensional face of a 5-dimensional combinatorial polyhedron

    Obtain a combinatorial face from an index of the face lattice::

        sage: F = C.face_lattice()
        sage: F._elements[3]
        29
        sage: C.face_by_face_lattice_index(29)
        A 1-dimensional face of a 5-dimensional combinatorial polyhedron

    Obtain the dimension of a combinatorial face::

        sage: face = next(it)
        sage: face.dimension()
        0

    The dimension of the polyhedron::

        sage: face.ambient_dimension()
        5

    The Vrepresentation::

        sage: face.ambient_Vrepresentation()
        (A vertex at (6, 36, 216, 1296, 7776),)
        sage: face.ambient_V_indices()
        (6,)
        sage: face.n_ambient_Vrepresentation()
        1

    The Hrepresentation::

        sage: face.ambient_Hrepresentation()
        (An inequality (60, -112, 65, -14, 1) x + 0 >= 0,
         An inequality (180, -216, 91, -16, 1) x + 0 >= 0,
         An inequality (360, -342, 119, -18, 1) x + 0 >= 0,
         An inequality (840, -638, 179, -22, 1) x + 0 >= 0,
         An inequality (-2754, 1175, -245, 25, -1) x + 2520 >= 0,
         An inequality (504, -450, 145, -20, 1) x + 0 >= 0,
         An inequality (-1692, 853, -203, 23, -1) x + 1260 >= 0,
         An inequality (252, -288, 113, -18, 1) x + 0 >= 0,
         An inequality (-844, 567, -163, 21, -1) x + 420 >= 0,
         An inequality (84, -152, 83, -16, 1) x + 0 >= 0,
         An inequality (-210, 317, -125, 19, -1) x + 0 >= 0)
        sage: face.ambient_H_indices()
        (3, 4, 5, 6, 7, 8, 9, 10, 11, 18, 19)
        sage: face.n_ambient_Hrepresentation()
        11
    """
    def __init__(self, data, dimension=None, index=None):
        r"""
        Initialize :class:`CombinatorialFace`.

        See :class:`CombinatorialFace`.

        TESTS::

            sage: C = CombinatorialPolyhedron([[0,1,2],[0,1,3],
            ....: [0,2,3],[1,2,3]])
            sage: it = C.face_iter()
            sage: next(it)     # indirect doctest
            A 2-dimensional face of a 3-dimensional combinatorial polyhedron

            sage: C.face_by_face_lattice_index(0)
            A -1-dimensional face of a 3-dimensional combinatorial polyhedron

            sage: TestSuite(sage.geometry.polyhedron.combinatorial_polyhedron.combinatorial_face.CombinatorialFace).run()
        """
        cdef FaceIterator_base it
        cdef PolyhedronFaceLattice all_faces

        if isinstance(data, FaceIterator_base):
            assert dimension is None and index is None, "dimension and index must be ``None``, when providing a face iterator"

            # Copy data from FaceIterator.
            it = data
            self._dual              = it.dual
            self.face_mem           = ListOfFaces(1, it.structure.face_length*64)
            self.face               = self.face_mem.data[0]
            memcpy(self.face, it.structure.face, it.structure.face_length*8)
            self._mem               = MemoryAllocator()
            self._dimension         = it.structure.current_dimension
            self._ambient_dimension = it.structure.dimension
            self.face_length        = it.structure.face_length
            self._ambient_Vrep      = it._Vrep
            self._ambient_facets    = it._facet_names
            self._equalities        = it._equalities
            self.atoms              = it.atoms
            self.coatoms            = it.coatoms
            self._hash_index        = it.structure._index

            self._initialized_from_face_lattice = False

        elif isinstance(data, PolyhedronFaceLattice):
            all_faces = data
            assert isinstance(dimension, numbers.Integral), "dimension must be an integer"
            assert isinstance(index, numbers.Integral), "index must be an integer"
            assert -1 <= dimension <= all_faces.dimension, "dimension must be a face dimension of the polyhedron"
            assert 0 <= index < all_faces.f_vector[dimension + 1], "index is out of range"

            # Copy data from PolyhedronFaceLattice.
            self._dual              = all_faces.dual
            self.face_mem           = ListOfFaces(1, all_faces.face_length*64)
            self.face               = self.face_mem.data[0]
            memcpy(self.face, all_faces.faces[dimension+1][index], all_faces.face_length*8)
            self._mem               = MemoryAllocator()
            self._dimension         = dimension
            self._ambient_dimension = all_faces.dimension
            self.face_length        = all_faces.face_length
            self._ambient_Vrep      = all_faces._Vrep
            self._ambient_facets    = all_faces._facet_names
            self._equalities        = all_faces._equalities
            self.atoms              = all_faces.atoms
            self.coatoms            = all_faces.coatoms

            self._initialized_from_face_lattice = True

            self._hash_index = index
            for i in range(-1,dimension):
                self._hash_index += all_faces.f_vector[i+1]

            # Add the complete ``f-vector`` to the hash index,
            # such that hash values obtained by an iterator or by the face lattice
            # do not collide.
            for i in range(-1,self._ambient_dimension+1):
                self._hash_index += all_faces.f_vector[i+1]
        else:
            raise NotImplementedError("data must be face iterator or a list of all faces")

        if self._dual:
            # Reverse the hash index in dual mode to respect inclusion of faces.
            self._hash_index = -self._hash_index - 1

    def _repr_(self):
        r"""
        Return a description of the combinatorial face.

        EXAMPLES::

            sage: P = polytopes.permutahedron(6)
            sage: C = CombinatorialPolyhedron(P)
            sage: it = C.face_iter(dimension=3, dual=False)
            sage: face = next(it)
            sage: face.__repr__()
            'A 3-dimensional face of a 5-dimensional combinatorial polyhedron'
            sage: it = C.face_iter(dimension=3, dual=True)
            sage: face = next(it)
            sage: face.__repr__()
            'A 3-dimensional face of a 5-dimensional combinatorial polyhedron'
        """
        return "A {}-dimensional face of a {}-dimensional combinatorial polyhedron"\
                .format(self.dimension(), self.ambient_dimension())

    def __reduce__(self):
        r"""
        Override __reduce__ to indicate that pickle/unpickle will not work.

        EXAMPLES::

            sage: P = polytopes.simplex()
            sage: C = CombinatorialPolyhedron(P)
            sage: it = C.face_iter()
            sage: face = next(it)
            sage: face1 = loads(face.dumps())
            Traceback (most recent call last):
            ...
            NotImplementedError
        """
        raise NotImplementedError

    def __hash__(self):
        r"""
        Return an index for the face.

        This is constructed such that for faces `F,G` constructed in the same manner (same face iterator or face lattice)
        it holds that `F` contained in `G` implies ``hash(F) < hash(G)``.

        If the face was constructed from a :class:`sage.geometry.polyhedron.combinatorial_polyhedron.face_iterator.FaceIterator`,
        then this is the index of the occurence in the iterator.
        In dual mode this value is then deducted from the maximal value of ``size_t``.

        If the face was constructed from
        :meth:`sage:geometry.polyhedron.combinatorial_polyhedron.base.CombinatorialPolyhedron.face_by_face_lattice_index`,
        then this is the total number of faces plus the index in the level set plus the number of lower dimensional faces
        (or higher dimensional faces in dual mode).
        In dual mode this value is then deducted from the maximal value of ``size_t``.

        EXAMPLES::

            sage: P = polytopes.simplex(2)
            sage: C = CombinatorialPolyhedron(P)
            sage: it = C.face_iter()
            sage: [hash(face) for face in it]
            [1, 2, 3, 4, 5, 6]

        TESTS::

            sage: P = polytopes.permutahedron(5)
            sage: C = CombinatorialPolyhedron(P)
            sage: F = C.face_lattice()
            sage: G = F.relabel(C.face_by_face_lattice_index)

            sage: P = polytopes.cyclic_polytope(4,10)
            sage: C = CombinatorialPolyhedron(P)
            sage: F = C.face_lattice()
            sage: G = F.relabel(C.face_by_face_lattice_index)
        """
        return self._hash_index

    def __lt__(self, other):
        r"""
        Compare faces of the same polyhedron.

        This is a helper function.
        In order to construct a Hasse diagram (a digraph) with combinatorial faces,
        we must define some order relation that is compatible with the Hasse diagram.

        Any order relation compatible with ordering by dimension is suitable.
        We use :meth:`__hash__` to define the relation.

        EXAMPLES::

            sage: P = polytopes.cube()
            sage: C = CombinatorialPolyhedron(P)
            sage: F1 = C.face_by_face_lattice_index(0)
            sage: F2 = C.face_by_face_lattice_index(1)
            sage: F1 < F2
            True
            sage: for i,j in Combinations(range(28), 2):
            ....:     F1 = C.face_by_face_lattice_index(i)
            ....:     F2 = C.face_by_face_lattice_index(j)
            ....:     if F1.dim() != F2.dim():
            ....:          assert (F1.dim() < F2.dim()) == (F1 < F2)

            sage: P = polytopes.cross_polytope(3)
            sage: C = CombinatorialPolyhedron(P)
            sage: F1 = C.face_by_face_lattice_index(0)
            sage: F2 = C.face_by_face_lattice_index(1)
            sage: F1 < F2
            True
            sage: for i,j in Combinations(range(28), 2):
            ....:     F1 = C.face_by_face_lattice_index(i)
            ....:     F2 = C.face_by_face_lattice_index(j)
            ....:     if F1.dim() != F2.dim():
            ....:          assert (F1.dim() < F2.dim()) == (F1 < F2)
        """
        cdef CombinatorialFace other_face
        if isinstance(other, CombinatorialFace):
            other_face = other
            if (self._initialized_from_face_lattice == other_face._initialized_from_face_lattice and
                    self.atoms is other_face.atoms):
                # They are faces of the same polyhedron obtained in the same way.
                return hash(self) < hash(other)

    def dimension(self):
        r"""
        Return the dimension of the face.

        EXAMPLES::

            sage: P = polytopes.associahedron(['A', 3])
            sage: C = CombinatorialPolyhedron(P)
            sage: it = C.face_iter()
            sage: face = next(it)
            sage: face.dimension()
            2

        ``dim`` is an alias::

            sage: face.dim()
            2
        """
        if self._dual:
            return smallInteger(self._ambient_dimension - self._dimension - 1)
        else:
            return smallInteger(self._dimension)

    dim = dimension

    def ambient_dimension(self):
        r"""
        Return the dimension of the polyhedron.

        EXAMPLES::

            sage: P = polytopes.cube()
            sage: C = CombinatorialPolyhedron(P)
            sage: it = C.face_iter()
            sage: face = next(it)
            sage: face.ambient_dimension()
            3
        """
        return smallInteger(self._ambient_dimension)

    def ambient_Vrepresentation(self):
        r"""
        Return the Vrepresentation objects of the ambient polyhedron
        defining the face.
<<<<<<< HEAD

        It consists of the vertices/rays/lines
        that face contains.
=======

        It consists of the vertices/rays/lines
        that face contains.

        EXAMPLES::

            sage: P = polytopes.permutahedron(5)
            sage: C = CombinatorialPolyhedron(P)
            sage: it = C.face_iter(dimension=2)
            sage: face = next(it)
            sage: face.ambient_Vrepresentation()
            (A vertex at (1, 3, 2, 5, 4),
             A vertex at (2, 3, 1, 5, 4),
             A vertex at (3, 1, 2, 5, 4),
             A vertex at (3, 2, 1, 5, 4),
             A vertex at (2, 1, 3, 5, 4),
             A vertex at (1, 2, 3, 5, 4))
            sage: face = next(it)
            sage: face.ambient_Vrepresentation()
            (A vertex at (2, 1, 4, 5, 3),
             A vertex at (3, 2, 4, 5, 1),
             A vertex at (3, 1, 4, 5, 2),
             A vertex at (1, 3, 4, 5, 2),
             A vertex at (1, 2, 4, 5, 3),
             A vertex at (2, 3, 4, 5, 1))

            sage: C = CombinatorialPolyhedron([[0,1,2],[0,1,3],[0,2,3],[1,2,3]])
            sage: it = C.face_iter()
            sage: for face in it: (face.dimension(), face.ambient_Vrepresentation())
            (2, (1, 2, 3))
            (2, (0, 2, 3))
            (2, (0, 1, 3))
            (2, (0, 1, 2))
            (1, (2, 3))
            (1, (1, 3))
            (1, (1, 2))
            (0, (3,))
            (0, (2,))
            (0, (1,))
            (1, (0, 3))
            (1, (0, 2))
            (0, (0,))
            (1, (0, 1))

        .. SEEALSO::

            :meth:`ambient_V_indices`.
        """
        if not self._ambient_Vrep:
            # There are no names, so we return indices instead.
            return self.ambient_V_indices()
        cdef size_t length
        if self._dual:
            # if dual, the Vrepresentation corresponds to the coatom-representation
            length = self.set_coatom_rep()
            return tuple(self._ambient_Vrep[self.coatom_rep[i]]
                         for i in range(length))
        else:
            # if not dual, the Vrepresentation corresponds to the atom-representation
            length = self.set_atom_rep()
            return tuple(self._ambient_Vrep[self.atom_rep[i]]
                         for i in range(length))

    def ambient_V_indices(self):
        r"""
        Return the indices of the Vrepresentation
        objects of the ambient polyhedron defining the face.
>>>>>>> b25802ab

        EXAMPLES::

            sage: P = polytopes.permutahedron(5)
            sage: C = CombinatorialPolyhedron(P)
            sage: it = C.face_iter(dimension=2)
            sage: face = next(it)
<<<<<<< HEAD
            sage: face.ambient_Vrepresentation()
            (A vertex at (4, 1, 5, 2, 3),
             A vertex at (4, 2, 5, 1, 3),
             A vertex at (5, 1, 4, 2, 3),
             A vertex at (5, 2, 4, 1, 3))
            sage: face = next(it)
            sage: face.ambient_Vrepresentation()
            (A vertex at (4, 1, 5, 2, 3),
             A vertex at (4, 1, 5, 3, 2),
             A vertex at (5, 1, 4, 2, 3),
             A vertex at (5, 1, 4, 3, 2))

            sage: C = CombinatorialPolyhedron([[0,1,2],[0,1,3],[0,2,3],[1,2,3]])
            sage: it = C.face_iter()
            sage: for face in it: (face.dimension(), face.ambient_Vrepresentation())
            (2, (1, 2, 3))
            (2, (0, 2, 3))
            (2, (0, 1, 3))
            (2, (0, 1, 2))
            (1, (2, 3))
            (1, (1, 3))
            (1, (1, 2))
            (0, (3,))
            (0, (2,))
            (0, (1,))
            (1, (0, 3))
            (1, (0, 2))
            (0, (0,))
            (1, (0, 1))

        .. SEEALSO::

            :meth:`ambient_V_indices`.
        """
        if not self._ambient_Vrep:
            # There are no names, so we return indices instead.
            return self.ambient_V_indices()
        cdef size_t length
        if self._dual:
            # if dual, the Vrepresentation corresponds to the coatom-representation
            length = self.set_coatom_repr()
            return tuple(self._ambient_Vrep[self.coatom_repr[i]]
                         for i in range(length))
        else:
            # if not dual, the Vrepresentation corresponds to the atom-representation
            length = self.set_atom_repr()
            return tuple(self._ambient_Vrep[self.atom_repr[i]]
                         for i in range(length))

    def ambient_V_indices(self):
        r"""
        Return the indices of the Vrepresentation
        objects of the ambient polyhedron defining the face.

        EXAMPLES::

            sage: P = polytopes.permutahedron(5)
            sage: C = CombinatorialPolyhedron(P)
            sage: it = C.face_iter(dimension=2)
            sage: face = next(it)
            sage: next(it).ambient_V_indices()
            (76, 77, 100, 101)
            sage: next(it).ambient_V_indices()
            (76, 77, 82, 83, 88, 89)
=======
            sage: next(it).ambient_V_indices()
            (32, 91, 92, 93, 94, 95)
            sage: next(it).ambient_V_indices()
            (32, 89, 90, 94)
>>>>>>> b25802ab

            sage: C = CombinatorialPolyhedron([[0,1,2],[0,1,3],[0,2,3],[1,2,3]])
            sage: it = C.face_iter()
            sage: for face in it: (face.dimension(), face.ambient_V_indices())
            (2, (1, 2, 3))
            (2, (0, 2, 3))
            (2, (0, 1, 3))
            (2, (0, 1, 2))
            (1, (2, 3))
            (1, (1, 3))
            (1, (1, 2))
            (0, (3,))
            (0, (2,))
            (0, (1,))
            (1, (0, 3))
            (1, (0, 2))
            (0, (0,))
            (1, (0, 1))

        .. SEEALSO::

            :meth:`ambient_Vrepresentation`.
        """
        cdef size_t length
        if self._dual:
            # if dual, the Vrepresentation corresponds to the coatom-representation
<<<<<<< HEAD
            length = self.set_coatom_repr()
            return tuple(smallInteger(self.coatom_repr[i])
                         for i in range(length))
        else:
            # if not dual, the Vrepresentation corresponds to the atom-representation
            length = self.set_atom_repr()
            return tuple(smallInteger(self.atom_repr[i])
=======
            length = self.set_coatom_rep()
            return tuple(smallInteger(self.coatom_rep[i])
                         for i in range(length))
        else:
            # if not dual, the Vrepresentation corresponds to the atom-representation
            length = self.set_atom_rep()
            return tuple(smallInteger(self.atom_rep[i])
>>>>>>> b25802ab
                         for i in range(length))

    def Vrepr(self, names=True):
        r"""
        The method is deprecated. Use one of the following:
        - :meth:`CombinatorialFace.ambient_Vrepresentation`
        - :meth:`CombinatorialFace.ambient_V_indices`

        Return the vertex-representation of the current face.

        The vertex-representation consists of
        the ``[vertices, rays, lines]`` that face contains.

        INPUT:

        - ``names`` -- if ``True`` returns the names of the ``[vertices, rays, lines]``
          as given on initialization of the :class:`~sage.geometry.polyhedron.combinatorial_polyhedron.base.CombinatorialPolyhedron`

        TESTS::

            sage: P = polytopes.permutahedron(5)
            sage: C = CombinatorialPolyhedron(P)
            sage: it = C.face_iter(dimension=2)
            sage: face = next(it)
            sage: face.Vrepr()
            doctest:...: DeprecationWarning: the method Vrepr of CombinatorialPolyhedron is deprecated; use ambient_V_indices or ambient_Vrepresentation
            See https://trac.sagemath.org/28616 for details.
<<<<<<< HEAD
            (A vertex at (4, 1, 5, 2, 3),
             A vertex at (4, 2, 5, 1, 3),
             A vertex at (5, 1, 4, 2, 3),
             A vertex at (5, 2, 4, 1, 3))
=======
            (A vertex at (1, 3, 2, 5, 4),
             A vertex at (2, 3, 1, 5, 4),
             A vertex at (3, 1, 2, 5, 4),
             A vertex at (3, 2, 1, 5, 4),
             A vertex at (2, 1, 3, 5, 4),
             A vertex at (1, 2, 3, 5, 4))
>>>>>>> b25802ab
        """
        from sage.misc.superseded import deprecation
        deprecation(28616, "the method Vrepr of CombinatorialPolyhedron is deprecated; use ambient_V_indices or ambient_Vrepresentation", 3)
        if names:
            return self.ambient_Vrepresentation()
        else:
            return self.ambient_V_indices()

    def n_ambient_Vrepresentation(self):
        r"""
        Return the length of the :meth:`CombinatorialFace.ambient_V_indices`.

        Might be faster than then using ``len``.

        EXAMPLES::

            sage: P = polytopes.cube()
            sage: C = CombinatorialPolyhedron(P)
            sage: it = C.face_iter()
            sage: all(face.n_ambient_Vrepresentation() == len(face.ambient_Vrepresentation()) for face in it)
            True

        TESTS::

            sage: P = polytopes.cube()
            sage: C = CombinatorialPolyhedron(P)
            sage: it = C.face_iter()
            sage: face = next(it)
            sage: _ = face.n_Vrepr()
            doctest:...: DeprecationWarning: n_Vrepr is deprecated. Please use n_ambient_Vrepresentation instead.
            See https://trac.sagemath.org/28614 for details.
        """
        if self._dual:
            return smallInteger(self.set_coatom_rep())
        else:
            return smallInteger(self.n_atom_rep())

    n_Vrepr = deprecated_function_alias(28614, n_ambient_Vrepresentation)

    def ambient_Hrepresentation(self):
        r"""
        Return the Hrepresentation objects of the ambient polyhedron
        defining the face.

        It consists of the facets/inequalities that contain the face
        and the equalities defining the ambient polyhedron.

        EXAMPLES::

            sage: P = polytopes.permutahedron(5)
            sage: C = CombinatorialPolyhedron(P)
            sage: it = C.face_iter(2)
            sage: next(it).ambient_Hrepresentation()
<<<<<<< HEAD
            (An inequality (0, 1, 0, 1, 0) x - 3 >= 0,
             An inequality (0, 1, 0, 1, 1) x - 6 >= 0,
             An equation (1, 1, 1, 1, 1) x - 15 == 0)
            sage: next(it).ambient_Hrepresentation()
            (An inequality (0, 1, 0, 0, 0) x - 1 >= 0,
             An inequality (0, 1, 0, 1, 1) x - 6 >= 0,
=======
            (An inequality (1, 1, 1, 0, 0) x - 6 >= 0,
             An inequality (0, 0, 0, -1, 0) x + 5 >= 0,
             An equation (1, 1, 1, 1, 1) x - 15 == 0)
            sage: next(it).ambient_Hrepresentation()
            (An inequality (0, 0, -1, -1, 0) x + 9 >= 0,
             An inequality (0, 0, 0, -1, 0) x + 5 >= 0,
>>>>>>> b25802ab
             An equation (1, 1, 1, 1, 1) x - 15 == 0)

            sage: P = polytopes.cyclic_polytope(4,6)
            sage: C = CombinatorialPolyhedron(P)
            sage: it = C.face_iter()
            sage: next(it).ambient_Hrepresentation()
            (An inequality (-20, 29, -10, 1) x + 0 >= 0,
             An inequality (60, -47, 12, -1) x + 0 >= 0,
             An inequality (30, -31, 10, -1) x + 0 >= 0,
             An inequality (10, -17, 8, -1) x + 0 >= 0,
             An inequality (-154, 71, -14, 1) x + 120 >= 0,
             An inequality (-78, 49, -12, 1) x + 40 >= 0)
            sage: next(it).ambient_Hrepresentation()
            (An inequality (-50, 35, -10, 1) x + 24 >= 0,
             An inequality (-12, 19, -8, 1) x + 0 >= 0,
             An inequality (-20, 29, -10, 1) x + 0 >= 0,
             An inequality (60, -47, 12, -1) x + 0 >= 0,
             An inequality (-154, 71, -14, 1) x + 120 >= 0,
             An inequality (-78, 49, -12, 1) x + 40 >= 0)

        .. SEEALSO::

            :meth:`ambient_H_indices`.
        """
        if not self._ambient_facets:
            # There are no names, so we return indices instead.
            return self.ambient_H_indices()
        cdef size_t length
        if not self._dual:
<<<<<<< HEAD
            # if not dual, the facet-represention corresponds to the coatom-representation
            length = self.set_coatom_repr()  # fill self.coatom_rep_face
            return tuple(self._ambient_facets[self.coatom_repr[i]]
                         for i in range(length)) + self._equalities
        else:
            # if dual, the facet-represention corresponds to the atom-representation
            length = self.set_atom_repr()  # fill self.atom_rep_face
            return tuple(self._ambient_facets[self.atom_repr[i]]
=======
            # if not dual, the facet-representation corresponds to the coatom-representation
            length = self.set_coatom_rep()  # fill self.coatom_repr_face
            return tuple(self._ambient_facets[self.coatom_rep[i]]
                         for i in range(length)) + self._equalities
        else:
            # if dual, the facet-representation corresponds to the atom-representation
            length = self.set_atom_rep()  # fill self.atom_repr_face
            return tuple(self._ambient_facets[self.atom_rep[i]]
>>>>>>> b25802ab
                         for i in range(length)) + self._equalities

    def ambient_H_indices(self):
        r"""
        Return the indices of the Hrepresentation objects
        of the ambient polyhedron defining the face.

        EXAMPLES::

            sage: P = polytopes.permutahedron(5)
            sage: C = CombinatorialPolyhedron(P)
            sage: it = C.face_iter(2)
            sage: next(it).ambient_H_indices()
            (28, 29)
            sage: next(it).ambient_H_indices()
            (25, 29)

            sage: P = polytopes.cyclic_polytope(4,6)
            sage: C = CombinatorialPolyhedron(P)
            sage: it = C.face_iter()
            sage: _ = next(it); _ = next(it)
            sage: next(it).ambient_H_indices()
            (0, 1, 2, 4, 5, 7)
            sage: next(it).ambient_H_indices()
            (0, 1, 5, 6, 7, 8)
            sage: next(it).ambient_H_indices()
            (0, 1, 2, 3, 6, 8)
            sage: [next(it).dimension() for _ in range(2)]
            [0, 1]
            sage: face = next(it)
            sage: face.ambient_H_indices()
            (4, 5, 7)

        .. SEEALSO::

            :meth:`ambient_Hrepresentation`.
        """
        cdef size_t length
        if not self._dual:
<<<<<<< HEAD
            # if not dual, the facet-represention corresponds to the coatom-representation
            length = self.set_coatom_repr()  # fill self.coatom_rep_face
            return tuple(smallInteger(self.coatom_repr[i])
                         for i in range(length))
        else:
            # if dual, the facet-represention corresponds to the atom-representation
            length = self.set_atom_repr()  # fill self.atom_rep_face
            return tuple(smallInteger(self.atom_repr[i])
=======
            # if not dual, the facet-representation corresponds to the coatom-representation
            length = self.set_coatom_rep()  # fill self.coatom_repr_face
            return tuple(smallInteger(self.coatom_rep[i])
                         for i in range(length))
        else:
            # if dual, the facet-representation corresponds to the atom-representation
            length = self.set_atom_rep()  # fill self.atom_repr_face
            return tuple(smallInteger(self.atom_rep[i])
>>>>>>> b25802ab
                         for i in range(length))

    def Hrepr(self, names=True):
        r"""
        The method is deprecated. Use one of the following:
        - :meth:`CombinatorialFace.ambient_Hrepresentation`
        - :meth:`CombinatorialFace.ambient_H_indices`

        Return the Hrepresentation of the face.

        If ``names`` is ``False`` this is just the indices
        of the facets the face is contained in.
        If ``names`` is ``True`` this the defining facets
        and equations of the face.

        The facet-representation consists of the facets
        that contain the face and of the equalities of the polyhedron.

        INPUT:

        - ``names`` -- if ``True`` returns the names of the ``[facets, equations]``
          as given on initialization of :class:`~sage.geometry.polyhedron.combinatorial_polyhedron.base.CombinatorialPolyhedron`

        TESTS::

            sage: P = polytopes.permutahedron(5)
            sage: C = CombinatorialPolyhedron(P)
            sage: it = C.face_iter(2)
            sage: next(it).Hrepr()
            doctest:...: DeprecationWarning: the method Hrepr of CombinatorialPolyhedron is deprecated; use ambient_H_indices or ambient_Hrepresentation
            See https://trac.sagemath.org/28616 for details.
<<<<<<< HEAD
            (An inequality (0, 1, 0, 1, 0) x - 3 >= 0,
             An inequality (0, 1, 0, 1, 1) x - 6 >= 0,
=======
            (An inequality (1, 1, 1, 0, 0) x - 6 >= 0,
             An inequality (0, 0, 0, -1, 0) x + 5 >= 0,
>>>>>>> b25802ab
             An equation (1, 1, 1, 1, 1) x - 15 == 0)
        """
        from sage.misc.superseded import deprecation
        deprecation(28616, "the method Hrepr of CombinatorialPolyhedron is deprecated; use ambient_H_indices or ambient_Hrepresentation", 3)
        if names:
            return self.ambient_Hrepresentation()
        else:
            return self.ambient_H_indices()

    def n_ambient_Hrepresentation(self):
        r"""
        Return the length of the :meth:`CombinatorialFace.ambient_H_indices`.

        Might be faster than then using ``len``.

        EXAMPLES::

            sage: P = polytopes.cube()
            sage: C = CombinatorialPolyhedron(P)
            sage: it = C.face_iter()
            sage: all(face.n_ambient_Hrepresentation() == len(face.ambient_Hrepresentation()) for face in it)
            True

        TESTS::

            sage: P = polytopes.cube()
            sage: C = CombinatorialPolyhedron(P)
            sage: it = C.face_iter()
            sage: face = next(it)
            sage: _ = face.n_Hrepr()
            doctest:...: DeprecationWarning: n_Hrepr is deprecated. Please use n_ambient_Hrepresentation instead.
            See https://trac.sagemath.org/28614 for details.
        """
        if not self._dual:
            return smallInteger(self.set_coatom_rep())
        else:
            return smallInteger(self.n_atom_rep())

    n_Hrepr = deprecated_function_alias(28614, n_ambient_Hrepresentation)

    cdef size_t n_atom_rep(self) except -1:
        r"""
        Compute the number of atoms in the current face by counting the
        number of set bits.
        """
        if self.face:
            return count_atoms(self.face, self.face_length)

        # The face was not initialized properly.
        raise LookupError("``FaceIterator`` does not point to a face")

    cdef size_t set_coatom_rep(self) except -1:
        r"""
        Set ``coatom_rep`` to be the coatom-representation of the current face.
        Return its length.
        """
        cdef size_t n_coatoms = self.coatoms.n_faces
        cdef uint64_t **coatoms = self.coatoms.data
        cdef size_t face_length = self.face_length
        if not self.coatom_rep:
            self.coatom_rep = <size_t *> self._mem.allocarray(self.coatoms.n_faces, sizeof(size_t))
        return bit_rep_to_coatom_rep(self.face, coatoms, n_coatoms,
                                       face_length, self.coatom_rep)

    cdef size_t set_atom_rep(self) except -1:
        r"""
        Set ``atom_rep`` to be the atom-representation of the current face.
        Return its length.
        """
        cdef size_t face_length = self.face_length
        if not self.atom_rep:
            self.atom_rep = <size_t *> self._mem.allocarray(self.coatoms.n_atoms, sizeof(size_t))
        return bit_rep_to_Vrep_list(self.face, self.atom_rep, face_length)
<|MERGE_RESOLUTION|>--- conflicted
+++ resolved
@@ -405,11 +405,6 @@
         r"""
         Return the Vrepresentation objects of the ambient polyhedron
         defining the face.
-<<<<<<< HEAD
-
-        It consists of the vertices/rays/lines
-        that face contains.
-=======
 
         It consists of the vertices/rays/lines
         that face contains.
@@ -477,7 +472,6 @@
         r"""
         Return the indices of the Vrepresentation
         objects of the ambient polyhedron defining the face.
->>>>>>> b25802ab
 
         EXAMPLES::
 
@@ -485,77 +479,10 @@
             sage: C = CombinatorialPolyhedron(P)
             sage: it = C.face_iter(dimension=2)
             sage: face = next(it)
-<<<<<<< HEAD
-            sage: face.ambient_Vrepresentation()
-            (A vertex at (4, 1, 5, 2, 3),
-             A vertex at (4, 2, 5, 1, 3),
-             A vertex at (5, 1, 4, 2, 3),
-             A vertex at (5, 2, 4, 1, 3))
-            sage: face = next(it)
-            sage: face.ambient_Vrepresentation()
-            (A vertex at (4, 1, 5, 2, 3),
-             A vertex at (4, 1, 5, 3, 2),
-             A vertex at (5, 1, 4, 2, 3),
-             A vertex at (5, 1, 4, 3, 2))
-
-            sage: C = CombinatorialPolyhedron([[0,1,2],[0,1,3],[0,2,3],[1,2,3]])
-            sage: it = C.face_iter()
-            sage: for face in it: (face.dimension(), face.ambient_Vrepresentation())
-            (2, (1, 2, 3))
-            (2, (0, 2, 3))
-            (2, (0, 1, 3))
-            (2, (0, 1, 2))
-            (1, (2, 3))
-            (1, (1, 3))
-            (1, (1, 2))
-            (0, (3,))
-            (0, (2,))
-            (0, (1,))
-            (1, (0, 3))
-            (1, (0, 2))
-            (0, (0,))
-            (1, (0, 1))
-
-        .. SEEALSO::
-
-            :meth:`ambient_V_indices`.
-        """
-        if not self._ambient_Vrep:
-            # There are no names, so we return indices instead.
-            return self.ambient_V_indices()
-        cdef size_t length
-        if self._dual:
-            # if dual, the Vrepresentation corresponds to the coatom-representation
-            length = self.set_coatom_repr()
-            return tuple(self._ambient_Vrep[self.coatom_repr[i]]
-                         for i in range(length))
-        else:
-            # if not dual, the Vrepresentation corresponds to the atom-representation
-            length = self.set_atom_repr()
-            return tuple(self._ambient_Vrep[self.atom_repr[i]]
-                         for i in range(length))
-
-    def ambient_V_indices(self):
-        r"""
-        Return the indices of the Vrepresentation
-        objects of the ambient polyhedron defining the face.
-
-        EXAMPLES::
-
-            sage: P = polytopes.permutahedron(5)
-            sage: C = CombinatorialPolyhedron(P)
-            sage: it = C.face_iter(dimension=2)
-            sage: face = next(it)
-            sage: next(it).ambient_V_indices()
-            (76, 77, 100, 101)
-            sage: next(it).ambient_V_indices()
-            (76, 77, 82, 83, 88, 89)
-=======
             sage: next(it).ambient_V_indices()
             (32, 91, 92, 93, 94, 95)
             sage: next(it).ambient_V_indices()
             (32, 89, 90, 94)
->>>>>>> b25802ab
 
             sage: C = CombinatorialPolyhedron([[0,1,2],[0,1,3],[0,2,3],[1,2,3]])
             sage: it = C.face_iter()
@@ -582,15 +509,6 @@
         cdef size_t length
         if self._dual:
             # if dual, the Vrepresentation corresponds to the coatom-representation
-<<<<<<< HEAD
-            length = self.set_coatom_repr()
-            return tuple(smallInteger(self.coatom_repr[i])
-                         for i in range(length))
-        else:
-            # if not dual, the Vrepresentation corresponds to the atom-representation
-            length = self.set_atom_repr()
-            return tuple(smallInteger(self.atom_repr[i])
-=======
             length = self.set_coatom_rep()
             return tuple(smallInteger(self.coatom_rep[i])
                          for i in range(length))
@@ -598,7 +516,6 @@
             # if not dual, the Vrepresentation corresponds to the atom-representation
             length = self.set_atom_rep()
             return tuple(smallInteger(self.atom_rep[i])
->>>>>>> b25802ab
                          for i in range(length))
 
     def Vrepr(self, names=True):
@@ -626,19 +543,12 @@
             sage: face.Vrepr()
             doctest:...: DeprecationWarning: the method Vrepr of CombinatorialPolyhedron is deprecated; use ambient_V_indices or ambient_Vrepresentation
             See https://trac.sagemath.org/28616 for details.
-<<<<<<< HEAD
-            (A vertex at (4, 1, 5, 2, 3),
-             A vertex at (4, 2, 5, 1, 3),
-             A vertex at (5, 1, 4, 2, 3),
-             A vertex at (5, 2, 4, 1, 3))
-=======
             (A vertex at (1, 3, 2, 5, 4),
              A vertex at (2, 3, 1, 5, 4),
              A vertex at (3, 1, 2, 5, 4),
              A vertex at (3, 2, 1, 5, 4),
              A vertex at (2, 1, 3, 5, 4),
              A vertex at (1, 2, 3, 5, 4))
->>>>>>> b25802ab
         """
         from sage.misc.superseded import deprecation
         deprecation(28616, "the method Vrepr of CombinatorialPolyhedron is deprecated; use ambient_V_indices or ambient_Vrepresentation", 3)
@@ -692,21 +602,12 @@
             sage: C = CombinatorialPolyhedron(P)
             sage: it = C.face_iter(2)
             sage: next(it).ambient_Hrepresentation()
-<<<<<<< HEAD
-            (An inequality (0, 1, 0, 1, 0) x - 3 >= 0,
-             An inequality (0, 1, 0, 1, 1) x - 6 >= 0,
-             An equation (1, 1, 1, 1, 1) x - 15 == 0)
-            sage: next(it).ambient_Hrepresentation()
-            (An inequality (0, 1, 0, 0, 0) x - 1 >= 0,
-             An inequality (0, 1, 0, 1, 1) x - 6 >= 0,
-=======
             (An inequality (1, 1, 1, 0, 0) x - 6 >= 0,
              An inequality (0, 0, 0, -1, 0) x + 5 >= 0,
              An equation (1, 1, 1, 1, 1) x - 15 == 0)
             sage: next(it).ambient_Hrepresentation()
             (An inequality (0, 0, -1, -1, 0) x + 9 >= 0,
              An inequality (0, 0, 0, -1, 0) x + 5 >= 0,
->>>>>>> b25802ab
              An equation (1, 1, 1, 1, 1) x - 15 == 0)
 
             sage: P = polytopes.cyclic_polytope(4,6)
@@ -736,16 +637,6 @@
             return self.ambient_H_indices()
         cdef size_t length
         if not self._dual:
-<<<<<<< HEAD
-            # if not dual, the facet-represention corresponds to the coatom-representation
-            length = self.set_coatom_repr()  # fill self.coatom_rep_face
-            return tuple(self._ambient_facets[self.coatom_repr[i]]
-                         for i in range(length)) + self._equalities
-        else:
-            # if dual, the facet-represention corresponds to the atom-representation
-            length = self.set_atom_repr()  # fill self.atom_rep_face
-            return tuple(self._ambient_facets[self.atom_repr[i]]
-=======
             # if not dual, the facet-representation corresponds to the coatom-representation
             length = self.set_coatom_rep()  # fill self.coatom_repr_face
             return tuple(self._ambient_facets[self.coatom_rep[i]]
@@ -754,7 +645,6 @@
             # if dual, the facet-representation corresponds to the atom-representation
             length = self.set_atom_rep()  # fill self.atom_repr_face
             return tuple(self._ambient_facets[self.atom_rep[i]]
->>>>>>> b25802ab
                          for i in range(length)) + self._equalities
 
     def ambient_H_indices(self):
@@ -794,16 +684,6 @@
         """
         cdef size_t length
         if not self._dual:
-<<<<<<< HEAD
-            # if not dual, the facet-represention corresponds to the coatom-representation
-            length = self.set_coatom_repr()  # fill self.coatom_rep_face
-            return tuple(smallInteger(self.coatom_repr[i])
-                         for i in range(length))
-        else:
-            # if dual, the facet-represention corresponds to the atom-representation
-            length = self.set_atom_repr()  # fill self.atom_rep_face
-            return tuple(smallInteger(self.atom_repr[i])
-=======
             # if not dual, the facet-representation corresponds to the coatom-representation
             length = self.set_coatom_rep()  # fill self.coatom_repr_face
             return tuple(smallInteger(self.coatom_rep[i])
@@ -812,7 +692,6 @@
             # if dual, the facet-representation corresponds to the atom-representation
             length = self.set_atom_rep()  # fill self.atom_repr_face
             return tuple(smallInteger(self.atom_rep[i])
->>>>>>> b25802ab
                          for i in range(length))
 
     def Hrepr(self, names=True):
@@ -844,13 +723,8 @@
             sage: next(it).Hrepr()
             doctest:...: DeprecationWarning: the method Hrepr of CombinatorialPolyhedron is deprecated; use ambient_H_indices or ambient_Hrepresentation
             See https://trac.sagemath.org/28616 for details.
-<<<<<<< HEAD
-            (An inequality (0, 1, 0, 1, 0) x - 3 >= 0,
-             An inequality (0, 1, 0, 1, 1) x - 6 >= 0,
-=======
             (An inequality (1, 1, 1, 0, 0) x - 6 >= 0,
              An inequality (0, 0, 0, -1, 0) x + 5 >= 0,
->>>>>>> b25802ab
              An equation (1, 1, 1, 1, 1) x - 15 == 0)
         """
         from sage.misc.superseded import deprecation
