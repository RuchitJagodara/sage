--- conflicted
+++ resolved
@@ -62,8 +62,7 @@
     cdef tuple _mem_tuple
 
     cdef FaceIterator _face_iter(self, bint dual, int dimension)
-<<<<<<< HEAD
-    cdef int _compute_f_vector(self, bint compute_edges=*, given_dual=*) except -1
+    cdef int _compute_f_vector(self, size_t num_threads, size_t parallelization_depth) except -1
 
     cdef inline int _compute_edges(self, dual) except -1:
         return self._compute_edges_or_ridges(dual, True)
@@ -72,12 +71,10 @@
         return self._compute_edges_or_ridges(dual, False)
 
     cdef int _compute_edges_or_ridges(self, bint dual, bint do_edges) except -1
-    cdef size_t _compute_edges_or_ridges_with_iterator(self, FaceIterator face_iter, bint do_atom_rep, size_t ***edges_pt, size_t *counter_pt, size_t *current_length_pt, MemoryAllocator mem) except -1
-=======
-    cdef int _compute_f_vector(self, size_t num_threads, size_t parallelization_depth) except -1
-    cdef int _compute_edges(self, dual) except -1
-    cdef int _compute_ridges(self, dual) except -1
->>>>>>> e3bdc617
+    cdef size_t _compute_edges_or_ridges_with_iterator(
+            self, FaceIterator face_iter, const bint do_atom_rep, const bint do_f_vector,
+            size_t ***edges_pt, size_t *counter_pt, size_t *current_length_pt,
+            size_t* f_vector, MemoryAllocator mem) except -1
     cdef int _compute_face_lattice_incidences(self) except -1
 
     cdef inline int _set_edge(self, size_t a, size_t b, size_t ***edges_pt, size_t *counter_pt, size_t *current_length_pt, MemoryAllocator mem) except -1
