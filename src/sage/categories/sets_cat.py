r"""
Sets
"""
# ****************************************************************************
#  Copyright (C) 2005      David Kohel <kohel@maths.usyd.edu>
#                          William Stein <wstein@math.ucsd.edu>
#                2008      Teresa Gomez-Diaz (CNRS) <Teresa.Gomez-Diaz@univ-mlv.fr>
#                2008-2017 Nicolas M. Thiery <nthiery at users.sf.net>
#                2009      Mike Hansen
#                2010      Florent Hivert
#                2010      William Laffin
#                2012      Franco Saliola
#                2013      Sara Billey
#                2013      Simon King
#                2013-2016 Julian Rüth
#                2014      Darij Grinberg
#                2014      Peter Bruin
#                2014-2021 Frédéric Chapoton
#                2014-2021 Travis Scrimshaw
#                2015      Daniel Krenn
#                2015      Vincent Delecroix
#                2015-2016 Jori Mäntysalo
#                2016      Kwankyu Lee
#                2018      Vincent Klein
#                2019      Markus Wageringel
#                2020-2021 Matthias Koeppe
#
#  Distributed under the terms of the GNU General Public License (GPL)
#                  https://www.gnu.org/licenses/
# *****************************************************************************

from sage.misc.cachefunc import cached_method
from sage.misc.sage_unittest import TestSuite
from sage.misc.abstract_method import abstract_method
from sage.misc.lazy_attribute import lazy_attribute
from sage.misc.lazy_import import lazy_import, LazyImport
from sage.misc.lazy_format import LazyFormat
from sage.categories.category import Category
from sage.categories.category_singleton import Category_singleton
# Do not use sage.categories.all here to avoid initialization loop
from sage.categories.sets_with_partial_maps import SetsWithPartialMaps
from sage.categories.subquotients import SubquotientsCategory
from sage.categories.quotients import QuotientsCategory
from sage.categories.subobjects import SubobjectsCategory
from sage.categories.isomorphic_objects import IsomorphicObjectsCategory
from sage.categories.algebra_functor import AlgebrasCategory
from sage.categories.cartesian_product import CartesianProductsCategory, CartesianProductFunctor
from sage.categories.realizations import RealizationsCategory, Category_realization_of_parent
from sage.categories.with_realizations import WithRealizationsCategory
from sage.categories.category_with_axiom import CategoryWithAxiom
lazy_import('sage.sets.cartesian_product', 'CartesianProduct')


def print_compare(x, y):
    """
    Helper method used in
    :meth:`Sets.ParentMethods._test_elements_eq_symmetric`,
    :meth:`Sets.ParentMethods._test_elements_eq_tranisitive`.

    INPUT:

    - ``x`` -- an element

    - ``y`` -- an element

    EXAMPLES::

        sage: from sage.categories.sets_cat import print_compare
        sage: print_compare(1,2)
        1 != 2
        sage: print_compare(1,1)
        1 == 1

    """
    if x == y:
        return LazyFormat("%s == %s") % (x, y)
    else:
        return LazyFormat("%s != %s") % (x, y)


class EmptySetError(ValueError):
    """
    Exception raised when some operation can't be performed on the empty set.

    EXAMPLES::

        sage: def first_element(st):
        ....:  if not st: raise EmptySetError("no elements")
        ....:  else: return st[0]
        sage: first_element(Set((1,2,3)))
        1
        sage: first_element(Set([]))
        Traceback (most recent call last):
        ...
        EmptySetError: no elements
    """
    pass


class Sets(Category_singleton):
    r"""
    The category of sets.

    The base category for collections of elements with = (equality).

    This is also the category whose objects are all parents.

    EXAMPLES::

        sage: Sets()
        Category of sets
        sage: Sets().super_categories()
        [Category of sets with partial maps]
        sage: Sets().all_super_categories()
        [Category of sets, Category of sets with partial maps, Category of objects]

    Let us consider an example of set::

        sage: P = Sets().example("inherits")
        sage: P
        Set of prime numbers

    See ``P??`` for the code.


    P is in the category of sets::

        sage: P.category()
        Category of sets

    and therefore gets its methods from the following classes::

        sage: for cl in P.__class__.mro(): print(cl)
        <class 'sage.categories.examples.sets_cat.PrimeNumbers_Inherits_with_category'>
        <class 'sage.categories.examples.sets_cat.PrimeNumbers_Inherits'>
        <class 'sage.categories.examples.sets_cat.PrimeNumbers_Abstract'>
        <class 'sage.structure.unique_representation.UniqueRepresentation'>
        <class 'sage.structure.unique_representation.CachedRepresentation'>
        <class 'sage.misc.fast_methods.WithEqualityById'>
        <class 'sage.structure.parent.Parent'>
        <class 'sage.structure.category_object.CategoryObject'>
        <class 'sage.structure.sage_object.SageObject'>
        <class 'sage.categories.sets_cat.Sets.parent_class'>
        <class 'sage.categories.sets_with_partial_maps.SetsWithPartialMaps.parent_class'>
        <class 'sage.categories.objects.Objects.parent_class'>
        <... 'object'>

    We run some generic checks on P::

        sage: TestSuite(P).run(verbose=True)                                            # needs sage.libs.pari
        running ._test_an_element() . . . pass
        running ._test_cardinality() . . . pass
        running ._test_category() . . . pass
        running ._test_construction() . . . pass
        running ._test_elements() . . .
          Running the test suite of self.an_element()
          running ._test_category() . . . pass
          running ._test_eq() . . . pass
          running ._test_new() . . . pass
          running ._test_not_implemented_methods() . . . pass
          running ._test_pickling() . . . pass
          pass
        running ._test_elements_eq_reflexive() . . . pass
        running ._test_elements_eq_symmetric() . . . pass
        running ._test_elements_eq_transitive() . . . pass
        running ._test_elements_neq() . . . pass
        running ._test_eq() . . . pass
        running ._test_new() . . . pass
        running ._test_not_implemented_methods() . . . pass
        running ._test_pickling() . . . pass
        running ._test_some_elements() . . . pass

    Now, we manipulate some elements of P::

        sage: P.an_element()
        47
        sage: x = P(3)
        sage: x.parent()
        Set of prime numbers
        sage: x in P, 4 in P
        (True, False)
        sage: x.is_prime()
        True

    They get their methods from the following classes::

        sage: for cl in x.__class__.mro(): print(cl)
        <class 'sage.categories.examples.sets_cat.PrimeNumbers_Inherits_with_category.element_class'>
        <class 'sage.categories.examples.sets_cat.PrimeNumbers_Inherits.Element'>
        <class 'sage.rings.integer.IntegerWrapper'>
        <class 'sage.rings.integer.Integer'>
        <class 'sage.structure.element.EuclideanDomainElement'>
        <class 'sage.structure.element.PrincipalIdealDomainElement'>
        <class 'sage.structure.element.DedekindDomainElement'>
        <class 'sage.structure.element.IntegralDomainElement'>
        <class 'sage.structure.element.CommutativeRingElement'>
        <class 'sage.structure.element.RingElement'>
        <class 'sage.structure.element.ModuleElement'>
        <class 'sage.categories.examples.sets_cat.PrimeNumbers_Abstract.Element'>
        <class 'sage.structure.element.Element'>
        <class 'sage.structure.sage_object.SageObject'>
        <class 'sage.categories.sets_cat.Sets.element_class'>
        <class 'sage.categories.sets_with_partial_maps.SetsWithPartialMaps.element_class'>
        <class 'sage.categories.objects.Objects.element_class'>
        <... 'object'>

    FIXME: Objects.element_class is not very meaningful ...


    TESTS::

          sage: TestSuite(Sets()).run()

    """

    def super_categories(self):
        r"""
        We include SetsWithPartialMaps between Sets and Objects so that we
        can define morphisms between sets that are only partially defined.
        This is also to have the Homset constructor not complain that
        SetsWithPartialMaps is not a supercategory of Fields, for example.

        EXAMPLES::

            sage: Sets().super_categories()
            [Category of sets with partial maps]
        """
        return [SetsWithPartialMaps()]

    def _call_(self, X, enumerated_set=False):
        r"""
        Construct an object in this category from the data ``X``.

        INPUT:

        - ``X`` -- an object to be converted into a set

        - ``enumerated_set`` -- if set to ``True`` and the input is either a
          Python tuple or a Python list then the output will be a finite
          enumerated set.

        EXAMPLES::

            sage: Sets()(ZZ)
            Integer Ring
            sage: Sets()([1, 2, 3])
            {1, 2, 3}

            sage: S = Sets()([1, 2, 3]); S.category()
            Category of finite enumerated sets
            sage: S = Sets()([1, 2, 3], enumerated_set=True); S.category()
            Category of facade finite enumerated sets

        .. NOTE::

           Using ``Sets()(A)`` used to implement some sort of forgetful functor
           into the ``Sets()`` category. This feature has been removed, because
           it was not consistent with the semantic of :meth:`Category.__call__`.
           Proper forgetful functors will eventually be implemented, with
           another syntax.
        """
        if enumerated_set and type(X) in (tuple, list, range):
            from sage.categories.enumerated_sets import EnumeratedSets
            return EnumeratedSets()(X)
        from sage.sets.set import Set
        return Set(X)

    def example(self, choice=None):
        """
        Return examples of objects of ``Sets()``, as per
        :meth:`Category.example()
        <sage.categories.category.Category.example>`.

        EXAMPLES::

            sage: Sets().example()
            Set of prime numbers (basic implementation)

            sage: Sets().example("inherits")
            Set of prime numbers

            sage: Sets().example("facade")
            Set of prime numbers (facade implementation)

            sage: Sets().example("wrapper")
            Set of prime numbers (wrapper implementation)
        """
        if choice is None:
            from sage.categories.examples.sets_cat import PrimeNumbers
            return PrimeNumbers()
        elif choice == "inherits":
            from sage.categories.examples.sets_cat import PrimeNumbers_Inherits
            return PrimeNumbers_Inherits()
        elif choice == "facade":
            from sage.categories.examples.sets_cat import PrimeNumbers_Facade
            return PrimeNumbers_Facade()
        elif choice == "wrapper":
            from sage.categories.examples.sets_cat import PrimeNumbers_Wrapper
            return PrimeNumbers_Wrapper()
        else:
            raise ValueError("unknown choice")

    class SubcategoryMethods:

        @cached_method
        def CartesianProducts(self):
            r"""
            Return the full subcategory of the objects of ``self``
            constructed as Cartesian products.

            .. SEEALSO::

                - :class:`.cartesian_product.CartesianProductFunctor`
                - :class:`~.covariant_functorial_construction.RegressiveCovariantFunctorialConstruction`

            EXAMPLES::

                sage: Sets().CartesianProducts()
                Category of Cartesian products of sets
                sage: Semigroups().CartesianProducts()
                Category of Cartesian products of semigroups
                sage: EuclideanDomains().CartesianProducts()
                Category of Cartesian products of commutative rings
            """
            return CartesianProductsCategory.category_of(self)

        @cached_method
        def Subquotients(self):
            r"""
            Return the full subcategory of the objects of ``self``
            constructed as subquotients.

            Given a concrete category ``self == As()`` (i.e. a subcategory
            of ``Sets()``), ``As().Subquotients()`` returns the category
            of objects of ``As()`` endowed with a distinguished
            description as subquotient of some other object of ``As()``.

            EXAMPLES::

                sage: Monoids().Subquotients()
                Category of subquotients of monoids

            A parent `A` in ``As()`` is further in
            ``As().Subquotients()`` if there is a distinguished parent
            `B` in ``As()``, called the *ambient set*, a subobject
            `B'` of `B`, and a pair of maps:

            .. MATH::

                l: A \to B'  \text{ and }  r: B' \to A

            called respectively the *lifting map* and *retract map*
            such that `r \circ l` is the identity of `A` and `r` is a
            morphism in ``As()``.

            .. TODO:: Draw the typical commutative diagram.

            It follows that, for each operation `op` of the category,
            we have some property like:

            .. MATH::

                op_A(e) = r(op_B(l(e))), \text{ for all } e\in A

            This allows for implementing the operations on `A` from
            those on `B`.

            The two most common use cases are:

             - *homomorphic images* (or *quotients*), when `B'=B`,
               `r` is an homomorphism from `B` to `A` (typically a
               canonical quotient map), and `l` a section of it (not
               necessarily a homomorphism); see :meth:`Quotients`;

             - *subobjects* (up to an isomorphism), when `l` is an
               embedding from `A` into `B`; in this case, `B'` is
               typically isomorphic to `A` through the inverse
               isomorphisms `r` and `l`; see :meth:`Subobjects`;

            .. NOTE::

                - The usual definition of "subquotient"
                  (:wikipedia:`Subquotient`) does not involve the
                  lifting map `l`. This map is required in Sage's
                  context to make the definition constructive. It is
                  only used in computations and does not affect their
                  results. This is relatively harmless since the
                  category is a concrete category (i.e., its objects
                  are sets and its morphisms are set maps).

                - In mathematics, especially in the context of
                  quotients, the retract map `r` is often referred to
                  as a *projection map* instead.

                - Since `B'` is not specified explicitly, it is
                  possible to abuse the framework with situations
                  where `B'` is not quite a subobject and `r` not
                  quite a morphism, as long as the lifting and retract
                  maps can be used as above to compute all the
                  operations in `A`. Use at your own risk!

            Assumptions:

            - For any category ``As()``, ``As().Subquotients()`` is a
              subcategory of ``As()``.

              Example: a subquotient of a group is a group (e.g., a left
              or right quotient of a group by a non-normal subgroup is
              not in this category).

            - This construction is covariant: if ``As()`` is a
              subcategory of ``Bs()``, then ``As().Subquotients()`` is a
              subcategory of ``Bs().Subquotients()``.

              Example: if `A` is a subquotient of `B` in the category of
              groups, then it is also a subquotient of `B` in the category
              of monoids.

            - If the user (or a program) calls ``As().Subquotients()``,
              then it is assumed that subquotients are well defined in
              this category. This is not checked, and probably never will
              be. Note that, if a category ``As()`` does not specify
              anything about its subquotients, then its subquotient
              category looks like this::

                 sage: EuclideanDomains().Subquotients()
                 Join of Category of euclidean domains
                     and Category of subquotients of monoids

            Interface: the ambient set `B` of `A` is given by
            ``A.ambient()``. The subset `B'` needs not be specified, so
            the retract map is handled as a partial map from `B` to `A`.

            The lifting and retract map are implemented
            respectively as methods ``A.lift(a)`` and ``A.retract(b)``.
            As a shorthand for the former, one can use alternatively
            ``a.lift()``::

                sage: S = Semigroups().Subquotients().example(); S
                An example of a (sub)quotient semigroup: a quotient of the left zero semigroup
                sage: S.ambient()
                An example of a semigroup: the left zero semigroup
                sage: S(3).lift().parent()
                An example of a semigroup: the left zero semigroup
                sage: S(3) * S(1) == S.retract( S(3).lift() * S(1).lift() )
                True

            See ``S?`` for more.

            .. TODO:: use a more interesting example, like `\ZZ/n\ZZ`.

            .. SEEALSO::

                - :meth:`Quotients`, :meth:`Subobjects`, :meth:`IsomorphicObjects`
                - :class:`.subquotients.SubquotientsCategory`
                - :class:`~.covariant_functorial_construction.RegressiveCovariantFunctorialConstruction`

            TESTS::

                sage: TestSuite(Sets().Subquotients()).run()
            """
            return SubquotientsCategory.category_of(self)

        @cached_method
        def Quotients(self):
            r"""
            Return the full subcategory of the objects of ``self``
            constructed as quotients.

            Given a concrete category ``As()`` (i.e. a subcategory of
            ``Sets()``), ``As().Quotients()`` returns the category of
            objects of ``As()`` endowed with a distinguished
            description as quotient (in fact homomorphic image) of
            some other object of ``As()``.

            Implementing an object of ``As().Quotients()`` is done in
            the same way as for ``As().Subquotients()``; namely by
            providing an ambient space and a lift and a retract
            map. See :meth:`Subquotients` for detailed instructions.

            .. SEEALSO::

                - :meth:`Subquotients` for background
                - :class:`.quotients.QuotientsCategory`
                - :class:`~.covariant_functorial_construction.RegressiveCovariantFunctorialConstruction`

            EXAMPLES::

                sage: C = Semigroups().Quotients(); C
                Category of quotients of semigroups
                sage: C.super_categories()
                [Category of subquotients of semigroups, Category of quotients of sets]
                sage: C.all_super_categories()
                [Category of quotients of semigroups,
                 Category of subquotients of semigroups,
                 Category of semigroups,
                 Category of subquotients of magmas,
                 Category of magmas,
                 Category of quotients of sets,
                 Category of subquotients of sets,
                 Category of sets,
                 Category of sets with partial maps,
                 Category of objects]

            The caller is responsible for checking that the given category
            admits a well defined category of quotients::

                sage: EuclideanDomains().Quotients()
                Join of Category of euclidean domains
                    and Category of subquotients of monoids
                    and Category of quotients of semigroups

            TESTS::

                sage: TestSuite(C).run()
            """
            return QuotientsCategory.category_of(self)

        @cached_method
        def Subobjects(self):
            r"""
            Return the full subcategory of the objects of ``self``
            constructed as subobjects.

            Given a concrete category ``As()`` (i.e. a subcategory of
            ``Sets()``), ``As().Subobjects()`` returns the category of
            objects of ``As()`` endowed with a distinguished embedding
            into some other object of ``As()``.

            Implementing an object of ``As().Subobjects()`` is done in
            the same way as for ``As().Subquotients()``; namely by
            providing an ambient space and a lift and a retract
            map. In the case of a trivial embedding, the two maps will
            typically be identity maps that just change the parent of
            their argument. See :meth:`Subquotients` for detailed
            instructions.

            .. SEEALSO::

                - :meth:`Subquotients` for background
                - :class:`.subobjects.SubobjectsCategory`
                - :class:`~.covariant_functorial_construction.RegressiveCovariantFunctorialConstruction`

            EXAMPLES::

                sage: C = Sets().Subobjects(); C
                Category of subobjects of sets

                sage: C.super_categories()
                [Category of subquotients of sets]

                sage: C.all_super_categories()
                [Category of subobjects of sets,
                 Category of subquotients of sets,
                 Category of sets,
                 Category of sets with partial maps,
                 Category of objects]

            Unless something specific about subobjects is implemented for this
            category, one actually gets an optimized super category::

                sage: C = Semigroups().Subobjects(); C
                Join of Category of subquotients of semigroups
                    and Category of subobjects of sets

            The caller is responsible for checking that the given category
            admits a well defined category of subobjects.

            TESTS::

                sage: Semigroups().Subobjects().is_subcategory(Semigroups().Subquotients())
                True
                sage: TestSuite(C).run()

            """
            return SubobjectsCategory.category_of(self)

        @cached_method
        def IsomorphicObjects(self):
            r"""
            Return the full subcategory of the objects of ``self``
            constructed by isomorphism.

            Given a concrete category ``As()`` (i.e. a subcategory of
            ``Sets()``), ``As().IsomorphicObjects()`` returns the category of
            objects of ``As()`` endowed with a distinguished description as
            the image of some other object of ``As()`` by an isomorphism in
            this category.

            See :meth:`Subquotients` for background.

            EXAMPLES:

            In the following example, `A` is defined as the image by `x\mapsto
            x^2` of the finite set `B = \{1,2,3\}`::

                sage: A = FiniteEnumeratedSets().IsomorphicObjects().example(); A
                The image by some isomorphism of An example of a finite enumerated set: {1,2,3}

            Since `B` is a finite enumerated set, so is `A`::

                sage: A in FiniteEnumeratedSets()
                True
                sage: A.cardinality()
                3
                sage: A.list()
                [1, 4, 9]

            The isomorphism from `B` to `A` is available as::

                sage: A.retract(3)
                9

            and its inverse as::

                sage: A.lift(9)
                3

            It often is natural to declare those morphisms as coercions so
            that one can do ``A(b)`` and ``B(a)`` to go back and forth between
            `A` and `B` (TODO: refer to a category example where the maps are
            declared as a coercion). This is not done by default. Indeed, in
            many cases one only wants to transport part of the structure of
            `B` to `A`. Assume for example, that one wants to construct the
            set of integers `B=ZZ`, endowed with ``max`` as addition, and
            ``+`` as multiplication instead of the usual ``+`` and ``*``. One
            can construct `A` as isomorphic to `B` as an infinite enumerated
            set. However `A` is *not* isomorphic to `B` as a ring; for
            example, for `a\in A` and `a\in B`, the expressions `a+A(b)` and
            `B(a)+b` give completely different results; hence we would not want
            the expression `a+b` to be implicitly resolved to any one of above
            two, as the coercion mechanism would do.

            Coercions also cannot be used with facade parents (see
            :class:`Sets.Facade`) like in the example above.


            We now look at a category of isomorphic objects::

                sage: C = Sets().IsomorphicObjects(); C
                Category of isomorphic objects of sets

                sage: C.super_categories()
                [Category of subobjects of sets, Category of quotients of sets]

                sage: C.all_super_categories()
                [Category of isomorphic objects of sets,
                 Category of subobjects of sets,
                 Category of quotients of sets,
                 Category of subquotients of sets,
                 Category of sets,
                 Category of sets with partial maps,
                 Category of objects]

            Unless something specific about isomorphic objects is implemented
            for this category, one actually get an optimized super category::

                sage: C = Semigroups().IsomorphicObjects(); C
                Join of Category of quotients of semigroups
                    and Category of isomorphic objects of sets

            .. SEEALSO::

                - :meth:`Subquotients` for background
                - :class:`.isomorphic_objects.IsomorphicObjectsCategory`
                - :class:`~.covariant_functorial_construction.RegressiveCovariantFunctorialConstruction`

            TESTS::

                sage: TestSuite(Sets().IsomorphicObjects()).run()
            """
            return IsomorphicObjectsCategory.category_of(self)

        @cached_method
        def Topological(self):
            """
            Return the subcategory of the topological objects of ``self``.

            TESTS::

                sage: TestSuite(Sets().Topological()).run()
            """
            from sage.categories.topological_spaces import TopologicalSpacesCategory
            return TopologicalSpacesCategory.category_of(self)

        @cached_method
        def Metric(self):
            """
            Return the subcategory of the metric objects of ``self``.

            TESTS::

                sage: TestSuite(Sets().Metric()).run()
            """
            from sage.categories.metric_spaces import MetricSpacesCategory
            return MetricSpacesCategory.category_of(self)

        @cached_method
        def Algebras(self, base_ring):
            """
            Return the category of objects constructed as algebras of
            objects of ``self`` over ``base_ring``.

            INPUT:

            - ``base_ring`` -- a ring

            See :meth:`Sets.ParentMethods.algebra` for the precise
            meaning in Sage of the *algebra of an object*.

            EXAMPLES::

                sage: Monoids().Algebras(QQ)
                Category of monoid algebras over Rational Field

                sage: Groups().Algebras(QQ)
                Category of group algebras over Rational Field

                sage: AdditiveMagmas().AdditiveAssociative().Algebras(QQ)
                Category of additive semigroup algebras over Rational Field

                sage: Monoids().Algebras(Rings())
                Category of monoid algebras over Category of rings

            .. SEEALSO::

                - :class:`.algebra_functor.AlgebrasCategory`
                - :class:`~.covariant_functorial_construction.CovariantFunctorialConstruction`

            TESTS::

                sage: TestSuite(Groups().Finite().Algebras(QQ)).run()
            """
            from sage.categories.rings import Rings
            assert base_ring in Rings() or (isinstance(base_ring, Category)
                                            and base_ring.is_subcategory(Rings()))
            return AlgebrasCategory.category_of(self, base_ring)

        @cached_method
        def Finite(self):
            """
            Return the full subcategory of the finite objects of ``self``.

            EXAMPLES::

                sage: Sets().Finite()
                Category of finite sets
                sage: Rings().Finite()
                Category of finite rings

            TESTS::

                sage: TestSuite(Sets().Finite()).run()
                sage: Rings().Finite.__module__
                'sage.categories.sets_cat'
            """
            return self._with_axiom('Finite')

        @cached_method
        def Infinite(self):
            """
            Return the full subcategory of the infinite objects of ``self``.

            EXAMPLES::

                sage: Sets().Infinite()
                Category of infinite sets
                sage: Rings().Infinite()
                Category of infinite rings

            TESTS::

                sage: TestSuite(Sets().Infinite()).run()
                sage: Rings().Infinite.__module__
                'sage.categories.sets_cat'
            """
            return self._with_axiom('Infinite')

        @cached_method
        def Enumerated(self):
            """
            Return the full subcategory of the enumerated objects of ``self``.

            An enumerated object can be iterated to get its elements.

            EXAMPLES::

                sage: Sets().Enumerated()
                Category of enumerated sets
                sage: Rings().Finite().Enumerated()
                Category of finite enumerated rings
                sage: Rings().Infinite().Enumerated()
                Category of infinite enumerated rings

            TESTS::

                sage: TestSuite(Sets().Enumerated()).run()
                sage: Rings().Enumerated.__module__
                'sage.categories.sets_cat'
            """
            return self._with_axiom('Enumerated')

        def Facade(self):
            r"""
            Return the full subcategory of the facade objects of ``self``.

            .. _facade-sets:

            .. RUBRIC:: What is a facade set?

            Recall that, in Sage, :ref:`sets are modelled by *parents*
            <category-primer-parents-elements-categories>`, and their
            elements know which distinguished set they belong to. For
            example, the ring of integers `\ZZ` is modelled by the
            parent :obj:`ZZ`, and integers know that they belong to
            this set::

                sage: ZZ
                Integer Ring
                sage: 42.parent()
                Integer Ring

            Sometimes, it is convenient to represent the elements of a
            parent ``P`` by elements of some other parent. For
            example, the elements of the set of prime numbers are
            represented by plain integers::

                sage: Primes()
                Set of all prime numbers: 2, 3, 5, 7, ...
                sage: p = Primes().an_element(); p
                43
                sage: p.parent()
                Integer Ring

            In this case, ``P`` is called a *facade set*.

            This feature is advertised through the category of `P`::

                sage: Primes().category()
                Category of facade infinite enumerated sets
                sage: Sets().Facade()
                Category of facade sets

            Typical use cases include modeling a subset of an existing
            parent::

                sage: Set([4,6,9])                    # random
                {4, 6, 9}
                sage: Sets().Facade().example()
                An example of facade set: the monoid of positive integers

            or the union of several parents::

                sage: Sets().Facade().example("union")
                An example of a facade set: the integers completed by +-infinity

            or endowing an existing parent with more (or less!)
            structure::

                sage: Posets().example("facade")
                An example of a facade poset: the positive integers ordered by divisibility

            Let us investigate in detail a close variant of this last
            example: let `P` be set of divisors of `12` partially
            ordered by divisibility. There are two options for
            representing its elements:

            1. as plain integers::

                sage: P = Poset((divisors(12), attrcall("divides")), facade=True)       # needs sage.graphs

            2. as integers, modified to be aware that their parent is `P`::

                sage: Q = Poset((divisors(12), attrcall("divides")), facade=False)      # needs sage.graphs

            The advantage of option 1. is that one needs not do
            conversions back and forth between `P` and `\ZZ`. The
            disadvantage is that this introduces an ambiguity when
            writing `2 < 3`: does this compare `2` and `3` w.r.t. the
            natural order on integers or w.r.t. divisibility?::

                sage: 2 < 3
                True

            To raise this ambiguity, one needs to explicitly specify
            the underlying poset as in `2 <_P 3`::

                sage: P = Posets().example("facade")
                sage: P.lt(2,3)
                False

            On the other hand, with option 2. and once constructed,
            the elements know unambiguously how to compare
            themselves::

                sage: Q(2) < Q(3)                                                       # needs sage.graphs
                False
                sage: Q(2) < Q(6)                                                       # needs sage.graphs
                True

            Beware that ``P(2)`` is still the integer `2`. Therefore
            ``P(2) < P(3)`` still compares `2` and `3` as integers!::

                sage: P(2) < P(3)
                True

            In short `P` being a facade parent is one of the programmatic
            counterparts (with e.g. coercions) of the usual mathematical idiom:
            "for ease of notation, we identify an element of `P` with the
            corresponding integer". Too many identifications lead to
            confusion; the lack thereof leads to heavy, if not obfuscated,
            notations. Finding the right balance is an art, and even though
            there are common guidelines, it is ultimately up to the writer to
            choose which identifications to do. This is no different in code.

            .. SEEALSO::

               The following examples illustrate various ways to
               implement subsets like the set of prime numbers; look
               at their code for details::

                   sage: Sets().example("facade")
                   Set of prime numbers (facade implementation)
                   sage: Sets().example("inherits")
                   Set of prime numbers
                   sage: Sets().example("wrapper")
                   Set of prime numbers (wrapper implementation)

            .. RUBRIC:: Specifications

            A parent which is a facade must either:

            - call :meth:`Parent.__init__` using the ``facade`` parameter to
              specify a parent, or tuple thereof.
            - overload the method :meth:`~Sets.Facade.ParentMethods.facade_for`.

            .. NOTE::

                The concept of facade parents was originally introduced
                in the computer algebra system MuPAD.

            TESTS:

            Check that multiple categories initialisation
            works (:trac:`13801`)::

                sage: class A(Parent):
                ....:   def __init__(self):
                ....:       Parent.__init__(self, category=(FiniteEnumeratedSets(),Monoids()), facade=True)
                sage: a = A()

                sage: Posets().Facade()
                Category of facade posets
                sage: Posets().Facade().Finite() is  Posets().Finite().Facade()
                True
            """
            return self._with_axiom('Facade')

    class ParentMethods:
        # TODO: simplify the _element_constructor_ definition logic
        # TODO: find a nicer mantra for conditionally defined methods
        @lazy_attribute
        def _element_constructor_(self):
            r"""
            TESTS::

                sage: S = Sets().example()
                sage: S._element_constructor_(17)
                17
                sage: S(17) # indirect doctest
                17

                sage: A = FreeModule(QQ, 3)                                             # needs sage.modules
                sage: A.element_class                                                   # needs sage.modules
                <class 'sage.modules.vector_rational_dense.Vector_rational_dense'>
                sage: A._element_constructor_                                           # needs sage.modules
                <bound method FreeModule_ambient_field._element_constructor_
                 of Vector space of dimension 3 over Rational Field>

                sage: B = SymmetricGroup(3).algebra(ZZ)                                 # needs sage.groups sage.modules
                sage: B.element_class                                                   # needs sage.groups sage.modules
                <...SymmetricGroupAlgebra_n_with_category.element_class'>
                sage: B._element_constructor_                                           # needs sage.groups sage.modules
                <bound method SymmetricGroupAlgebra_n._element_constructor_
                 of Symmetric group algebra of order 3 over Integer Ring>
            """
            if hasattr(self, "element_class"):
                return self._element_constructor_from_element_class
            else:
                return NotImplemented

        def _element_constructor_from_element_class(self, *args, **keywords):
            """
            The default constructor for elements of this parent ``self``.

            Among other things, it is called upon ``self(data)`` when
            the coercion model did not find a way to coerce ``data`` into
            this parent.

            This default implementation for
            :meth:`_element_constructor_` calls the constructor of the
            element class, passing ``self`` as first argument.

            EXAMPLES::

                sage: S = Sets().example("inherits")
                sage: s = S._element_constructor_from_element_class(17); s
                17
                sage: type(s)
                <class 'sage.categories.examples.sets_cat.PrimeNumbers_Inherits_with_category.element_class'>
            """
            return self.element_class(self, *args, **keywords)

        def is_parent_of(self, element):
            """
            Return whether ``self`` is the parent of ``element``.

            INPUT:

            - ``element`` -- any object

            EXAMPLES::

                sage: S = ZZ
                sage: S.is_parent_of(1)
                True
                sage: S.is_parent_of(2/1)
                False

            This method differs from :meth:`__contains__` because it
            does not attempt any coercion::

                sage: 2/1 in S, S.is_parent_of(2/1)
                (True, False)
                sage: int(1) in S, S.is_parent_of(int(1))
                (True, False)
            """
            from sage.structure.element import parent
            return parent(element) == self

        @abstract_method
        def __contains__(self, x):
            """
            Test whether the set ``self`` contains the object ``x``.

            All parents in the category ``Sets()`` should implement this method.

            EXAMPLES::

                sage: P = Sets().example(); P
                Set of prime numbers (basic implementation)
                sage: 12 in P
                False
                sage: P(5) in P
                True
            """

        @cached_method
        def an_element(self):
            r"""
            Return a (preferably typical) element of this parent.

            This is used both for illustration and testing purposes. If the
            set ``self`` is empty, :meth:`an_element` should raise the exception
            :class:`EmptySetError`.

            This default implementation calls :meth:`_an_element_` and
            caches the result. Any parent should implement either
            :meth:`an_element` or :meth:`_an_element_`.

            EXAMPLES::

               sage: CDF.an_element()                                                   # needs sage.rings.complex_double
               1.0*I
               sage: ZZ[['t']].an_element()
               t
            """
            return self._an_element_()

        def _test_an_element(self, **options):
            """
            Run generic tests on the method :meth:`.an_element`.

            See also: :class:`TestSuite`.

            EXAMPLES::

                sage: C = Sets().example()
                sage: C._test_an_element()

            Let us now write a broken :meth:`.an_element` method::

                sage: from sage.categories.examples.sets_cat import PrimeNumbers
                sage: class CCls(PrimeNumbers):
                ....:     def an_element(self):
                ....:         return 18
                sage: CC = CCls()
                sage: CC._test_an_element()
                Traceback (most recent call last):
                ...
                AssertionError: self.an_element() is not in self

            TESTS::

                sage: FiniteEnumeratedSet([])._test_an_element()
            """
            tester = self._tester(**options)
            try:
                an_element = self.an_element()
            except EmptySetError:
                return
            tester.assertIn(an_element, self, "self.an_element() is not in self")
#            tester.assertTrue(self.is_parent_of(an_element), "self is not the parent of self.an_element()")
#            tester.assertEqual(self(an_element), an_element, "element construction is not idempotent")
            if self.is_parent_of(an_element):
                tester.assertEqual(self(an_element), an_element, "element construction is not idempotent")
            else: # Allows self(an_element) to fails for facade parent.
                try:
                    rebuilt_element = self(an_element)
                except NotImplementedError:
                    tester.info("\n  The set doesn't seems to implement __call__; skipping test of construction idempotency")
                else:
                    tester.assertEqual(rebuilt_element, an_element, "element construction is not idempotent")

        def _test_elements(self, tester=None, **options):
            """
            Run generic tests on element(s) of ``self``.

            See also: :class:`TestSuite`.

            EXAMPLES::

                sage: C = Sets().example()
                sage: C._test_elements(verbose = True)
                <BLANKLINE>
                  Running the test suite of self.an_element()
                  running ._test_category() . . . pass
                  running ._test_eq() . . . pass
                  running ._test_new() . . . pass
                  running ._test_nonzero_equal() . . . pass
                  running ._test_not_implemented_methods() . . . pass
                  running ._test_pickling() . . . pass
                <BLANKLINE>

            Debugging tip: in case of failure of this test, run instead::

                sage: TestSuite(C.an_element()).run()

            Let us now implement a parent whose elements cannot be pickled::

                sage: from sage.categories.examples.sets_cat import PrimeNumbers
                sage: class Bla(SageObject): pass
                sage: class CCls(PrimeNumbers):
                ....:     def an_element(self):
                ....:         return Bla()
                sage: CC = CCls()
                sage: CC._test_elements()
                Failure in _test_pickling:
                ...
                The following tests failed: _test_pickling
            """
            # TODO: add native support for nested test suites to TestSuite

            # The intention is to raise an exception only if this is
            # run as a sub-testsuite of a larger testsuite.
            is_sub_testsuite = (tester is not None)
            tester = self._tester(tester=tester, **options)
            # Or do we want to run the test on some_elements?
            try:
                an_element = self.an_element()
            except EmptySetError:
                return
            tester.info("\n  Running the test suite of self.an_element()")
            TestSuite(an_element).run(verbose=tester._verbose,
                                      prefix=tester._prefix + "  ",
                                      raise_on_failure=is_sub_testsuite)
            tester.info(tester._prefix + " ", newline=False)

        def _test_elements_eq_reflexive(self, **options):
            """
            Run generic tests on the equality of elements.

            Test that ``==`` is reflexive.

            See also: :class:`TestSuite`.

            EXAMPLES::

                sage: C = Sets().example()
                sage: C._test_elements_eq_reflexive()

            We try a non-reflexive equality::

                sage: P = Sets().example("wrapper")
                sage: P._test_elements_eq_reflexive()                                   # needs sage.libs.pari
                sage: eq = P.element_class.__eq__

                sage: P.element_class.__eq__ = (lambda x, y:
                ....:      False if eq(x, P(47)) and eq(y, P(47)) else eq(x, y))
                sage: P._test_elements_eq_reflexive()                                   # needs sage.libs.pari
                Traceback (most recent call last):
                ...
                AssertionError: 47 != 47

            We restore ``P.element_class`` in a proper state for further tests::

                sage: P.element_class.__eq__ = eq

            """
            tester = self._tester(**options)
            S = list(tester.some_elements()) + [None, 0]
            for x in S:
                tester.assertEqual(x, x)

        def _test_elements_eq_symmetric(self, **options):
            """
            Run generic tests on the equality of elements.

            This tests that ``==`` is symmetric.

            See also: :class:`TestSuite`.

            EXAMPLES::

                sage: C = Sets().example()
                sage: C._test_elements_eq_symmetric()

            We test a non symmetric equality::

                sage: P = Sets().example("wrapper")
                sage: P._test_elements_eq_symmetric()                                   # needs sage.libs.pari
                sage: eq = P.element_class.__eq__

                sage: def non_sym_eq(x, y):
                ....:    if not y in P:                      return False
                ....:    elif eq(x, P(47)) and eq(y, P(53)): return True
                ....:    else:                               return eq(x, y)
                sage: P.element_class.__eq__ = non_sym_eq
                sage: P._test_elements_eq_symmetric()                                   # needs sage.libs.pari
                Traceback (most recent call last):
                ...
                AssertionError: non symmetric equality: 47 == 53 but 53 != 47

            We restore ``P.element_class`` in a proper state for further tests::

                sage: P.element_class.__eq__ = eq

            """
            tester = self._tester(**options)
            S = list(tester.some_elements()) + [None, 0]
            from sage.misc.misc import some_tuples
            for x, y in some_tuples(S, 2, tester._max_runs):
                tester.assertEqual(x==y, y==x,
                    LazyFormat("non symmetric equality: %s but %s") % (
                        print_compare(x, y), print_compare(y, x)))

        def _test_elements_eq_transitive(self, **options):
            """
            Run generic tests on the equality of elements.

            Test that ``==`` is transitive.

            See also: :class:`TestSuite`.

            EXAMPLES::

                sage: C = Sets().example()
                sage: C._test_elements_eq_transitive()

            We test a non transitive equality::

                sage: R = Zp(3)                                                                     # needs sage.rings.padics
                sage: test = raw_getattr(Sets().ParentMethods, "_test_elements_eq_transitive")
                sage: test(R, elements=[R(3,2), R(3,1), R(0)])                                      # needs sage.rings.padics
                Traceback (most recent call last):
                ...
                AssertionError: non transitive equality:
                3 + O(3^2) == O(3) and O(3) == 0 but 3 + O(3^2) != 0

            """
            tester = self._tester(**options)
            S = list(tester.some_elements())
            n = max(tester._max_runs, 8)
            if (len(S)+2)**3 <= n:
                S = list(S) + [None, 0]
            else:
                from random import sample
                from sage.rings.integer import Integer
                S = sample(S, Integer(n).nth_root(3,truncate_mode=1)[0] - 2) + [None, 0]

            for x in S:
                for y in S:
                    if not x == y:
                        continue
                    for z in S:
                        if not y == z:
                            continue
                        tester.assertEqual(x, z,
                            LazyFormat("non transitive equality:\n"
                                       "%s and %s but %s")%(
                                print_compare(x, y),
                                print_compare(y, z),
                                print_compare(x, z)))

        def _test_elements_neq(self, **options):
            """
            Run generic tests on the equality of elements.

            Test that ``==`` and ``!=`` are consistent.

            See also: :class:`TestSuite`.

            EXAMPLES::

                sage: C = Sets().example()
                sage: C._test_elements_neq()

            We try a broken inequality::

                sage: P = Sets().example("wrapper")
                sage: P._test_elements_neq()                                            # needs sage.libs.pari
                sage: ne = P.element_class.__ne__
                sage: eq = P.element_class.__eq__

                sage: P.element_class.__ne__ = lambda x, y: False
                sage: P._test_elements_neq()                                            # needs sage.libs.pari
                Traceback (most recent call last):
                ...
                AssertionError: __eq__ and __ne__ inconsistency:
                  47 == 53 returns False  but  47 != 53 returns False

                sage: P.element_class.__ne__ = lambda x, y: not(x == y)

            We restore ``P.element_class`` in a proper state for further tests::

                sage: P.element_class.__ne__ = ne
                sage: P.element_class.__eq__ = eq
            """
            tester = self._tester(**options)
            S = list(tester.some_elements()) + [None, 0]

            from sage.misc.misc import some_tuples
            for x,y in some_tuples(S, 2, tester._max_runs):
                tester.assertNotEqual(x == y, x != y,
                    LazyFormat("__eq__ and __ne__ inconsistency:\n"
                        "  %s == %s returns %s  but  %s != %s returns %s")%(
                            x, y, (x == y), x, y, (x != y)))

        def some_elements(self):
            """
            Return a list (or iterable) of elements of ``self``.

            This is typically used for running generic tests
            (see :class:`TestSuite`).

            This default implementation calls :meth:`.an_element`.

            EXAMPLES::

                sage: S = Sets().example(); S
                Set of prime numbers (basic implementation)
                sage: S.an_element()
                47
                sage: S.some_elements()
                [47]
                sage: S = Set([])
                sage: list(S.some_elements())
                []

            This method should return an iterable, *not* an iterator.
            """
            try:
                return [self.an_element()]
            except EmptySetError:
                return []

        def _test_some_elements(self, **options):
            """
            Run generic tests on the method :meth:`.some_elements`.

            .. SEEALSO:: :class:`TestSuite`

            EXAMPLES::

                sage: C = Sets().example()
                sage: C._test_some_elements()

            Let us now write a broken :meth:`.some_elements` method::

                sage: from sage.categories.examples.sets_cat import *
                sage: class CCls(PrimeNumbers):
                ....:     def some_elements(self):
                ....:         return [self(17), 32]
                sage: CC = CCls()
                sage: CC._test_some_elements()
                Traceback (most recent call last):
                ...
                AssertionError: the object 32 in self.some_elements() is not in self
            """
            tester = self._tester(**options)
            elements = self.some_elements()
            # Todo: enable this once
            #tester.assertTrue(elements != iter(elements),
            #               "self.some_elements() should return an iterable, not an iterator")
            for x in elements:
                tester.assertIn(x, self, LazyFormat(
                    "the object %s in self.some_elements() is not in self")%(x,))

        #Note: the four methods 'cardinality', 'is_finite_, 'is_empty' and
        # 'random_element' might or might not be implemented in the parent
        # objects. Most of the time a default implementation will be provided by
        # a subcategory of Sets. We do not declare them as optional abstract
        # methods to not pollute the namespace.

        # def cardinality(self)
        # def is_finite(self)
        # def is_empty(self)
        # def random_element(self):

        def _test_cardinality(self, **options):
            r"""
            Run generic test on the method :meth:`.cardinality`.

            EXAMPLES::

                sage: C = Sets().example()
                sage: C._test_cardinality()

            Let us now write a broken :meth:`cardinality` method::

                sage: from sage.categories.examples.sets_cat import *
                sage: class CCls(PrimeNumbers):
                ....:     def cardinality(self):
                ....:         return int(5)
                sage: CC = CCls()
                sage: CC._test_cardinality()
                Traceback (most recent call last):
                ...
                AssertionError: the output of the method cardinality must either
                be a Sage integer or infinity. Not <... 'int'>.
            """
            try:
                cardinality = self.cardinality()
            except (AttributeError,NotImplementedError):
                return
            from sage.structure.element import parent
            from sage.rings.infinity import Infinity
            from sage.rings.integer_ring import ZZ
            tester = self._tester(**options)
            tester.assertTrue(cardinality is Infinity or parent(cardinality) is ZZ,
                    "the output of the method cardinality must either be a Sage integer or infinity. Not {}.".format(type(cardinality)))

        # Functorial constructions

        def construction(self):
            """
            Return a pair ``(functor, parent)`` such that
            ``functor(parent)`` returns ``self``. If ``self`` does
            not have a functorial construction, return ``None``.

            EXAMPLES::

                sage: QQ.construction()
                (FractionField, Integer Ring)
                sage: f, R = QQ['x'].construction()
                sage: f
                Poly[x]
                sage: R
                Rational Field
                sage: f(R)
                Univariate Polynomial Ring in x over Rational Field
            """
            return None

        def _test_construction(self, **options):
            """
            Test that the construction returned by ``self`` really yields ``self``.

            :meth:`construction` either returns None or a pair ``(F, O)``,
            and if it returns the latter, then it is supposed that ``F(O) == self``.
            The test verifies this assumption.

            EXAMPLES:

            We create a parent that returns a wrong construction (its construction
            returns the rational field rather than the parent itself)::

                sage: class P(Parent):
                ....:     Element = ElementWrapper
                ....:     def __init__(self):
                ....:         Parent.__init__(self, category=Sets())
                ....:     def __eq__(self, P):
                ....:         return type(self) == type(P)
                ....:     def __hash__(self):
                ....:         return hash(type(self))
                ....:     def construction(self):
                ....:         return sage.categories.pushout.FractionField(), ZZ
                ....:
                sage: import __main__
                sage: __main__.P = P   # this is to enable pickling in doctests
                sage: p = P()
                sage: F,R = p.construction()
                sage: F(R)
                Rational Field
                sage: TestSuite(p).run()
                Failure in _test_construction:
                Traceback (most recent call last):
                ...
                AssertionError: the object's construction does not recreate this object
                ...
                The following tests failed: _test_construction

            If the parent returns the empty construction, the test will not complain::

                sage: ZZ.construction() is None
                True
                sage: TestSuite(ZZ).run()   # indirect doctest

            If the construction works as expected, the test will not complain
            either::

                sage: F,R = QQ.construction()
                sage: F(R) == QQ
                True
                sage: TestSuite(QQ).run()   # indirect doctest

            """
            tester = self._tester(**options)
            FO = self.construction()
            if FO is None:
                return
            tester.assertEqual(FO[0](FO[1]), self, "the object's construction does not recreate this object")

        CartesianProduct = CartesianProduct

        def cartesian_product(*parents, **kwargs):
            """
            Return the Cartesian product of the parents.

            INPUT:

            - ``parents`` -- a list (or other iterable) of parents.

            - ``category`` -- (default: ``None``) the category the
              Cartesian product belongs to. If ``None`` is passed,
              then
              :meth:`~sage.categories.covariant_functorial_construction.CovariantFactorialConstruction.category_from_parents`
              is used to determine the category.

            - ``extra_category`` -- (default: ``None``) a category
              that is added to the Cartesian product in addition
              to the categories obtained from the parents.

            - other keyword arguments will passed on to the class used
              for this Cartesian product (see also
              :class:`~sage.sets.cartesian_product.CartesianProduct`).

            OUTPUT:

            The Cartesian product.

            EXAMPLES::

                sage: C = AlgebrasWithBasis(QQ)
                sage: A = C.example(); A.rename("A")                                    # needs sage.combinat sage.modules
                sage: A.cartesian_product(A, A)                                         # needs sage.combinat sage.modules
                A (+) A (+) A
                sage: ZZ.cartesian_product(GF(2), FiniteEnumeratedSet([1,2,3]))
                The Cartesian product of (Integer Ring,
                                          Finite Field of size 2, {1, 2, 3})

                sage: C = ZZ.cartesian_product(A); C                                    # needs sage.combinat sage.modules
                The Cartesian product of (Integer Ring, A)

            TESTS::

                sage: type(C)                                                           # needs sage.combinat sage.modules
                <class 'sage.sets.cartesian_product.CartesianProduct_with_category'>
                sage: C.category()                                                      # needs sage.combinat sage.modules
                Join of Category of rings and ...
                    and Category of Cartesian products of commutative additive groups

            ::

                sage: cartesian_product([ZZ, ZZ], category=Sets()).category()
                Category of sets
                sage: cartesian_product([ZZ, ZZ]).category()
                Join of
                Category of Cartesian products of commutative rings and
                Category of Cartesian products of metric spaces and
                Category of Cartesian products of enumerated sets
                sage: cartesian_product([ZZ, ZZ], extra_category=Posets()).category()
                Join of
                Category of Cartesian products of commutative rings and
                Category of posets and
                Category of Cartesian products of metric spaces and
                Category of Cartesian products of enumerated sets
            """
            category = kwargs.pop('category', None)
            extra_category = kwargs.pop('extra_category', None)

            category = category or cartesian_product.category_from_parents(parents)
            if extra_category:
                if isinstance(category, (list, tuple)):
                    category = tuple(category) + (extra_category,)
                else:
                    category = category & extra_category
            return parents[0].CartesianProduct(parents, category=category, **kwargs)

        def algebra(self, base_ring, category=None, **kwds):
            """
            Return the algebra of ``self`` over ``base_ring``.

            INPUT:

            - ``self`` -- a parent `S`
            - ``base_ring`` -- a ring `K`
            - ``category`` -- a super category of the category
              of `S`, or ``None``

            This returns the space of formal linear combinations of
            elements of `S` with coefficients in `K`, endowed with
            whatever structure can be induced from that of `S`.
            See the documentation of
            :mod:`sage.categories.algebra_functor` for details.

            EXAMPLES:

            If `S` is a :class:`group <Groups>`, the result is its
            group algebra `KS`::

                sage: # needs sage.groups sage.modules
                sage: S = DihedralGroup(4); S
                Dihedral group of order 8 as a permutation group
                sage: A = S.algebra(QQ); A
                Algebra of Dihedral group of order 8 as a permutation group
                 over Rational Field
                sage: A.category()
                Category of finite group algebras over Rational Field
                sage: a = A.an_element(); a
                () + (1,3) + 2*(1,3)(2,4) + 3*(1,4,3,2)

            This space is endowed with an algebra structure, obtained
            by extending by bilinearity the multiplication of `G` to a
            multiplication on `RG`::

                sage: a * a                                                             # needs sage.groups sage.modules
                6*() + 4*(2,4) + 3*(1,2)(3,4) + 12*(1,2,3,4) + 2*(1,3)
                 + 13*(1,3)(2,4) + 6*(1,4,3,2) + 3*(1,4)(2,3)

            If `S` is a :class:`monoid <Monoids>`, the result is its
            monoid algebra `KS`::

                sage: S = Monoids().example(); S
                An example of a monoid:
                 the free monoid generated by ('a', 'b', 'c', 'd')
                sage: A = S.algebra(QQ); A                                              # needs sage.modules
                Algebra of
                 An example of a monoid: the free monoid generated by ('a', 'b', 'c', 'd')
                 over Rational Field
                sage: A.category()                                                      # needs sage.modules
                Category of monoid algebras over Rational Field

            Similarly, we can construct algebras for additive magmas,
            monoids, and groups.

            One may specify for which category one takes the algebra;
            here we build the algebra of the additive group `GF_3`::

                sage: # needs sage.modules
                sage: from sage.categories.additive_groups import AdditiveGroups
                sage: S = GF(7)
                sage: A = S.algebra(QQ, category=AdditiveGroups()); A
                Algebra of Finite Field of size 7 over Rational Field
                sage: A.category()
                Category of finite dimensional additive group algebras
                         over Rational Field
                sage: a = A(S(1))
                sage: a
                1
                sage: 1 + a * a * a
                0 + 3

            Note that the ``category`` keyword needs to be fed with
            the structure on `S` to be used, not the induced structure
            on the result.
            """
            if category is None:
                category = self.category()
            from sage.categories.semigroups import Semigroups
            from sage.categories.commutative_additive_semigroups import CommutativeAdditiveSemigroups
            if category.is_subcategory(Semigroups()) and category.is_subcategory(CommutativeAdditiveSemigroups()):
                raise TypeError(
""" `S = {}` is both an additive and a multiplicative semigroup.
Constructing its algebra is ambiguous.
Please use, e.g., S.algebra(QQ, category=Semigroups())""".format(self))
            from sage.categories.groups import Groups
            from sage.categories.additive_groups import AdditiveGroups
            from sage.algebras.group_algebra import GroupAlgebra_class
            algebra_category = category.Algebras(base_ring)
            if (category.is_subcategory(Groups())
                or category.is_subcategory(AdditiveGroups())):
                # Somewhat dirty hack to wrap non-atomic objects
                from sage.categories.modules_with_basis import ModulesWithBasis
                if self not in ModulesWithBasis:
                    if 'prefix' not in kwds:
                        kwds['prefix'] = ''
                    if 'bracket' not in kwds:
                        kwds['bracket'] = False
            result = GroupAlgebra_class(base_ring, self,
                                        category=algebra_category, **kwds)
            result.__doc__ = Sets.ParentMethods.algebra.__doc__
            return result

        def _sympy_(self):
            """
            Return an instance of a subclass of SymPy ``Set`` corresponding to ``self``.

            The default implementation creates an instance of
            :class:`~sage.interfaces.sympy_wrapper`.

            EXAMPLES::

                sage: # needs sympy
                sage: F = FiniteEnumeratedSets().example(); F
                An example of a finite enumerated set: {1,2,3}
                sage: sF = F._sympy_(); sF
                SageSet(An example of a finite enumerated set: {1,2,3})
                sage: sF.is_finite_set
                True
                sage: bool(sF)
                True
                sage: len(sF)
                3
                sage: list(sF)
                [1, 2, 3]
                sage: from sympy import FiniteSet
                sage: FiniteSet.fromiter(sF)  # random - this output is sympy >= 1.9
                FiniteSet(1, 2, 3)

                sage: RR._sympy_().is_finite_set                                        # needs sympy
                False

                sage: F = Family([1, 2])
                sage: F is Family([1, 2])
                False
                sage: sF = F._sympy_(); sF                                              # needs sympy
                SageSet(Family (1, 2))
                sage: sF._sage_() is F                                                  # needs sympy
                True
            """
            from sage.interfaces.sympy_wrapper import SageSet
            from sage.interfaces.sympy import sympy_init
            sympy_init()
            return SageSet(self)

    class ElementMethods:
        ## Should eventually contain the basic operations which are no math
        ## latex, hash, ...
        ##def equal(x,y):
        ##def =(x,y):

        # Used by Element._test_category
        _dummy_attribute = None

        def cartesian_product(*elements):
            """
            Return the Cartesian product of its arguments, as an element of
            the Cartesian product of the parents of those elements.

            EXAMPLES::

                sage: C = AlgebrasWithBasis(QQ)
                sage: A = C.example()                                                   # needs sage.combinat sage.modules
                sage: a, b, c = A.algebra_generators()                                  # needs sage.combinat sage.modules
                sage: a.cartesian_product(b, c)                                         # needs sage.combinat sage.modules
                B[(0, word: a)] + B[(1, word: b)] + B[(2, word: c)]

            FIXME: is this a policy that we want to enforce on all parents?
            """
            from sage.structure.element import parent, Element
            assert all(isinstance(element, Element) for element in elements)
            parents = [parent(element) for element in elements]
            return cartesian_product(parents)._cartesian_product_of_elements(elements) # good name???

    class MorphismMethods:
        @abstract_method(optional=True)
        def __invert__(self):
            r"""
            Return the inverse morphism, or raise an error.

            The error may either state that the morphism is not
            invertible, or that Sage cannot invert it.

            EXAMPLES::

                sage: i = End(QQ).identity(); i
                Identity endomorphism of Rational Field
                sage: i.__invert__()
                Identity endomorphism of Rational Field

            This method is meant to be used with the Python inversion
            operator `~`::

                sage: ~i
                Identity endomorphism of Rational Field

            We now try to inverse a couple of morphisms defined by a matrix::

                sage: H = End(QQ^2)                                                     # needs sage.modules
                sage: phi = H(matrix([[1,1], [0,1]])); phi                              # needs sage.modules
                Vector space morphism represented by the matrix:
                [1 1]
                [0 1]
                Domain: Vector space of dimension 2 over Rational Field
                Codomain: Vector space of dimension 2 over Rational Field
                sage: ~phi                                                              # needs sage.modules
                Vector space morphism represented by the matrix:
                [ 1 -1]
                [ 0  1]
                Domain: Vector space of dimension 2 over Rational Field
                Codomain: Vector space of dimension 2 over Rational Field

                sage: phi = H(matrix([[1,1], [1,1]]))                                   # needs sage.modules
                sage: ~phi                                                              # needs sage.modules
                Traceback (most recent call last):
                ...
                ZeroDivisionError: matrix morphism not invertible

            .. NOTE::

                This is an optional method. A default implementation
                raising ``NotImplementedError`` could be provided instead.
            """

        def is_injective(self):
            r"""
            Return whether this map is injective.

            EXAMPLES::

                sage: f = ZZ.hom(GF(3)); f
                Natural morphism:
                  From: Integer Ring
                  To:   Finite Field of size 3
                sage: f.is_injective()
                False
            """
            if self.domain().cardinality() <= 1:
                return True
            if self.domain().cardinality() > self.codomain().cardinality():
                return False
            raise NotImplementedError

        def image(self, domain_subset=None):
            r"""
            Return the image of the domain or of ``domain_subset``.

            EXAMPLES::

                sage: # needs sage.combinat
                sage: P = Partitions(6)
                sage: H = Hom(P, ZZ)
                sage: f = H(ZZ.sum)
                sage: X = f.image()                                                     # needs sage.libs.flint
                sage: list(X)                                                           # needs sage.libs.flint
                [6]
            """
            D = self.domain()
            if D is None:
                raise ValueError("this map became defunct by garbage collection")
            if domain_subset is None or domain_subset == D:
                try:
                    if self.is_surjective():
                        return D
                except NotImplementedError:
                    pass
                domain_subset = D
            from sage.sets.set import Set_base
            from sage.sets.image_set import ImageSubobject, ImageSet
            if isinstance(domain_subset, Set_base):
                # Most of our parents are sets, but the mixin class Set_base
                # provides the full kit of operators.  The image should get them too.
                cls = ImageSet
            else:
                cls = ImageSubobject
            return cls(self, domain_subset)

    # Lazy imports to avoid circularity issues.
    Enumerated = LazyImport('sage.categories.enumerated_sets', 'EnumeratedSets', at_startup=True)
    Finite = LazyImport('sage.categories.finite_sets', 'FiniteSets', at_startup=True)
    Topological = LazyImport('sage.categories.topological_spaces',
                             'TopologicalSpaces', 'Topological', at_startup=True)
    Metric = LazyImport('sage.categories.metric_spaces', 'MetricSpaces',
                        'Metric', at_startup=True)
    from sage.categories.facade_sets import FacadeSets as Facade

    class Infinite(CategoryWithAxiom):

        class ParentMethods:

            def is_finite(self):
                """
                Return whether this set is finite.

                Since this set is infinite this always returns ``False``.

                EXAMPLES::

                    sage: C = InfiniteEnumeratedSets().example()
                    sage: C.is_finite()
                    False

                TESTS::

                    sage: C.is_finite.__func__ is sage.categories.sets_cat.Sets.Infinite.ParentMethods.is_finite
                    True
                """
                return False

            def is_empty(self):
                r"""
                Return whether this set is empty.

                Since this set is infinite this always returns ``False``.

                EXAMPLES::

                    sage: C = InfiniteEnumeratedSets().example()
                    sage: C.is_empty()
                    False
                """
                return False

            def cardinality(self):
                """
                Count the elements of the enumerated set.

                EXAMPLES::

                    sage: NN = InfiniteEnumeratedSets().example()
                    sage: NN.cardinality()
                    +Infinity
                """
                from sage.rings.infinity import infinity
                return infinity

    class Subquotients(SubquotientsCategory):
        """
        A category for subquotients of sets.

        .. SEEALSO:: :meth:`Sets().Subquotients`

        EXAMPLES::

            sage: Sets().Subquotients()
            Category of subquotients of sets
            sage: Sets().Subquotients().all_super_categories()
            [Category of subquotients of sets, Category of sets,
             Category of sets with partial maps,
             Category of objects]
        """

        class ParentMethods:

            def _repr_(self):
                """
                EXAMPLES::

                    sage: from sage.categories.examples.semigroups import IncompleteSubquotientSemigroup
                    sage: S = IncompleteSubquotientSemigroup()
                    sage: S._repr_()
                    'A subquotient of An example of a semigroup: the left zero semigroup'
                """
                return "A subquotient of %s"%(self.ambient())

            @abstract_method
            def ambient(self):
                """
                Return the ambient space for ``self``.

                EXAMPLES::

                    sage: Semigroups().Subquotients().example().ambient()
                    An example of a semigroup: the left zero semigroup

                .. SEEALSO::

                    :meth:`Sets.SubcategoryMethods.Subquotients` for the
                    specifications and :meth:`.lift` and :meth:`.retract`.
                """

            # Should lift and retract be declared as conversions to the coercion mechanism ?
            # Compatibility issue: in IntegerModRing, lift is a method returning the actual
            # lifting morphism::
            #
            #   sage: F = IntegerModRing(3)
            #   sage: F.lift()
            #   Set-theoretic ring morphism:
            #   From: Ring of integers modulo 3
            #   To:   Integer Ring
            #   Defn: Choice of lifting map
            @abstract_method
            def lift(self, x):
                """
                Lift `x` to the ambient space for ``self``.

                INPUT:

                - ``x`` -- an element of ``self``

                EXAMPLES::

                    sage: S = Semigroups().Subquotients().example()
                    sage: s = S.an_element()
                    sage: s, s.parent()
                    (42, An example of a (sub)quotient semigroup:
                          a quotient of the left zero semigroup)
                    sage: S.lift(s), S.lift(s).parent()
                    (42, An example of a semigroup: the left zero semigroup)
                    sage: s.lift(), s.lift().parent()
                    (42, An example of a semigroup: the left zero semigroup)

                .. SEEALSO::

                    :class:`Sets.SubcategoryMethods.Subquotients` for
                    the specifications, :meth:`.ambient`, :meth:`.retract`,
                    and also :meth:`Sets.Subquotients.ElementMethods.lift`.
                """

            @abstract_method
            def retract(self, x):
                """
                Retract ``x`` to ``self``.

                INPUT:

                - ``x`` -- an element of the ambient space for ``self``

                .. SEEALSO::

                    :class:`Sets.SubcategoryMethods.Subquotients` for
                    the specifications, :meth:`.ambient`, :meth:`.retract`,
                    and also :meth:`Sets.Subquotients.ElementMethods.retract`.

                EXAMPLES::

                    sage: S = Semigroups().Subquotients().example()
                    sage: s = S.ambient().an_element()
                    sage: s, s.parent()
                    (42, An example of a semigroup: the left zero semigroup)
                    sage: S.retract(s), S.retract(s).parent()
                    (42, An example of a (sub)quotient semigroup:
                          a quotient of the left zero semigroup)
                """

        class ElementMethods:

            def lift(self):
                """
                Lift ``self`` to the ambient space for its parent.

                EXAMPLES::

                    sage: S = Semigroups().Subquotients().example()
                    sage: s = S.an_element()
                    sage: s, s.parent()
                    (42, An example of a (sub)quotient semigroup:
                          a quotient of the left zero semigroup)
                    sage: S.lift(s), S.lift(s).parent()
                    (42, An example of a semigroup: the left zero semigroup)
                    sage: s.lift(), s.lift().parent()
                    (42, An example of a semigroup: the left zero semigroup)
                """
                return self.parent().lift(self)

    class Quotients(QuotientsCategory):
        """
        A category for quotients of sets.

        .. SEEALSO:: :meth:`Sets().Quotients`

        EXAMPLES::

            sage: Sets().Quotients()
            Category of quotients of sets
            sage: Sets().Quotients().all_super_categories()
            [Category of quotients of sets,
             Category of subquotients of sets,
             Category of sets,
             Category of sets with partial maps,
             Category of objects]
        """

        class ParentMethods:

            def _repr_(self):
                """
                EXAMPLES::

                    sage: from sage.categories.examples.semigroups import IncompleteSubquotientSemigroup
                    sage: S = IncompleteSubquotientSemigroup(category=Semigroups().Quotients())
                    sage: S._repr_()
                    'A quotient of An example of a semigroup: the left zero semigroup'
                """
                return "A quotient of {}".format(self.ambient())

            def _an_element_(self):
                """
                Return an element of ``self``, as per
                :meth:`Sets.ParentMethods.an_element`

                EXAMPLES::

                    sage: S = FiniteEnumeratedSets().IsomorphicObjects().example()
                    sage: S.an_element()  # indirect doctest
                    1
                """
                return self.retract(self.ambient().an_element())

    class Subobjects(SubobjectsCategory):
        """
        A category for subobjects of sets.

        .. SEEALSO:: :meth:`Sets().Subobjects`

        EXAMPLES::

            sage: Sets().Subobjects()
            Category of subobjects of sets
            sage: Sets().Subobjects().all_super_categories()
            [Category of subobjects of sets,
             Category of subquotients of sets,
             Category of sets,
             Category of sets with partial maps,
             Category of objects]
        """

        class ParentMethods:

            def _repr_(self):
                """
                EXAMPLES::

                    sage: from sage.categories.examples.semigroups import IncompleteSubquotientSemigroup
                    sage: S = IncompleteSubquotientSemigroup(category=Semigroups().Subobjects())
                    sage: S._repr_()
                    'A subobject of An example of a semigroup: the left zero semigroup'
                """
                return "A subobject of {}".format(self.ambient())

    class IsomorphicObjects(IsomorphicObjectsCategory):
        """
        A category for isomorphic objects of sets.

        EXAMPLES::

            sage: Sets().IsomorphicObjects()
            Category of isomorphic objects of sets
            sage: Sets().IsomorphicObjects().all_super_categories()
            [Category of isomorphic objects of sets,
             Category of subobjects of sets, Category of quotients of sets,
             Category of subquotients of sets,
             Category of sets,
             Category of sets with partial maps,
             Category of objects]
        """

        class ParentMethods:

            def _repr_(self):
                """
                EXAMPLES::

                    sage: S = FiniteEnumeratedSets().IsomorphicObjects().example()
                    sage: S._repr_()
                    'The image by some isomorphism of An example of a finite enumerated set: {1,2,3}'
                """
                return "The image by some isomorphism of %s"%(self.ambient())

    class CartesianProducts(CartesianProductsCategory):
        """
        EXAMPLES::

            sage: C = Sets().CartesianProducts().example()
            sage: C
            The Cartesian product of (Set of prime numbers (basic implementation),
             An example of an infinite enumerated set: the non negative integers,
             An example of a finite enumerated set: {1,2,3})
            sage: C.category()
            Category of Cartesian products of sets
            sage: C.categories()
            [Category of Cartesian products of sets, Category of sets,
             Category of sets with partial maps,
             Category of objects]
            sage: TestSuite(C).run()
        """

        def extra_super_categories(self):
            """
            A Cartesian product of sets is a set.

            EXAMPLES::

                sage: Sets().CartesianProducts().extra_super_categories()
                [Category of sets]
                sage: Sets().CartesianProducts().super_categories()
                [Category of sets]
            """
            return [Sets()]

        def example(self):
            """
            EXAMPLES::

                sage: Sets().CartesianProducts().example()
                The Cartesian product of (Set of prime numbers (basic implementation),
                 An example of an infinite enumerated set: the non negative integers,
                 An example of a finite enumerated set: {1,2,3})
            """
            from .finite_enumerated_sets import FiniteEnumeratedSets
            from .infinite_enumerated_sets import InfiniteEnumeratedSets
            from .cartesian_product import cartesian_product
            S1 = Sets().example()
            S2 = InfiniteEnumeratedSets().example()
            S3 = FiniteEnumeratedSets().example()
            return cartesian_product([S1, S2, S3])

        class ParentMethods:
            def __iter__(self):
                r"""
                Return an iterator for the elements of this Cartesian product.

                If all factors (except possibly the first factor) are known to be finite,
                it uses the lexicographic order.

                Otherwise, the iterator enumerates the elements in increasing
                order of sum-of-ranks, refined by the reverse lexicographic order
                (see :func:`~sage.misc.mrange.cantor_product`).

                EXAMPLES:

                Sets are intrinsically unordered::

                    sage: for x,y in cartesian_product([Set([1,2]), Set(['a','b'])]):  # random
                    ....:     print((x, y))
                    (1, 'b')
                    (1, 'a')
                    (2, 'b')
                    (2, 'a')

                    sage: A = FiniteEnumeratedSets()(["a", "b"])
                    sage: B = FiniteEnumeratedSets().example(); B
                    An example of a finite enumerated set: {1,2,3}
                    sage: C = cartesian_product([A, B, A]); C
                    The Cartesian product of ({'a', 'b'}, An example of a finite enumerated set: {1,2,3}, {'a', 'b'})
                    sage: C in FiniteEnumeratedSets()
                    True
                    sage: list(C)
                    [('a', 1, 'a'), ('a', 1, 'b'), ('a', 2, 'a'), ('a', 2, 'b'), ('a', 3, 'a'), ('a', 3, 'b'),
                     ('b', 1, 'a'), ('b', 1, 'b'), ('b', 2, 'a'), ('b', 2, 'b'), ('b', 3, 'a'), ('b', 3, 'b')]
                    sage: C.__iter__.__module__
                    'sage.categories.sets_cat'

                    sage: F22 = GF(2).cartesian_product(GF(2))
                    sage: list(F22)
                    [(0, 0), (0, 1), (1, 0), (1, 1)]

                    sage: # needs sage.combinat
                    sage: C = cartesian_product([Permutations(10)]*4)
                    sage: it = iter(C)
                    sage: next(it)
                    ([1, 2, 3, 4, 5, 6, 7, 8, 9, 10],
                     [1, 2, 3, 4, 5, 6, 7, 8, 9, 10],
                     [1, 2, 3, 4, 5, 6, 7, 8, 9, 10],
                     [1, 2, 3, 4, 5, 6, 7, 8, 9, 10])
                    sage: next(it)
                    ([1, 2, 3, 4, 5, 6, 7, 8, 9, 10],
                     [1, 2, 3, 4, 5, 6, 7, 8, 9, 10],
                     [1, 2, 3, 4, 5, 6, 7, 8, 9, 10],
                     [1, 2, 3, 4, 5, 6, 7, 8, 10, 9])

                When all factors (except possibly the first factor) are known to be finite, it
                uses the lexicographic order::

                    sage: it = iter(cartesian_product([ZZ, GF(2)]))
                    sage: [next(it) for _ in range(10)]
                    [(0, 0), (0, 1),
                     (1, 0), (1, 1),
                     (-1, 0), (-1, 1),
                     (2, 0), (2, 1),
                     (-2, 0), (-2, 1)]

                When other factors are infinite (or not known to be finite), it enumerates
                the elements in increasing order of sum-of-ranks::

                    sage: NN = NonNegativeIntegers()
                    sage: it = iter(cartesian_product([NN, NN]))
                    sage: [next(it) for _ in range(10)]
                    [(0, 0),
                     (1, 0), (0, 1),
                     (2, 0), (1, 1), (0, 2),
                     (3, 0), (2, 1), (1, 2), (0, 3)]

                An example with the first factor finite, the second infinite::

                    sage: it = iter(cartesian_product([GF(2), ZZ]))
                    sage: [next(it) for _ in range(11)]
                    [(0, 0),
                     (1, 0), (0, 1),
                     (1, 1), (0, -1),
                     (1, -1), (0, 2),
                     (1, 2), (0, -2),
                     (1, -2), (0, 3)]

                .. NOTE::

                    Here it would be faster to use :func:`itertools.product` for sets
                    of small size. But the latter expands all factor in memory!
                    So we can not reasonably use it in general.

                ALGORITHM:

                The lexicographic enumeration follows Recipe 19.9 in the Python Cookbook
                by Alex Martelli and David Ascher.
                """
                factors = list(self.cartesian_factors())
                if any(f not in Sets().Finite() for f in factors[1:]):
                    from sage.misc.mrange import cantor_product
                    for t in cantor_product(*factors):
                        yield self._cartesian_product_of_elements(t)
                    return

                # Lexicographic enumeration:
                # visualize an odometer, with "wheels" displaying "digits"...:
                wheels = [iter(f) for f in factors]
                try:
                    digits = [next(it) for it in wheels]
                except StopIteration:
                    return
                while True:
                    yield self._cartesian_product_of_elements(digits)
                    for i in range(len(digits)-1, -1, -1):
                        try:
                            digits[i] = next(wheels[i])
                            break
                        except StopIteration:
                            wheels[i] = iter(factors[i])
                            try:
                                digits[i] = next(wheels[i])
                            except StopIteration:
                                return
                    else:
                        break

            @cached_method
            def an_element(self):
                """
                EXAMPLES::

                    sage: C = Sets().CartesianProducts().example(); C
                    The Cartesian product of (Set of prime numbers (basic implementation),
                     An example of an infinite enumerated set: the non negative integers,
                     An example of a finite enumerated set: {1,2,3})
                    sage: C.an_element()
                    (47, 42, 1)
                """
                return self._cartesian_product_of_elements(s.an_element() for s in self._sets)

            def is_empty(self):
                r"""
                Return whether this set is empty.

                EXAMPLES::


                    sage: S1 = FiniteEnumeratedSet([1,2,3])
                    sage: S2 = Set([])
                    sage: cartesian_product([S1,ZZ]).is_empty()
                    False
                    sage: cartesian_product([S1,S2,S1]).is_empty()
                    True
                """
                return any(c.is_empty() for c in self.cartesian_factors())

            def is_finite(self):
                r"""
                Return whether this set is finite.

                EXAMPLES::

                    sage: E = FiniteEnumeratedSet([1,2,3])
                    sage: C = cartesian_product([E, SymmetricGroup(4)])                 # needs sage.groups
                    sage: C.is_finite()                                                 # needs sage.groups
                    True

                    sage: cartesian_product([ZZ,ZZ]).is_finite()
                    False
                    sage: cartesian_product([ZZ, Set(), ZZ]).is_finite()
                    True
                """
                f = self.cartesian_factors()
                try:
                    # Note: some parent might not implement "is_empty". So we
                    # carefully isolate this test.
                    test = any(c.is_empty() for c in f)
                except (AttributeError, NotImplementedError):
                    pass
                else:
                    if test:
                        return test
                return all(c.is_finite() for c in f)

            def cardinality(self):
                r"""
                Return the cardinality of self.

                EXAMPLES::

                    sage: E = FiniteEnumeratedSet([1,2,3])
                    sage: C = cartesian_product([E, SymmetricGroup(4)])                 # needs sage.groups
                    sage: C.cardinality()                                               # needs sage.groups
                    72

                    sage: E = FiniteEnumeratedSet([])
                    sage: C = cartesian_product([E, ZZ, QQ])
                    sage: C.cardinality()
                    0

                    sage: C = cartesian_product([ZZ, QQ])
                    sage: C.cardinality()
                    +Infinity

                    sage: cartesian_product([GF(5), Permutations(10)]).cardinality()
                    18144000
                    sage: cartesian_product([GF(71)]*20).cardinality() == 71**20
                    True
                """
                f = self.cartesian_factors()

                try:
                    # Note: some parent might not implement "is_empty". So we
                    # carefully isolate this test.
                    is_empty = any(c.is_empty() for c in f)
                except (AttributeError,NotImplementedError):
                    pass
                else:
                    if is_empty:
                        from sage.rings.integer_ring import ZZ
                        return ZZ.zero()
                    elif any(c in Sets().Infinite() for c in f):
                        from sage.rings.infinity import Infinity
                        return Infinity

                from sage.misc.misc_c import prod
                return prod(c.cardinality() for c in f)

            def random_element(self, *args):
                r"""
                Return a random element of this Cartesian product.

                The extra arguments are passed down to each of the
                factors of the Cartesian product.

                EXAMPLES::

                    sage: C = cartesian_product([Permutations(10)]*5)
                    sage: C.random_element()           # random
                    ([2, 9, 4, 7, 1, 8, 6, 10, 5, 3],
                     [8, 6, 5, 7, 1, 4, 9, 3, 10, 2],
                     [5, 10, 3, 8, 2, 9, 1, 4, 7, 6],
                     [9, 6, 10, 3, 2, 1, 5, 8, 7, 4],
                     [8, 5, 2, 9, 10, 3, 7, 1, 4, 6])

                    sage: C = cartesian_product([ZZ]*10)
                    sage: c1 = C.random_element()
                    sage: c1                   # random
                    (3, 1, 4, 1, 1, -3, 0, -4, -17, 2)
                    sage: c2 = C.random_element(4,7)
                    sage: c2                   # random
                    (6, 5, 6, 4, 5, 6, 6, 4, 5, 5)
                    sage: all(4 <= i < 7 for i in c2)
                    True
                """
                return self._cartesian_product_of_elements(
                        c.random_element(*args) for c in self.cartesian_factors())

            @abstract_method
            def _sets_keys(self):
                """
                Return the indices of the Cartesian factors of ``self``.

                EXAMPLES::

                    sage: cartesian_product([QQ, ZZ, ZZ])._sets_keys()
                    {0, 1, 2}
                """

            @abstract_method
            def cartesian_factors(self):
                """
                Return the Cartesian factors of ``self``.

                EXAMPLES::

                    sage: cartesian_product([QQ, ZZ, ZZ]).cartesian_factors()
                    (Rational Field, Integer Ring, Integer Ring)
                """

            @abstract_method
            def cartesian_projection(self, i):
                """
                Return the natural projection onto the `i`-th
                Cartesian factor of ``self``.

                INPUT:

                - ``i`` -- the index of a Cartesian factor of ``self``

                EXAMPLES::

                    sage: C = Sets().CartesianProducts().example(); C
                    The Cartesian product of (Set of prime numbers (basic implementation),
                     An example of an infinite enumerated set: the non negative integers,
                     An example of a finite enumerated set: {1,2,3})
                    sage: x = C.an_element(); x
                    (47, 42, 1)
                    sage: pi = C.cartesian_projection(1)
                    sage: pi(x)
                    42
                """

            def construction(self):
                """
                The construction functor and the list of Cartesian factors.

                EXAMPLES::

                    sage: C = cartesian_product([QQ, ZZ, ZZ])
                    sage: C.construction()
                    (The cartesian_product functorial construction,
                    (Rational Field, Integer Ring, Integer Ring))
                """
                return cartesian_product, self.cartesian_factors()

            @abstract_method
            def _cartesian_product_of_elements(self, elements):
                """
                Return the Cartesian product of the given ``elements``.

                This method should accept any iterable.

                INPUT:

                - ``elements`` -- an iterable (e.g. a tuple or a list) of
                  elements of each Cartesian factor of ``self``

                EXAMPLES::

                    sage: S1 = Sets().example()
                    sage: S2 = InfiniteEnumeratedSets().example()
                    sage: X = [S2, S1, S2]
                    sage: C = cartesian_product(X)
                    sage: C._cartesian_product_of_elements([S.an_element() for S in X])
                    (42, 47, 42)
                    sage: C._cartesian_product_of_elements(S.an_element() for S in X)
                    (42, 47, 42)
                """

            def _sympy_(self):
                """
                Return a SymPy ``ProductSet`` corresponding to ``self``.

                EXAMPLES::

                    sage: ZZ3 = cartesian_product([ZZ, ZZ, ZZ])
                    sage: sZZ3 = ZZ3._sympy_(); sZZ3                                    # needs sympy
                    ProductSet(Integers, Integers, Integers)
                    sage: (1, 2, 3) in sZZ3                                             # needs sympy
                    True
                """
                from sympy import ProductSet
                from sage.interfaces.sympy import sympy_init
                sympy_init()
                return ProductSet(*self.cartesian_factors())

        class ElementMethods:

            def cartesian_projection(self, i):
                """
                Return the projection of ``self`` onto the `i`-th
                factor of the Cartesian product.

                INPUT:

                - ``i`` -- the index of a factor of the Cartesian product

                EXAMPLES::

                    sage: # needs sage.modules
                    sage: F = CombinatorialFreeModule(ZZ, [4,5]); F.rename("F")
                    sage: G = CombinatorialFreeModule(ZZ, [4,6]); G.rename("G")
                    sage: S = cartesian_product([F, G])
                    sage: x = (S.monomial((0,4)) + 2 * S.monomial((0,5))
                    ....:      + 3 * S.monomial((1,6)))
                    sage: x.cartesian_projection(0)
                    B[4] + 2*B[5]
                    sage: x.cartesian_projection(1)
                    3*B[6]
                """
                return self.parent().cartesian_projection(i)(self)

            def cartesian_factors(self):
                """
                Return the Cartesian factors of ``self``.

                EXAMPLES::

                    sage: # needs sage.modules
                    sage: F = CombinatorialFreeModule(ZZ, [4,5]); F.rename("F")
                    sage: G = CombinatorialFreeModule(ZZ, [4,6]); G.rename("G")
                    sage: H = CombinatorialFreeModule(ZZ, [4,7]); H.rename("H")
                    sage: S = cartesian_product([F, G, H])
                    sage: x = (S.monomial((0,4)) + 2 * S.monomial((0,5))
                    ....:      + 3 * S.monomial((1,6)) + 4 * S.monomial((2,4))
                    ....:      + 5 * S.monomial((2,7)))
                    sage: x.cartesian_factors()
                    (B[4] + 2*B[5], 3*B[6], 4*B[4] + 5*B[7])
                    sage: [s.parent() for s in x.cartesian_factors()]
                    [F, G, H]
                    sage: S.zero().cartesian_factors()
                    (0, 0, 0)
                    sage: [s.parent() for s in S.zero().cartesian_factors()]
                    [F, G, H]
                """
                # TODO: optimize
                return tuple(self.cartesian_projection(i)
                             for i in self.parent()._sets_keys())
                #return Family(self._sets.keys(), self.projection)

    class Algebras(AlgebrasCategory):

        def extra_super_categories(self):
            """
            EXAMPLES::

                sage: Sets().Algebras(ZZ).super_categories()
                [Category of modules with basis over Integer Ring]

                sage: Sets().Algebras(QQ).extra_super_categories()
                [Category of vector spaces with basis over Rational Field]

                sage: Sets().example().algebra(ZZ).categories()                         # needs sage.modules
                [Category of set algebras over Integer Ring,
                 Category of modules with basis over Integer Ring,
                 ...
                 Category of objects]

            """
            from sage.categories.modules_with_basis import ModulesWithBasis
            return [ModulesWithBasis(self.base_ring())]

        class ParentMethods:
            def construction(self):
                r"""
                Return the functorial construction of ``self``.

                EXAMPLES::

                    sage: A = GroupAlgebra(KleinFourGroup(), QQ)                        # needs sage.groups sage.modules
                    sage: F, arg = A.construction(); F, arg                             # needs sage.groups sage.modules
                    (GroupAlgebraFunctor, Rational Field)
                    sage: F(arg) is A                                                   # needs sage.groups sage.modules
                    True

                This also works for structures such as monoid algebras (see
                :trac:`27937`)::

                    sage: A = FreeAbelianMonoid('x,y').algebra(QQ)                      # needs sage.groups sage.modules
                    sage: F, arg = A.construction(); F, arg                             # needs sage.groups sage.modules
                    (The algebra functorial construction,
                     Free abelian monoid on 2 generators (x, y))
                    sage: F(arg) is A                                                   # needs sage.groups sage.modules
                    True
                """
                from sage.categories.algebra_functor import (
                        GroupAlgebraFunctor, AlgebraFunctor)
                try:
                    group = self.group()
                except AttributeError:
                    return (AlgebraFunctor(self.base_ring()),
                            self.basis().keys())
                return GroupAlgebraFunctor(group), self.base_ring()

            def _repr_(self):
                r"""
                Return the string representation of `self`.

                EXAMPLES::

                    sage: # needs sage.groups sage.modules
                    sage: A = Groups().example().algebra(QQ); A
                    Algebra of General Linear Group of degree 4 over Rational Field
                     over Rational Field
                    sage: A._name = "foo"
                    sage: A
                    foo over Rational Field
                    sage: A = KleinFourGroup().algebra(ZZ)
                    sage: A
                    Algebra of The Klein 4 group of order 4, as a permutation group
                     over Integer Ring
                """
                if hasattr(self, "_name"):
                    return self._name + " over {}".format(self.base_ring())
                else:
                    return 'Algebra of {} over {}'.format(self.basis().keys(),
                                                          self.base_ring())

    class WithRealizations(WithRealizationsCategory):

        def extra_super_categories(self):
            """
            A set with multiple realizations is a facade parent.

            EXAMPLES::

                sage: Sets().WithRealizations().extra_super_categories()
                [Category of facade sets]
                sage: Sets().WithRealizations().super_categories()
                [Category of facade sets]
            """
            return [Sets().Facade()]

        def example(self, base_ring=None, set=None):
            r"""
            Return an example of set with multiple realizations, as
            per :meth:`Category.example`.

            EXAMPLES::

                sage: Sets().WithRealizations().example()                               # needs sage.modules
                The subset algebra of {1, 2, 3} over Rational Field

                sage: Sets().WithRealizations().example(ZZ, Set([1,2]))                 # needs sage.modules
                The subset algebra of {1, 2} over Integer Ring
            """
            from sage.rings.rational_field import QQ
            from sage.sets.set import Set
            if base_ring is None:
                base_ring = QQ
            if set is None:
                set = Set([1,2,3])
            from sage.categories.examples.with_realizations import SubsetAlgebra
            return SubsetAlgebra(base_ring, set)

        class ParentMethods:

            def _test_with_realizations(self, **options):
                r"""
                Test that this parent with realizations is
                properly implemented.

                INPUT:

                - ``options`` -- any keyword arguments accepted
                  by :meth:`_tester`

                EXAMPLES::

                    sage: A = Sets().WithRealizations().example()                       # needs sage.modules
                    sage: A._test_with_realizations()                                   # needs sage.modules

                See the documentation for :class:`TestSuite`
                for more information.
                """
                tester = self._tester(**options)
                for R in self.realizations():
                    tester.assertIn(R, self.Realizations())
                # Could check that there are coerce maps between any two realizations

            @lazy_attribute
            def _realizations(self):
                """
                This lazily initializes the attribute
                ``_realizations`` the first time it is needed.

                TESTS::

                    sage: class MyParent(Parent):
                    ....:    pass
                    sage: P = MyParent(category = Sets().WithRealizations())
                    sage: P._realizations
                    []
                """
                return []

            def _register_realization(self, realization):
                """
                EXAMPLES::

                    sage: # needs sage.combinat sage.modules
                    sage: A = Sets().WithRealizations().example(QQ['x']); A
                    The subset algebra of {1, 2, 3}
                     over Univariate Polynomial Ring in x over Rational Field
                    sage: class ANewRealizationOfA(CombinatorialFreeModule):
                    ....:     pass
<<<<<<< HEAD
                    sage: category = A.Realizations() & Algebras(QQ['x']).WithBasis()   # optional - sage.combinat sage.modules
                    sage: R = ANewRealizationOfA(A.base_ring(), A.F().basis().keys(),   # optional - sage.combinat sage.modules
=======
                    sage: category = A.Realizations() & Algebras(QQ['x']).WithBasis()
                    sage: R = ANewRealizationOfA(A.base_ring(), A.F().basis().keys(),
>>>>>>> 6ea1fe93
                    ....:                        category=category)
                    sage: R in A.realizations()  # indirect doctest
                    True

                Note: the test above uses ``QQ[x]`` to not interfer
                with other tests.
                """
                assert realization.realization_of() is self
                self._realizations.append(realization)

            def inject_shorthands(self, shorthands=None, verbose=True):
                """
                Import standard shorthands into the global namespace.

                INPUT:

                - ``shorthands`` -- a list (or iterable) of strings (default: ``self._shorthands``)
                  or ``"all"`` (for ``self._shorthands_all``)
                - ``verbose`` -- boolean (default ``True``);
                   whether to print the defined shorthands

                EXAMPLES:

                When computing with a set with multiple realizations,
                like :class:`SymmetricFunctions` or
                :class:`~sage.categories.examples.with_realizations.SubsetAlgebra`,
                it is convenient to define shorthands for the various
                realizations, but cumbersome to do it by hand::

                    sage: S = SymmetricFunctions(ZZ); S                                 # needs sage.combinat sage.modules
                    Symmetric Functions over Integer Ring
                    sage: s = S.s(); s                                                  # needs sage.combinat sage.modules
                    Symmetric Functions over Integer Ring in the Schur basis
                    sage: e = S.e(); e                                                  # needs sage.combinat sage.modules
                    Symmetric Functions over Integer Ring in the elementary basis

                This method automates the process::

                    sage: # needs sage.combinat sage.modules
                    sage: S.inject_shorthands()
                    Defining e as shorthand for
                     Symmetric Functions over Integer Ring in the elementary basis
                    Defining f as shorthand for
                     Symmetric Functions over Integer Ring in the forgotten basis
                    Defining h as shorthand for
                     Symmetric Functions over Integer Ring in the homogeneous basis
                    Defining m as shorthand for
                     Symmetric Functions over Integer Ring in the monomial basis
                    Defining p as shorthand for
                     Symmetric Functions over Integer Ring in the powersum basis
                    Defining s as shorthand for
                     Symmetric Functions over Integer Ring in the Schur basis
                    sage: s[1] + e[2] * p[1,1] + 2*h[3] + m[2,1]
                    s[1] - 2*s[1, 1, 1] + s[1, 1, 1, 1] + s[2, 1]
                    + 2*s[2, 1, 1] + s[2, 2] + 2*s[3] + s[3, 1]
                    sage: e
                    Symmetric Functions over Integer Ring in the elementary basis
                    sage: p
                    Symmetric Functions over Integer Ring in the powersum basis
                    sage: s
                    Symmetric Functions over Integer Ring in the Schur basis

                Sometimes, like for symmetric functions, one can
                request for all shorthands to be defined, including
                less common ones::

                    sage: S.inject_shorthands("all")                                    # needs sage.combinat sage.modules
                    Defining e as shorthand for
                     Symmetric Functions over Integer Ring in the elementary basis
                    Defining f as shorthand for
                     Symmetric Functions over Integer Ring in the forgotten basis
                    Defining h as shorthand for
                     Symmetric Functions over Integer Ring in the homogeneous basis
                    Defining ht as shorthand for
                     Symmetric Functions over Integer Ring in the
                      induced trivial symmetric group character basis
                    Defining m as shorthand for
                     Symmetric Functions over Integer Ring in the monomial basis
                    Defining o as shorthand for
                     Symmetric Functions over Integer Ring in the orthogonal basis
                    Defining p as shorthand for
                     Symmetric Functions over Integer Ring in the powersum basis
                    Defining s as shorthand for
                     Symmetric Functions over Integer Ring in the Schur basis
                    Defining sp as shorthand for
                     Symmetric Functions over Integer Ring in the symplectic basis
                    Defining st as shorthand for
                     Symmetric Functions over Integer Ring in the
                      irreducible symmetric group character basis
                    Defining w as shorthand for
                     Symmetric Functions over Integer Ring in the Witt basis

                The messages can be silenced by setting ``verbose=False``::

                    sage: # needs sage.combinat sage.modules
                    sage: Q = QuasiSymmetricFunctions(ZZ)
                    sage: Q.inject_shorthands(verbose=False)
                    sage: F[1,2,1] + 5*M[1,3] + F[2]^2
                    5*F[1, 1, 1, 1] - 5*F[1, 1, 2] - 3*F[1, 2, 1] + 6*F[1, 3] +
                    2*F[2, 2] + F[3, 1] + F[4]
                    sage: F
                    Quasisymmetric functions over the Integer Ring in the
                     Fundamental basis
                    sage: M
                    Quasisymmetric functions over the Integer Ring in the
                     Monomial basis

                One can also just import a subset of the shorthands::

                    sage: # needs sage.combinat sage.modules
                    sage: SQ = SymmetricFunctions(QQ)
                    sage: SQ.inject_shorthands(['p', 's'], verbose=False)
                    sage: p
                    Symmetric Functions over Rational Field in the powersum basis
                    sage: s
                    Symmetric Functions over Rational Field in the Schur basis

                Note that ``e`` is left unchanged::

                    sage: e                                                             # needs sage.combinat sage.modules
                    Symmetric Functions over Integer Ring in the elementary basis

                TESTS::

                    sage: e == S.e(), h == S.h(), m == S.m(), p == SQ.p(), s == SQ.s()  # needs sage.combinat sage.modules
                    (True, True, True, True, True)
                """
                from sage.misc.misc import inject_variable
                if shorthands == 'all':
                    shorthands = getattr(self, '_shorthands_all', None)
                if shorthands is None:
                    shorthands = getattr(self, '_shorthands', None)
                    if shorthands is None:
                        raise NotImplementedError("no shorthands defined for {}".format(self))
                for shorthand in shorthands:
                    realization = getattr(self, shorthand)()
                    if verbose:
                        print('Defining {} as shorthand for {}'.format(shorthand, realization))
                    inject_variable(shorthand, realization, warn=False)

            @abstract_method(optional=True)
            def a_realization(self):
                """
                Return a realization of ``self``.

                EXAMPLES::

                    sage: A = Sets().WithRealizations().example(); A                    # needs sage.modules
                    The subset algebra of {1, 2, 3} over Rational Field
                    sage: A.a_realization()                                             # needs sage.modules
                    The subset algebra of {1, 2, 3} over Rational Field
                     in the Fundamental basis
                """

            def realizations(self):
                """
                Return all the realizations of ``self`` that ``self``
                is aware of.

                EXAMPLES::

                    sage: A = Sets().WithRealizations().example(); A                    # needs sage.modules
                    The subset algebra of {1, 2, 3} over Rational Field
                    sage: A.realizations()                                              # needs sage.modules
                    [The subset algebra of {1, 2, 3} over Rational Field in the Fundamental basis,
                     The subset algebra of {1, 2, 3} over Rational Field in the In basis,
                     The subset algebra of {1, 2, 3} over Rational Field in the Out basis]

                .. NOTE::

                    Constructing a parent ``P`` in the category
                    ``A.Realizations()`` automatically adds ``P`` to
                    this list by calling ``A._register_realization(A)``
                """
                return self._realizations

            def facade_for(self):
                """
                Return the parents ``self`` is a facade for, that is
                the realizations of ``self``

                EXAMPLES::

                    sage: A = Sets().WithRealizations().example(); A                    # needs sage.modules
                    The subset algebra of {1, 2, 3} over Rational Field
                    sage: A.facade_for()                                                # needs sage.modules
                    [The subset algebra of {1, 2, 3} over Rational Field in the Fundamental basis,
                     The subset algebra of {1, 2, 3} over Rational Field in the In basis,
                     The subset algebra of {1, 2, 3} over Rational Field in the Out basis]

                    sage: # needs sage.combinat sage.modules
                    sage: A = Sets().WithRealizations().example(); A
                    The subset algebra of {1, 2, 3} over Rational Field
                    sage: f = A.F().an_element(); f
                    F[{}] + 2*F[{1}] + 3*F[{2}] + F[{1, 2}]
                    sage: i = A.In().an_element(); i
                    In[{}] + 2*In[{1}] + 3*In[{2}] + In[{1, 2}]
                    sage: o = A.Out().an_element(); o
                    Out[{}] + 2*Out[{1}] + 3*Out[{2}] + Out[{1, 2}]
                    sage: f in A, i in A, o in A
                    (True, True, True)
                """
                return self.realizations()

            # Do we really want this feature?
            class Realizations(Category_realization_of_parent):

                def super_categories(self):
                    """
                    EXAMPLES::

                        sage: A = Sets().WithRealizations().example(); A                # needs sage.modules
                        The subset algebra of {1, 2, 3} over Rational Field
                        sage: A.Realizations().super_categories()                       # needs sage.modules
                        [Category of realizations of sets]
                    """
                    return [Sets().Realizations()]

            def _an_element_(self):
                """
                Return an element of some realization of ``self``.

                EXAMPLES::

                    sage: A = Sets().WithRealizations().example(); A                    # needs sage.modules
                    The subset algebra of {1, 2, 3} over Rational Field
                    sage: A.an_element()        # indirect doctest                      # needs sage.modules
                    F[{}] + 2*F[{1}] + 3*F[{2}] + F[{1, 2}]

                TESTS:

                Check that we are consistent no matter which basis is
                created first::

                    sage: M = posets.BooleanLattice(4).moebius_algebra(QQ)              # needs sage.combinat sage.graphs sage.modules
                    sage: I = M.I()                                                     # needs sage.combinat sage.graphs sage.modules
                    sage: M._an_element_()                                              # needs sage.combinat sage.graphs sage.modules
                    2*E[0] + 2*E[1] + 3*E[2]
                """
                return self.a_realization().an_element()

            # TODO: maybe this could be taken care of by Sets.Facade()?
            def __contains__(self, x):
                r"""
                Test whether ``x`` is in ``self``, that is if it is an
                element of some realization of ``self``.

                EXAMPLES::

                    sage: # needs sage.combinat sage.modules
                    sage: A = Sets().WithRealizations().example(); A
                    The subset algebra of {1, 2, 3} over Rational Field
                    sage: A.an_element() in A
                    True
                    sage: A.In().an_element() in A
                    True
                    sage: A.F().an_element() in A
                    True
                    sage: A.Out().an_element() in A
                    True
                    sage: 1 in A
                    True
                    sage: QQ['x'].an_element() in A
                    False
                """
                return any(x in realization for realization in self.realizations())

    class Realizations(RealizationsCategory):

        class ParentMethods:

            def __init_extra__(self):
                """
                Register ``self`` as a realization of ``self.realization_of``.

                TESTS::

                    sage: A = Sets().WithRealizations().example()                       # needs sage.modules
                    sage: A.realizations()    # indirect doctest                        # needs sage.modules
                    [The subset algebra of {1, 2, 3} over Rational Field in the Fundamental basis,
                     The subset algebra of {1, 2, 3} over Rational Field in the In basis,
                     The subset algebra of {1, 2, 3} over Rational Field in the Out basis]
                """
                self.realization_of()._register_realization(self)

            @cached_method
            def realization_of(self):
                """
                Return the parent this is a realization of.

                EXAMPLES::

                    sage: A = Sets().WithRealizations().example(); A                    # needs sage.modules
                    The subset algebra of {1, 2, 3} over Rational Field
                    sage: In = A.In(); In                                               # needs sage.modules
                    The subset algebra of {1, 2, 3} over Rational Field in the In basis
                    sage: In.realization_of()                                           # needs sage.modules
                    The subset algebra of {1, 2, 3} over Rational Field
                """
                for category in self.categories():
                    if isinstance(category, Category_realization_of_parent):
                        return category.base()

            def _realization_name(self):
                """
                Return the name of this realization.

                In this default implementation, this is guessed from
                the name of its class.

                EXAMPLES::

                    sage: A = Sets().WithRealizations().example(); A                    # needs sage.modules
                    The subset algebra of {1, 2, 3} over Rational Field
                    sage: In = A.In(); In                                               # needs sage.modules
                    The subset algebra of {1, 2, 3} over Rational Field in the In basis
                    sage: In._realization_name()                                        # needs sage.modules
                    'In'
                """
                # The __base__ gets rid of the with_category
                # The split adds support for nested classes
                return self.__class__.__base__.__name__.split('.')[-1]

            def _repr_(self):
                """
                EXAMPLES::

                    sage: A = Sets().WithRealizations().example(); A                    # needs sage.modules
                    The subset algebra of {1, 2, 3} over Rational Field
                    sage: In = A.In(); In                                               # needs sage.modules
                    The subset algebra of {1, 2, 3} over Rational Field in the In basis

                In the example above, :meth:`repr` was overridden by
                the category ``A.Realizations()``. We now add a new
                (fake) realization which is not in
                ``A.Realizations()`` to actually exercise this
                method::

                    sage: from sage.categories.realizations import Realizations
                    sage: class Blah(Parent):
                    ....:     pass
                    sage: C = Sets.WithRealizations.ParentMethods.Realizations(A)       # needs sage.modules
                    sage: P = Blah(category=C)                                          # needs sage.modules
                    sage: P     # indirect doctest                                      # needs sage.modules
                    The subset algebra of {1, 2, 3} over Rational Field in the realization Blah
                """
                return "{} in the realization {}".format(self.realization_of(), self._realization_name())


# Moved from sage.categories.cartesian_product to avoid circular import errors
cartesian_product = CartesianProductFunctor()<|MERGE_RESOLUTION|>--- conflicted
+++ resolved
@@ -2804,13 +2804,8 @@
                      over Univariate Polynomial Ring in x over Rational Field
                     sage: class ANewRealizationOfA(CombinatorialFreeModule):
                     ....:     pass
-<<<<<<< HEAD
-                    sage: category = A.Realizations() & Algebras(QQ['x']).WithBasis()   # optional - sage.combinat sage.modules
-                    sage: R = ANewRealizationOfA(A.base_ring(), A.F().basis().keys(),   # optional - sage.combinat sage.modules
-=======
                     sage: category = A.Realizations() & Algebras(QQ['x']).WithBasis()
                     sage: R = ANewRealizationOfA(A.base_ring(), A.F().basis().keys(),
->>>>>>> 6ea1fe93
                     ....:                        category=category)
                     sage: R in A.realizations()  # indirect doctest
                     True
