"""
Logarithmic Functions

AUTHORS:

- Yoora Yi Tenen (2012-11-16): Add documentation for :meth:`log()` (:trac:`12113`)

- Tomas Kalvoda (2015-04-01): Add :meth:`exp_polar()` (:trac:`18085`)

"""
from six.moves import range

from sage.symbolic.function import GinacFunction, BuiltinFunction
from sage.symbolic.constants import e as const_e
from sage.symbolic.constants import pi as const_pi

from sage.libs.mpmath import utils as mpmath_utils
from sage.structure.all import parent as s_parent
from sage.symbolic.expression import Expression
from sage.rings.real_double import RDF
from sage.rings.complex_double import CDF
from sage.rings.integer import Integer
from sage.rings.integer_ring import ZZ
from sage.rings.rational_field import QQ
from sage.rings.rational import Rational

class Function_exp(GinacFunction):
    def __init__(self):
        r"""
        The exponential function, `\exp(x) = e^x`.

        EXAMPLES::

            sage: exp(-1)
            e^(-1)
            sage: exp(2)
            e^2
            sage: exp(2).n(100)
            7.3890560989306502272304274606
            sage: exp(x^2 + log(x))
            e^(x^2 + log(x))
            sage: exp(x^2 + log(x)).simplify()
            x*e^(x^2)
            sage: exp(2.5)
            12.1824939607035
            sage: exp(float(2.5))
            12.182493960703473
            sage: exp(RDF('2.5'))
            12.182493960703473
            sage: exp(I*pi/12)
            (1/4*I + 1/4)*sqrt(6) - (1/4*I - 1/4)*sqrt(2)

        To prevent automatic evaluation, use the ``hold`` parameter::

            sage: exp(I*pi,hold=True)
            e^(I*pi)
            sage: exp(0,hold=True)
            e^0

        To then evaluate again, we currently must use Maxima via
        :meth:`sage.symbolic.expression.Expression.simplify`::

            sage: exp(0,hold=True).simplify()
            1

        ::

            sage: exp(pi*I/2)
            I
            sage: exp(pi*I)
            -1
            sage: exp(8*pi*I)
            1
            sage: exp(7*pi*I/2)
            -I

        For the sake of simplification, the argument is reduced modulo the
        period of the complex exponential function, `2\pi i`::

            sage: k = var('k', domain='integer')
            sage: exp(2*k*pi*I)
            1
            sage: exp(log(2) + 2*k*pi*I)
            2

        The precision for the result is deduced from the precision of
        the input. Convert the input to a higher precision explicitly
        if a result with higher precision is desired::

            sage: t = exp(RealField(100)(2)); t
            7.3890560989306502272304274606
            sage: t.prec()
            100
            sage: exp(2).n(100)
            7.3890560989306502272304274606

        TEST::

            sage: latex(exp(x))
            e^{x}
            sage: latex(exp(sqrt(x)))
            e^{\sqrt{x}}
            sage: latex(exp)
            \exp
            sage: latex(exp(sqrt(x))^x)
            \left(e^{\sqrt{x}}\right)^{x}
            sage: latex(exp(sqrt(x)^x))
            e^{\left(\sqrt{x}^{x}\right)}
            sage: exp(x)._sympy_()
            exp(x)

        Test conjugates::

            sage: conjugate(exp(x))
            e^conjugate(x)

        Test simplifications when taking powers of exp (:trac:`7264`)::

            sage: var('a,b,c,II')
            (a, b, c, II)
            sage: model_exp = exp(II)**a*(b)
            sage: sol1_l={b: 5.0, a: 1.1}
            sage: model_exp.subs(sol1_l)
            5.00000000000000*(e^II)^1.10000000000000

        ::

            sage: exp(3)^II*exp(x)
            (e^3)^II*e^x
            sage: exp(x)*exp(x)
            e^(2*x)
            sage: exp(x)*exp(a)
            e^(a + x)
            sage: exp(x)*exp(a)^2
            e^(2*a + x)

        Another instance of the same problem (:trac:`7394`)::

            sage: 2*sqrt(e)
            2*sqrt(e)

        Check that :trac:`19918` is fixed::

            sage: exp(-x^2).subs(x=oo)
            0
            sage: exp(-x).subs(x=-oo)
            +Infinity
        """
        GinacFunction.__init__(self, "exp", latex_name=r"\exp",
                                   conversions=dict(maxima='exp', fricas='exp'))

exp = Function_exp()

class Function_log(GinacFunction):
    def __init__(self):
        r"""
        The natural logarithm of x.  See `log?` for
        more information about its behavior.

        EXAMPLES::

            sage: ln(e^2)
            2
            sage: ln(2)
            log(2)
            sage: ln(10)
            log(10)

        ::

            sage: ln(RDF(10))
            2.302585092994046
            sage: ln(2.718)
            0.999896315728952
            sage: ln(2.0)
            0.693147180559945
            sage: ln(float(-1))
            3.141592653589793j
            sage: ln(complex(-1))
            3.141592653589793j

        The ``hold`` parameter can be used to prevent automatic evaluation::

            sage: log(-1,hold=True)
            log(-1)
            sage: log(-1)
            I*pi
            sage: I.log(hold=True)
            log(I)
            sage: I.log(hold=True).simplify()
            1/2*I*pi

        TESTS::

            sage: latex(x.log())
            \log\left(x\right)
            sage: latex(log(1/4))
            \log\left(\frac{1}{4}\right)
            sage: log(x)._sympy_()
            log(x)
            sage: loads(dumps(ln(x)+1))
            log(x) + 1

        ``conjugate(log(x))==log(conjugate(x))`` unless on the branch cut which
        runs along the negative real axis.::

            sage: conjugate(log(x))
            conjugate(log(x))
            sage: var('y', domain='positive')
            y
            sage: conjugate(log(y))
            log(y)
            sage: conjugate(log(y+I))
            conjugate(log(y + I))
            sage: conjugate(log(-1))
            -I*pi
            sage: log(conjugate(-1))
            I*pi

        Check if float arguments are handled properly.::

            sage: from sage.functions.log import function_log as log
            sage: log(float(5))
            1.6094379124341003
            sage: log(float(0))
            -inf
            sage: log(float(-1))
            3.141592653589793j
            sage: log(x).subs(x=float(-1))
            3.141592653589793j

        :trac:`22142`::

            sage: log(QQbar(sqrt(2)))
            log(1.414213562373095?)
            sage: log(QQbar(sqrt(2))*1.)
            0.346573590279973
            sage: polylog(QQbar(sqrt(2)),3)
            polylog(1.414213562373095?, 3)
        """
        GinacFunction.__init__(self, 'log', latex_name=r'\log',
                               conversions=dict(maxima='log', fricas='log',
                                                mathematica='Log'))

    def __call__(self, *args, **kwds):
        """
        Return the logarithm of x to the given base.

        Calls the ``log`` method of the object x when computing
        the logarithm, thus allowing use of logarithm on any object
        containing a ``log`` method. In other words, log works
        on more than just real numbers.

        EXAMPLES::

            sage: log(e^2)
            2

        To change the base of the logarithm, add a second parameter::

            sage: log(1000,10)
            3

        You can use
        :class:`RDF<sage.rings.real_double.RealDoubleField_class>`,
        :class:`~sage.rings.real_mpfr.RealField` or ``n`` to get a
        numerical real approximation::

            sage: log(1024, 2)
            10
            sage: RDF(log(1024, 2))
            10.0
            sage: log(10, 4)
            log(10)/log(4)
            sage: RDF(log(10, 4))
            1.6609640474436813
            sage: log(10, 2)
            log(10)/log(2)
            sage: n(log(10, 2))
            3.32192809488736
            sage: log(10, e)
            log(10)
            sage: n(log(10, e))
            2.30258509299405

        The log function works for negative numbers, complex
        numbers, and symbolic numbers too, picking the branch
        with angle between `-pi` and `pi`::

            sage: log(-1+0*I)
            I*pi
            sage: log(CC(-1))
            3.14159265358979*I
            sage: log(-1.0)
            3.14159265358979*I

        For input zero, the following behavior occurs::

            sage: log(0)
            -Infinity
            sage: log(CC(0))
            -infinity
            sage: log(0.0)
            -infinity

        The log function also works in finite fields as long as the
        argument lies in the multiplicative group generated by the base::

            sage: F = GF(13); g = F.multiplicative_generator(); g
            2
            sage: a = F(8)
            sage: log(a,g); g^log(a,g)
            3
            8
            sage: log(a,3)
            Traceback (most recent call last):
            ...
            ValueError: No discrete log of 8 found to base 3
            sage: log(F(9), 3)
            2

        The log function also works for p-adics (see documentation for
        p-adics for more information)::

            sage: R = Zp(5); R
            5-adic Ring with capped relative precision 20
            sage: a = R(16); a
            1 + 3*5 + O(5^20)
            sage: log(a)
            3*5 + 3*5^2 + 3*5^4 + 3*5^5 + 3*5^6 + 4*5^7 + 2*5^8 + 5^9 +
            5^11 + 2*5^12 + 5^13 + 3*5^15 + 2*5^16 + 4*5^17 + 3*5^18 +
            3*5^19 + O(5^20)


        TESTS:

        Check if :trac:`10136` is fixed::

            sage: log(x).operator() is log
            True
            sage: log(x).operator() is ln
            True

            sage: log(1000, 10, base=5)
            Traceback (most recent call last):
            ...
            TypeError: Symbolic function log must be called as log(x),
            log(x, base=b) or log(x, b)
        """
        base = kwds.pop('base', None)
        if base is None:
            if len(args) == 1:
                return GinacFunction.__call__(self, *args, **kwds)
            # second argument is base
            base = args[1]
            args = args[:1]

        if len(args) != 1:
            raise TypeError("Symbolic function log must be called as "
                    "log(x), log(x, base=b) or log(x, b)")

        try:
            return args[0].log(base)
        except (AttributeError, TypeError):
            return GinacFunction.__call__(self, *args, **kwds) / \
                GinacFunction.__call__(self, base, **kwds)

ln = log = function_log = Function_log()


class Function_polylog(GinacFunction):
    def __init__(self):
        r"""
        The polylog function
        `\text{Li}_s(z) = \sum_{k=1}^{\infty} z^k / k^s`.

        This definition is valid for arbitrary complex order `s` and for
        all complex arguments `z` with `|z| < 1`; it can be extended to
        `|z| \ge 1` by the process of analytic continuation. So the
        function may have a discontinuity at `z=1` which can cause a
        `NaN` value returned for floating point arguments.

        EXAMPLES::

            sage: polylog(2.7, 0)
            0
            sage: polylog(2, 1)
            1/6*pi^2
            sage: polylog(2, -1)
            -1/12*pi^2
            sage: polylog(3, -1)
            -3/4*zeta(3)
            sage: polylog(2, I)
            I*catalan - 1/48*pi^2
            sage: polylog(4, 1/2)
            polylog(4, 1/2)
            sage: polylog(4, 0.5)
            0.517479061673899

            sage: polylog(1, x)
            -log(-x + 1)
            sage: polylog(2,x^2+1)
            dilog(x^2 + 1)

            sage: f = polylog(4, 1); f
            1/90*pi^4
            sage: f.n()
            1.08232323371114

            sage: polylog(4, 2).n()
            2.42786280675470 - 0.174371300025453*I
            sage: complex(polylog(4,2))
            (2.4278628067547032-0.17437130002545306j)
            sage: float(polylog(4,0.5))
            0.5174790616738993

            sage: z = var('z')
            sage: polylog(2,z).series(z==0, 5)
            1*z + 1/4*z^2 + 1/9*z^3 + 1/16*z^4 + Order(z^5)

            sage: loads(dumps(polylog))
            polylog

            sage: latex(polylog(5, x))
            {\rm Li}_{5}(x)
            sage: polylog(x, x)._sympy_()
            polylog(x, x)

        TESTS:

        Check if :trac:`8459` is fixed::

            sage: t = maxima(polylog(5,x)).sage(); t
            polylog(5, x)
            sage: t.operator() == polylog
            True
            sage: t.subs(x=.5).n()
            0.50840057924226...

        Check if :trac:`18386` is fixed::

            sage: polylog(2.0, 1)
            1.64493406684823
            sage: polylog(2, 1.0)
            NaN
            sage: polylog(2.0, 1.0)
            NaN
<<<<<<< HEAD

            sage: BF = RealBallField(100)
            sage: polylog(2, BF(1/3))
            [0.3662132299770634876167462976 +/- 8.13e-29]
            sage: polylog(2, BF(4/3))
            nan
            sage: parent(_)
            Real ball field with 100 bits precision
            sage: polylog(2, CBF(1/3))
            [0.36621322997706 +/- 4.62e-15]
            sage: parent(_)
            Complex ball field with 53 bits precision
            sage: polylog(2, CBF(1))
            nan + nan*I
            sage: parent(_)
            Complex ball field with 53 bits precision
=======
>>>>>>> c011cfad
        """
        GinacFunction.__init__(self, "polylog", nargs=2)

    def _maxima_init_evaled_(self, *args):
        """
        EXAMPLES:

        These are indirect doctests for this function.::

            sage: polylog(2, x)._maxima_()
            li[2](_SAGE_VAR_x)
            sage: polylog(4, x)._maxima_()
            polylog(4,_SAGE_VAR_x)
        """
        args_maxima = []
        for a in args:
            if isinstance(a, str):
                args_maxima.append(a)
            elif hasattr(a, '_maxima_init_'):
                args_maxima.append(a._maxima_init_())
            else:
                args_maxima.append(str(a))

        n, x = args_maxima
        if int(n) in [1,2,3]:
            return 'li[%s](%s)'%(n, x)
        else:
            return 'polylog(%s, %s)'%(n, x)


polylog = Function_polylog()

class Function_dilog(GinacFunction):
    def __init__(self):
        r"""
        The dilogarithm function
        `\text{Li}_2(z) = \sum_{k=1}^{\infty} z^k / k^2`.

        This is simply an alias for polylog(2, z).

        EXAMPLES::

            sage: dilog(1)
            1/6*pi^2
            sage: dilog(1/2)
            1/12*pi^2 - 1/2*log(2)^2
            sage: dilog(x^2+1)
            dilog(x^2 + 1)
            sage: dilog(-1)
            -1/12*pi^2
            sage: dilog(-1.0)
            -0.822467033424113
            sage: dilog(-1.1)
            -0.890838090262283
            sage: dilog(1/2)
            1/12*pi^2 - 1/2*log(2)^2
            sage: dilog(.5)
            0.582240526465012
            sage: dilog(1/2).n()
            0.582240526465012
            sage: var('z')
            z
            sage: dilog(z).diff(z, 2)
            log(-z + 1)/z^2 - 1/((z - 1)*z)
            sage: dilog(z).series(z==1/2, 3)
            (1/12*pi^2 - 1/2*log(2)^2) + (-2*log(1/2))*(z - 1/2) + (2*log(1/2) + 2)*(z - 1/2)^2 + Order(1/8*(2*z - 1)^3)

            sage: latex(dilog(z))
            {\rm Li}_2\left(z\right)

        Dilog has a branch point at `1`. Sage's floating point libraries
        may handle this differently from the symbolic package::

            sage: dilog(1)
            1/6*pi^2
            sage: dilog(1.)
            NaN
            sage: dilog(1).n()
            1.64493406684823
            sage: float(dilog(1))
            1.6449340668482262

    TESTS:

        ``conjugate(dilog(x))==dilog(conjugate(x))`` unless on the branch cuts
        which run along the positive real axis beginning at 1.::

            sage: conjugate(dilog(x))
            conjugate(dilog(x))
            sage: var('y',domain='positive')
            y
            sage: conjugate(dilog(y))
            conjugate(dilog(y))
            sage: conjugate(dilog(1/19))
            dilog(1/19)
            sage: conjugate(dilog(1/2*I))
            dilog(-1/2*I)
            sage: dilog(conjugate(1/2*I))
            dilog(-1/2*I)
            sage: conjugate(dilog(2))
            conjugate(dilog(2))

        Check that return type matches argument type where possible
        (:trac:`18386`)::

            sage: dilog(0.5)
            0.582240526465012
            sage: dilog(-1.0)
            -0.822467033424113
            sage: y = dilog(RealField(13)(0.5))
            sage: parent(y)
            Real Field with 13 bits of precision
            sage: dilog(RealField(13)(1.1))
            1.96 - 0.300*I
            sage: parent(_)
            Complex Field with 13 bits of precision
        """
        GinacFunction.__init__(self, 'dilog',
                conversions=dict(maxima='li[2]'))

dilog = Function_dilog()


class Function_lambert_w(BuiltinFunction):
    r"""
    The integral branches of the Lambert W function `W_n(z)`.

    This function satisfies the equation

    .. MATH::

        z = W_n(z) e^{W_n(z)}

    INPUT:

    - ``n`` - an integer. `n=0` corresponds to the principal branch.

    - ``z`` - a complex number

    If called with a single argument, that argument is ``z`` and the branch ``n`` is
    assumed to be 0 (the principal branch).

    ALGORITHM:

    Numerical evaluation is handled using the mpmath and SciPy libraries.

    REFERENCES:

    - :wikipedia:`Lambert_W_function`

    EXAMPLES:

    Evaluation of the principal branch::

        sage: lambert_w(1.0)
        0.567143290409784
        sage: lambert_w(-1).n()
        -0.318131505204764 + 1.33723570143069*I
        sage: lambert_w(-1.5 + 5*I)
        1.17418016254171 + 1.10651494102011*I

    Evaluation of other branches::

        sage: lambert_w(2, 1.0)
        -2.40158510486800 + 10.7762995161151*I

    Solutions to certain exponential equations are returned in terms of lambert_w::

        sage: S = solve(e^(5*x)+x==0, x, to_poly_solve=True)
        sage: z = S[0].rhs(); z
        -1/5*lambert_w(5)
        sage: N(z)
        -0.265344933048440

    Check the defining equation numerically at `z=5`::

        sage: N(lambert_w(5)*exp(lambert_w(5)) - 5)
        0.000000000000000

    There are several special values of the principal branch which
    are automatically simplified::

        sage: lambert_w(0)
        0
        sage: lambert_w(e)
        1
        sage: lambert_w(-1/e)
        -1

    Integration (of the principal branch) is evaluated using Maxima::

        sage: integrate(lambert_w(x), x)
        (lambert_w(x)^2 - lambert_w(x) + 1)*x/lambert_w(x)
        sage: integrate(lambert_w(x), x, 0, 1)
        (lambert_w(1)^2 - lambert_w(1) + 1)/lambert_w(1) - 1
        sage: integrate(lambert_w(x), x, 0, 1.0)
        0.3303661247616807

    Warning: The integral of a non-principal branch is not implemented,
    neither is numerical integration using GSL. The :meth:`numerical_integral`
    function does work if you pass a lambda function::

        sage: numerical_integral(lambda x: lambert_w(x), 0, 1)
        (0.33036612476168054, 3.667800782666048e-15)
    """

    def __init__(self):
        r"""
        See the docstring for :meth:`Function_lambert_w`.

        EXAMPLES::

            sage: lambert_w(0, 1.0)
            0.567143290409784
            sage: lambert_w(x, x)._sympy_()
            LambertW(x, x)
        """
        BuiltinFunction.__init__(self, "lambert_w", nargs=2,
                                 conversions={'mathematica': 'ProductLog',
                                              'maple': 'LambertW',
                                              'matlab': 'lambertw',
                                              'maxima': 'generalized_lambert_w',
                                              'sympy': 'LambertW'})

    def __call__(self, *args, **kwds):
        r"""
        Custom call method allows the user to pass one argument or two. If
        one argument is passed, we assume it is ``z`` and that ``n=0``.

        EXAMPLES::

            sage: lambert_w(1)
            lambert_w(1)
            sage: lambert_w(1, 2)
            lambert_w(1, 2)
        """
        if len(args) == 2:
            return BuiltinFunction.__call__(self, *args, **kwds)
        elif len(args) == 1:
            return BuiltinFunction.__call__(self, 0, args[0], **kwds)
        else:
            raise TypeError("lambert_w takes either one or two arguments.")

    def _eval_(self, n, z):
        """
        EXAMPLES::

            sage: lambert_w(6.0)
            1.43240477589830
            sage: lambert_w(1)
            lambert_w(1)
            sage: lambert_w(x+1)
            lambert_w(x + 1)

        There are three special values which are automatically simplified::

            sage: lambert_w(0)
            0
            sage: lambert_w(e)
            1
            sage: lambert_w(-1/e)
            -1
            sage: lambert_w(SR(0))
            0

        The special values only hold on the principal branch::

            sage: lambert_w(1,e)
            lambert_w(1, e)
            sage: lambert_w(1, e.n())
            -0.532092121986380 + 4.59715801330257*I

        TESTS:

        When automatic simplification occurs, the parent of the output
        value should be either the same as the parent of the input, or
        a Sage type::

            sage: parent(lambert_w(int(0)))
            <... 'int'>
            sage: parent(lambert_w(Integer(0)))
            Integer Ring
            sage: parent(lambert_w(e))
            Symbolic Ring
        """
        if not isinstance(z, Expression):
            if n == 0 and z == 0:
                return s_parent(z)(0)
        elif n == 0:
            if z.is_trivial_zero():
                return s_parent(z)(Integer(0))
            elif (z-const_e).is_trivial_zero():
                return s_parent(z)(Integer(1))
            elif (z+1/const_e).is_trivial_zero():
                return s_parent(z)(Integer(-1))

    def _evalf_(self, n, z, parent=None, algorithm=None):
        """
        EXAMPLES::

            sage: N(lambert_w(1))
            0.567143290409784
            sage: lambert_w(RealField(100)(1))
            0.56714329040978387299996866221

        SciPy is used to evaluate for float, RDF, and CDF inputs::

            sage: lambert_w(RDF(1))
            0.5671432904097838
            sage: lambert_w(float(1))
            0.5671432904097838
            sage: lambert_w(CDF(1))
            0.5671432904097838
            sage: lambert_w(complex(1))
            (0.5671432904097838+0j)
            sage: lambert_w(RDF(-1))  # abs tol 2e-16
            -0.31813150520476413 + 1.3372357014306895*I
            sage: lambert_w(float(-1))  # abs tol 2e-16
            (-0.31813150520476413+1.3372357014306895j)
        """
        R = parent or s_parent(z)
        if R is float or R is RDF:
            from scipy.special import lambertw
            res = lambertw(z, n)
            # SciPy always returns a complex value, make it real if possible
            if not res.imag:
                return R(res.real)
            elif R is float:
                return complex(res)
            else:
                return CDF(res)
        elif R is complex or R is CDF:
            from scipy.special import lambertw
            return R(lambertw(z, n))
        else:
            import mpmath
            return mpmath_utils.call(mpmath.lambertw, z, n, parent=R)

    def _derivative_(self, n, z, diff_param=None):
        """
        The derivative of `W_n(x)` is `W_n(x)/(x \cdot W_n(x) + x)`.

        EXAMPLES::

            sage: x = var('x')
            sage: derivative(lambert_w(x), x)
            lambert_w(x)/(x*lambert_w(x) + x)

            sage: derivative(lambert_w(2, exp(x)), x)
            e^x*lambert_w(2, e^x)/(e^x*lambert_w(2, e^x) + e^x)

        TESTS:

        Differentiation in the first parameter raises an error :trac:`14788`::

            sage: n = var('n')
            sage: lambert_w(n, x).diff(n)
            Traceback (most recent call last):
            ...
            ValueError: cannot differentiate lambert_w in the first parameter
        """
        if diff_param == 0:
            raise ValueError("cannot differentiate lambert_w in the first parameter")

        return lambert_w(n, z)/(z*lambert_w(n, z)+z)

    def _maxima_init_evaled_(self, n, z):
        """
        EXAMPLES:

        These are indirect doctests for this function.::

            sage: lambert_w(0, x)._maxima_()
            lambert_w(_SAGE_VAR_x)
            sage: lambert_w(1, x)._maxima_()
            generalized_lambert_w(1,_SAGE_VAR_x)

        TESTS::

            sage: lambert_w(x)._maxima_()._sage_()
            lambert_w(x)
            sage: lambert_w(2, x)._maxima_()._sage_()
            lambert_w(2, x)
        """
        if isinstance(z, str):
            maxima_z = z
        elif hasattr(z, '_maxima_init_'):
            maxima_z = z._maxima_init_()
        else:
            maxima_z = str(z)
        if n == 0:
            return "lambert_w(%s)" % maxima_z
        else:
            return "generalized_lambert_w(%s,%s)" % (n, maxima_z)

    def _print_(self, n, z):
        """
        Custom _print_ method to avoid printing the branch number if
        it is zero.

        EXAMPLES::

            sage: lambert_w(1)
            lambert_w(1)
            sage: lambert_w(0,x)
            lambert_w(x)
        """
        if n == 0:
            return "lambert_w(%s)" % z
        else:
            return "lambert_w(%s, %s)" % (n, z)

    def _print_latex_(self, n, z):
        """
        Custom _print_latex_ method to avoid printing the branch
        number if it is zero.

        EXAMPLES::

            sage: latex(lambert_w(1))
            \operatorname{W}({1})
            sage: latex(lambert_w(0,x))
            \operatorname{W}({x})
            sage: latex(lambert_w(1,x))
            \operatorname{W_{1}}({x})
            sage: latex(lambert_w(1,x+exp(x)))
            \operatorname{W_{1}}({x + e^{x}})
        """
        if n == 0:
            return r"\operatorname{W}({%s})" % z._latex_()
        else:
            return r"\operatorname{W_{%s}}({%s})" % (n, z._latex_())

lambert_w = Function_lambert_w()


class Function_exp_polar(BuiltinFunction):
    def __init__(self):
        r"""
        Representation of a complex number in a polar form.

        INPUT:

        - ``z`` - a complex number `z = a + ib`.

        OUTPUT:

        A complex number with modulus `\exp(a)` and argument `b`.

        If `-\pi < b \leq \pi` then `\operatorname{exp\_polar}(z)=\exp(z)`.
        For other values of `b` the function is left unevaluated.

        EXAMPLES:

        The following expressions are evaluated using the exponential
        function::

            sage: exp_polar(pi*I/2)
            I
            sage: x = var('x', domain='real')
            sage: exp_polar(-1/2*I*pi + x)
            e^(-1/2*I*pi + x)

        The function is left unevaluated when the imaginary part of the
        input `z` does not satisfy `-\pi < \Im(z) \leq \pi`::

            sage: exp_polar(2*pi*I)
            exp_polar(2*I*pi)
            sage: exp_polar(-4*pi*I)
            exp_polar(-4*I*pi)

        This fixes :trac:`18085`::

            sage: integrate(1/sqrt(1+x^3),x,algorithm='sympy')
            1/3*x*hypergeometric((1/3, 1/2), (4/3,), -x^3)*gamma(1/3)/gamma(4/3)

        .. SEEALSO::

            `Examples in Sympy documentation <http://docs.sympy.org/latest/modules/functions/special.html?highlight=exp_polar>`_,
            `Sympy source code of exp_polar <http://docs.sympy.org/0.7.4/_modules/sympy/functions/elementary/exponential.html>`_

        REFERENCES:

            :wikipedia:`Complex_number#Polar_form`
        """
        BuiltinFunction.__init__(self, "exp_polar",
                                latex_name=r"\operatorname{exp\_polar}",
                                conversions=dict(sympy='exp_polar'))

    def _evalf_(self, z, parent=None, algorithm=None):
        r"""
        EXAMPLES:

        If the imaginary part of `z` obeys `-\pi < z \leq \pi`, then
        `\operatorname{exp\_polar}(z)` is evaluated as `\exp(z)`::

            sage: exp_polar(1.0 + 2.0*I)
            -1.13120438375681 + 2.47172667200482*I

        If the imaginary part of `z` is outside of that interval the
        expression is left unevaluated::

            sage: exp_polar(-5.0 + 8.0*I)
            exp_polar(-5.00000000000000 + 8.00000000000000*I)

        An attempt to numerically evaluate such an expression raises an error::

            sage: exp_polar(-5.0 + 8.0*I).n()
            Traceback (most recent call last):
            ...
            ValueError: invalid attempt to numerically evaluate exp_polar()

        """
        from sage.functions.other import imag

        if (not isinstance(z, Expression)
            and bool(-const_pi < imag(z) <= const_pi)):
            return exp(z)
        else:
            raise ValueError("invalid attempt to numerically evaluate exp_polar()")

    def _eval_(self, z):
        """
        EXAMPLES::

            sage: exp_polar(3*I*pi)
            exp_polar(3*I*pi)
            sage: x = var('x', domain='real')
            sage: exp_polar(4*I*pi + x)
            exp_polar(4*I*pi + x)

        """
        if (isinstance(z, Expression)
            and bool(-const_pi < z.imag_part() <= const_pi)):
            return exp(z)
        else:
            return None

exp_polar = Function_exp_polar()


class Function_harmonic_number_generalized(BuiltinFunction):
    r"""
    Harmonic and generalized harmonic number functions,
    defined by:

    .. MATH::

        H_{n}=H_{n,1}=\sum_{k=1}^n\frac{1}{k}
        
        H_{n,m}=\sum_{k=1}^n\frac{1}{k^m}

    They are also well-defined for complex argument, through:

    .. MATH::

        H_{s}=\int_0^1\frac{1-x^s}{1-x}

        H_{s,m}=\zeta(m)-\zeta(m,s-1)

    If called with a single argument, that argument is ``s`` and ``m`` is
    assumed to be 1 (the normal harmonic numbers ``H_s``).

    ALGORITHM:

    Numerical evaluation is handled using the mpmath and FLINT libraries.

    REFERENCES:

    - :wikipedia:`Harmonic_number`

    EXAMPLES:

    Evaluation of integer, rational, or complex argument::

        sage: harmonic_number(5)
        137/60
        sage: harmonic_number(3,3)
        251/216
        sage: harmonic_number(5/2)
        -2*log(2) + 46/15
        sage: harmonic_number(3.,3)
        zeta(3) - 0.0400198661225573
        sage: harmonic_number(3.,3.)
        1.16203703703704
        sage: harmonic_number(3,3).n(200)
        1.16203703703703703703703...
        sage: harmonic_number(1+I,5)
        harmonic_number(I + 1, 5)
        sage: harmonic_number(5,1.+I)
        1.57436810798989 - 1.06194728851357*I

    Solutions to certain sums are returned in terms of harmonic numbers::

        sage: k=var('k')
        sage: sum(1/k^7,k,1,x)
        harmonic_number(x, 7)

    Check the defining integral at a random integer::

        sage: n=randint(10,100)
        sage: bool(SR(integrate((1-x^n)/(1-x),x,0,1)) == harmonic_number(n))
        True

    There are several special values which are automatically simplified::

        sage: harmonic_number(0)
        0
        sage: harmonic_number(1)
        1
        sage: harmonic_number(x,1)
        harmonic_number(x)

    Arguments are swapped with respect to the same functions in
    Maxima::

        sage: maxima(harmonic_number(x,2)) # maxima expect interface
        gen_harmonic_number(2,_SAGE_VAR_x)
        sage: from sage.calculus.calculus import symbolic_expression_from_maxima_string as sefms
        sage: sefms('gen_harmonic_number(3,x)')
        harmonic_number(x, 3)
        sage: from sage.interfaces.maxima_lib import maxima_lib, max_to_sr
        sage: c=maxima_lib(harmonic_number(x,2)); c
        gen_harmonic_number(2,_SAGE_VAR_x)
        sage: max_to_sr(c.ecl())
        harmonic_number(x, 2)
    """

    def __init__(self):
        r"""
        EXAMPLES::

            sage: loads(dumps(harmonic_number(x,5)))
            harmonic_number(x, 5)
            sage: harmonic_number(x, x)._sympy_()
            harmonic(x, x)
        """
        BuiltinFunction.__init__(self, "harmonic_number", nargs=2,
                conversions={'sympy':'harmonic'})

    def __call__(self, z, m=1, **kwds):
        r"""
        Custom call method allows the user to pass one argument or two. If
        one argument is passed, we assume it is ``z`` and that ``m=1``.

        EXAMPLES::

            sage: harmonic_number(x)
            harmonic_number(x)
            sage: harmonic_number(x,1)
            harmonic_number(x)
            sage: harmonic_number(x,2)
            harmonic_number(x, 2)
        """
        return BuiltinFunction.__call__(self, z, m, **kwds)

    def _eval_(self, z, m):
        """
        EXAMPLES::

            sage: harmonic_number(x,0)
            x
            sage: harmonic_number(x,1)
            harmonic_number(x)
            sage: harmonic_number(5)
            137/60
            sage: harmonic_number(3,3)
            251/216
            sage: harmonic_number(3,3).n() # this goes from rational to float
            1.16203703703704
            sage: harmonic_number(3,3.) # the following uses zeta functions
            1.16203703703704
            sage: harmonic_number(3.,3)
            zeta(3) - 0.0400198661225573
            sage: harmonic_number(0.1,5)
            zeta(5) - 0.650300133161038
            sage: harmonic_number(0.1,5).n()
            0.386627621982332
            sage: harmonic_number(3,5/2)
            1/27*sqrt(3) + 1/8*sqrt(2) + 1
        """
        if m == 0:
            return z
        elif m == 1:
            return harmonic_m1._eval_(z)

        if z in ZZ and z >= 0:
            return sum(1 / (k ** m) for k in range(1, z + 1))

    def _evalf_(self, z, m, parent=None, algorithm=None):
        """
        EXAMPLES::

            sage: harmonic_number(3.,3)
            zeta(3) - 0.0400198661225573
            sage: harmonic_number(3.,3.)
            1.16203703703704
            sage: harmonic_number(3,3).n(200)
            1.16203703703703703703703...
            sage: harmonic_number(5,I).n()
            2.36889632899995 - 3.51181956521611*I
        """
        if m == 0:
            if parent is None:
                return z
            return parent(z)
        elif m == 1:
            return harmonic_m1._evalf_(z, parent, algorithm)

        from sage.functions.transcendental import zeta, hurwitz_zeta
        return zeta(m) - hurwitz_zeta(m,z+1)

    def _maxima_init_evaled_(self, n, z):
        """
        EXAMPLES:

            sage: maxima_calculus(harmonic_number(x,2))
            gen_harmonic_number(2,_SAGE_VAR_x)
            sage: maxima_calculus(harmonic_number(3,harmonic_number(x,3),hold=True))
            1/3^gen_harmonic_number(3,_SAGE_VAR_x)+1/2^gen_harmonic_number(3,_SAGE_VAR_x)+1
        """
        if isinstance(n,str):
            maxima_n=n
        elif hasattr(n,'_maxima_init_'):
            maxima_n=n._maxima_init_()
        else:
            maxima_n=str(n)
        if isinstance(z,str):
            maxima_z=z
        elif hasattr(z,'_maxima_init_'):
            maxima_z=z._maxima_init_()
        else:
            maxima_z=str(z)
        return "gen_harmonic_number(%s,%s)" % (maxima_z, maxima_n) # swap arguments

    def _derivative_(self, n, m, diff_param=None):
        """
        The derivative of `H_{n,m}`.

        EXAMPLES::

            sage: k,m,n = var('k,m,n')
            sage: sum(1/k, k, 1, x).diff(x)
            1/6*pi^2 - harmonic_number(x, 2)
            sage: harmonic_number(x, 1).diff(x)
            1/6*pi^2 - harmonic_number(x, 2)
            sage: harmonic_number(n, m).diff(n)
            -m*(harmonic_number(n, m + 1) - zeta(m + 1))
            sage: harmonic_number(n, m).diff(m)
            Traceback (most recent call last):
            ...
            ValueError: cannot differentiate harmonic_number in the second parameter
        """
        from sage.functions.transcendental import zeta
        if diff_param == 1:
            raise ValueError("cannot differentiate harmonic_number in the second parameter")
        if m==1:
            return harmonic_m1(n).diff()
        else:
            return m*(zeta(m+1) - harmonic_number(n, m+1))

    def _print_(self, z, m):
        """
        EXAMPLES::

            sage: harmonic_number(x)
            harmonic_number(x)
            sage: harmonic_number(x,2)
            harmonic_number(x, 2)
        """
        if m == 1:
            return "harmonic_number(%s)" % z
        else:
            return "harmonic_number(%s, %s)" % (z, m)

    def _print_latex_(self, z, m):
        """
        EXAMPLES::

            sage: latex(harmonic_number(x))
            H_{x}
            sage: latex(harmonic_number(x,2))
            H_{{x},{2}}
        """
        if m == 1:
            return r"H_{%s}" % z
        else:
            return r"H_{{%s},{%s}}" % (z, m)

harmonic_number = Function_harmonic_number_generalized()

def _swap_harmonic(a,b): return harmonic_number(b,a)

from sage.libs.pynac.pynac import register_symbol

register_symbol(_swap_harmonic,{'maxima':'gen_harmonic_number'})
register_symbol(_swap_harmonic,{'maple':'harmonic'})

class Function_harmonic_number(BuiltinFunction):
    r"""
    Harmonic number function, defined by:

    .. MATH::

        H_{n}=H_{n,1}=\sum_{k=1}^n\frac1k

        H_{s}=\int_0^1\frac{1-x^s}{1-x}

    See the docstring for :meth:`Function_harmonic_number_generalized`.

    This class exists as callback for ``harmonic_number`` returned by Maxima.
    """

    def __init__(self):
        r"""
        EXAMPLES::

            sage: k=var('k')
            sage: loads(dumps(sum(1/k,k,1,x)))
            harmonic_number(x)
            sage: harmonic_number(x)._sympy_()
            harmonic(x)
        """
        BuiltinFunction.__init__(self, "harmonic_number", nargs=1,
                                 conversions={'mathematica':'HarmonicNumber',
                                              'maple':'harmonic',
                                              'maxima':'harmonic_number',
                                              'sympy':'harmonic'})

    def _eval_(self, z, **kwds):
        """
        EXAMPLES::

            sage: harmonic_number(0)
            0
            sage: harmonic_number(1)
            1
            sage: harmonic_number(20)
            55835135/15519504
            sage: harmonic_number(5/2)
            -2*log(2) + 46/15
            sage: harmonic_number(2*x)
            harmonic_number(2*x)
        """
        if z in ZZ:
            if z == 0:
                return Integer(0)
            elif z == 1:
                return Integer(1)
            elif z > 1:
                import sage.libs.flint.arith as flint_arith
                return flint_arith.harmonic_number(z)
        elif z in QQ:
            from sage.functions.other import psi1
            return psi1(z+1) - psi1(1)

    def _evalf_(self, z, parent=None, algorithm='mpmath'):
        """
        EXAMPLES::

            sage: harmonic_number(20).n() # this goes from rational to float
            3.59773965714368
            sage: harmonic_number(20).n(200)
            3.59773965714368191148376906...
            sage: harmonic_number(20.) # this computes the integral with mpmath
            3.59773965714368
            sage: harmonic_number(1.0*I)
            0.671865985524010 + 1.07667404746858*I
        """
        from sage.libs.mpmath import utils as mpmath_utils
        import mpmath
        return mpmath_utils.call(mpmath.harmonic, z, parent=parent)

    def _derivative_(self, z, diff_param=None):
        """
        The derivative of `H_x`.

        EXAMPLES::

            sage: k=var('k')
            sage: sum(1/k,k,1,x).diff(x)
            1/6*pi^2 - harmonic_number(x, 2)
        """
        from sage.functions.transcendental import zeta
        return zeta(2)-harmonic_number(z,2)

    def _print_latex_(self, z):
        """
        EXAMPLES::

            sage: k=var('k')
            sage: latex(sum(1/k,k,1,x))
            H_{x}
        """
        return r"H_{%s}" % z

harmonic_m1 = Function_harmonic_number()<|MERGE_RESOLUTION|>--- conflicted
+++ resolved
@@ -445,7 +445,6 @@
             NaN
             sage: polylog(2.0, 1.0)
             NaN
-<<<<<<< HEAD
 
             sage: BF = RealBallField(100)
             sage: polylog(2, BF(1/3))
@@ -462,8 +461,6 @@
             nan + nan*I
             sage: parent(_)
             Complex ball field with 53 bits precision
-=======
->>>>>>> c011cfad
         """
         GinacFunction.__init__(self, "polylog", nargs=2)
 
