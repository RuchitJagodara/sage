--- conflicted
+++ resolved
@@ -213,15 +213,14 @@
 
     Then after using one of the MaximaFunctions, it changes::
 
-<<<<<<< HEAD
         sage: from sage.functions.special import airy_ai
         sage: airy_ai(1.0)
         0.13529241631288141
-=======
+
         sage: from sage.functions.special import elliptic_ec
         sage: elliptic_ec(0.1)
         1.53075763689776
->>>>>>> 8e76828f
+
         sage: sage.functions.special._done
         True
     """
@@ -234,20 +233,19 @@
 
 def meval(x):
     """
-    Returns ``x`` evaluated in Maxima, then returned to Sage.
+    Return ``x`` evaluated in Maxima, then returned to Sage.
+
     This is used to evaluate several of these special functions.
 
     TEST::
 
-<<<<<<< HEAD
         sage: from sage.functions.special import airy_ai
         sage: airy_bi(1.0)
         1.2074235949528713
-=======
+
         sage: from sage.functions.special import spherical_bessel_J
         sage: spherical_bessel_J(2.,3.)
         0.298637497076
->>>>>>> 8e76828f
     """
     return maxima(x).sage()
 
@@ -440,7 +438,7 @@
         sage: hypergeometric_U(1,1,1,"pari",70)
         0.59634736232319407434...
     """
-    if algorithm=="scipy":
+    if algorithm == "scipy":
         if prec != 53:
             raise ValueError("for the scipy algorithm the precision must be 53")
         import scipy.special
@@ -449,7 +447,7 @@
         ans = ans.replace(")","")
         ans = ans.replace("j","*I")
         return sage_eval(ans)
-    elif algorithm=='pari':
+    elif algorithm == 'pari':
         from sage.libs.pari.all import pari
         R = RealField(prec)
         return R(pari(R(alpha)).hyperu(R(beta), R(x), precision=prec))
@@ -472,7 +470,7 @@
         sage: spherical_bessel_J(1, 3, algorithm='scipy')
         0.345677499762355...
     """
-    if algorithm=="scipy":
+    if algorithm == "scipy":
         from scipy.special.specfun import sphj
         return sphj(int(n), float(var))[1][-1]
     elif algorithm == 'maxima':
@@ -494,7 +492,7 @@
         sage: spherical_bessel_Y(2,x)
         -((3/x^2 - 1)*cos(x) + 3*sin(x)/x)/x
     """
-    if algorithm=="scipy":
+    if algorithm == "scipy":
         import scipy.special
         ans = str(scipy.special.sph_yn(int(n),float(var)))
         ans = ans.replace("(","")
@@ -789,9 +787,10 @@
 
 elliptic_ec = EllipticEC()
 
+
 class EllipticEU(MaximaFunction):
     r"""
-    This returns the value of the "incomplete elliptic integral of the
+    Return the value of the "incomplete elliptic integral of the
     second kind,"
 
     .. math::
