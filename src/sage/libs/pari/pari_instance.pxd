--- conflicted
+++ resolved
@@ -8,10 +8,7 @@
 
 cpdef long prec_bits_to_words(unsigned long prec_in_bits)
 cpdef long prec_words_to_bits(long prec_in_words)
-<<<<<<< HEAD
-=======
 cpdef long default_bitprec()
->>>>>>> 33f675dd
 
 cdef class PariInstance_auto(ParentWithBase):
     pass
