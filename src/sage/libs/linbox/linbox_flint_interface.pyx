--- conflicted
+++ resolved
@@ -40,97 +40,6 @@
 from sage.libs.flint.fmpz_mat cimport fmpz_mat_entry, fmpz_mat_nrows, fmpz_mat_ncols
 from sage.libs.flint.fmpz_poly cimport fmpz_poly_set_coeff_mpz, fmpz_poly_fit_length, _fmpz_poly_set_length, fmpz_poly_one
 
-<<<<<<< HEAD
-cdef extern from "givaro/givconfig.h":
-    pass
-cdef extern from "linbox/linbox-config.h":
-    pass
-
-cdef extern from "gmp++/gmp++.h":
-    cdef cppclass GivaroInteger "Givaro::Integer":
-        mpz_ptr get_mpz()
-        mpz_srcptr get_mpz_const()
-
-cdef extern from "linbox/matrix/dense-matrix.h":
-    ## template <class _Field>
-    ## using DenseMatrix = BlasMatrix<_Field> ;
-    ##
-    # indirect include from linbox/matrix/densematrix/blas-matrix.h
-    ##
-    ## template <class _Field, class _Storage>
-    ## class BlasMatrix
-    cdef cppclass LinBoxIntegerDenseMatrix "LinBox::DenseMatrix<Givaro::ZRing<Givaro::Integer>>":
-        ctypedef GivaroIntegerRing Field
-        ctypedef GivaroInteger Element
-        size_t rowdim()
-        size_t coldim()
-        LinBoxIntegerDenseMatrix(Field &F, size_t m, size_t n)
-        void setEntry(size_t i, size_t j, Element &a)
-        Element &getEntry(size_t i, size_t j)
-
-cdef extern from "givaro/zring.h":
-    cdef cppclass GivaroIntegerRing "Givaro::ZRing<Givaro::Integer>":
-        ctypedef GivaroInteger Element
-
-
-cdef extern from "linbox/polynomial/dense-polynomial.h":
-    ## template<class Field>
-    ## class DensePolynomial : public Givaro::Poly1FactorDom<Field, Givaro::Dense>::Element
-    cdef cppclass LinBoxIntegerDensePolynomial "LinBox::DensePolynomial<Givaro::ZRing<Givaro::Integer> >":
-        ctypedef GivaroIntegerRing BaseRing
-        ctypedef GivaroInteger BaseRingElement
-        LinBoxIntegerDensePolynomial(BaseRing &F)
-        LinBoxIntegerDensePolynomial(BaseRing &F, size_t s)
-        BaseRingElement& operator[](size_t i)
-        size_t size()
-
-cdef extern from "linbox/ring/polynomial-ring.h":
-    ## template <class BaseRing, class StorageTag= Givaro::Dense>
-    ## class PolynomialRing : public Givaro::Poly1FactorDom<BaseRing,StorageTag>
-    cdef cppclass LinBoxIntegerPolynomialRing "LinBox::PolynomialRing<Givaro::ZRing<Givaro::Integer>, Givaro::Dense>":
-        ctypedef LinBoxIntegerDensePolynomial Element
-        ctypedef LinBoxIntegerDensePolynomial Polynomial
-
-cdef extern from "linbox/matrix/matrix-domain.h":
-    ## template <class Field_ >
-    ## class MatrixDomain : public MVProductDomain<Field_> {
-    cdef cppclass LinBoxIntegerDenseMatrixDomain "LinBox::MatrixDomain<Givaro::ZRing<Givaro::Integer>>":
-        LinBoxIntegerDenseMatrixDomain(GivaroIntegerRing&)
-        LinBoxIntegerDenseMatrix& mul(LinBoxIntegerDenseMatrix ans,
-                                      LinBoxIntegerDenseMatrix left,
-                                      LinBoxIntegerDenseMatrix right)
-
-cdef extern from "linbox/solutions/charpoly.h":
-    ## template<class Blackbox, class Polynomial>
-    ## Polynomial &charpoly (Polynomial & P, const Blackbox & A)
-    LinBoxIntegerPolynomialRing.Element& LinBoxIntegerDense_charpoly "LinBox::charpoly" (LinBoxIntegerPolynomialRing.Element&, LinBoxIntegerDenseMatrix&)
-
-cdef extern from "linbox/solutions/minpoly.h":
-    ## template<class Polynomial, class Blackbox>
-    ## Polynomial &minpoly (Polynomial & P, const Blackbox & A)
-    LinBoxIntegerPolynomialRing.Element& LinBoxIntegerDense_minpoly "LinBox::minpoly" (LinBoxIntegerPolynomialRing.Element&, LinBoxIntegerDenseMatrix&)
-
-cdef extern from "linbox/solutions/rank.h":
-    ## template <class Blackbox, class Method, class DomainCategory>
-    ## inline unsigned long &rank (unsigned long &r, const Blackbox &A,
-    ##                             const DomainCategory &tag, const Method &M);
-    unsigned long & LinBoxIntegerDense_rank "LinBox::rank" (unsigned long &, LinBoxIntegerDenseMatrix)
-
-cdef extern from "linbox/solutions/det.h":
-    GivaroInteger& LinBoxIntegerDense_det "LinBox::det" (GivaroInteger&, LinBoxIntegerDenseMatrix)
-
-
-
-###############################################################################
-# end of LinBox declarations -- beginning of the code                         #
-###############################################################################
-
-
-# set the entries of A from m (no allocation performed)
-# NOTE: this function is not part of the interface (ie the .pxd file) to keep the
-# module C-compatible
-cdef void fmpz_mat_get_linbox(LinBoxIntegerDenseMatrix& A, fmpz_mat_t m):
-=======
 cimport givaro
 cimport linbox
 
@@ -143,7 +52,6 @@
     NOTE: this function does not appear in the Cython header
     (the .pxd file) in order to keep the header C-compatible
     """
->>>>>>> ca26fcca
     cdef size_t i,j
     cdef givaro.Integer t
 
