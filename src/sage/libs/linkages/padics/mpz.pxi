--- conflicted
+++ resolved
@@ -310,13 +310,8 @@
     success = mpz_invert(out, a, prime_pow.pow_mpz_t_tmp(prec))
     if not success:
         raise ZeroDivisionError
-<<<<<<< HEAD
-    
+
 cdef inline int cmul(mpz_t out, mpz_t a, mpz_t b, long prec, PowComputer_ prime_pow) except -1:
-=======
-
-cdef inline int cmul(mpz_t out, mpz_t a, mpz_t b, long prec, PowComputer_class prime_pow) except -1:
->>>>>>> 5d7dbb90
     """
     Multiplication.
 
@@ -389,13 +384,8 @@
     - returns True if `a = 1`, and False otherwise.
     """
     return mpz_cmp_ui(out, 1) == 0
-<<<<<<< HEAD
-    
+
 cdef inline bint ciszero(mpz_t out, PowComputer_ prime_pow) except -1:
-=======
-
-cdef inline bint ciszero(mpz_t out, PowComputer_class prime_pow) except -1:
->>>>>>> 5d7dbb90
     """
     Returns whether this element is equal to 0.
 
@@ -409,13 +399,8 @@
     - returns True if `a = 0`, and False otherwise.
     """
     return mpz_cmp_ui(out, 0) == 0
-<<<<<<< HEAD
-    
+
 cdef inline int cpow(mpz_t out, mpz_t a, mpz_t n, long prec, PowComputer_ prime_pow) except -1:
-=======
-
-cdef inline int cpow(mpz_t out, mpz_t a, mpz_t n, long prec, PowComputer_class prime_pow) except -1:
->>>>>>> 5d7dbb90
     """
     Exponentiation.
 
