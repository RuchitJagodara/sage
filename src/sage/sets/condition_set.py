--- conflicted
+++ resolved
@@ -20,15 +20,6 @@
 from sage.misc.cachefunc import cached_method
 from sage.misc.misc import _stable_uniq
 from sage.structure.element import Expression
-<<<<<<< HEAD
-
-try:
-    from sage.symbolic.callable import is_CallableSymbolicExpression
-except ImportError:
-    is_CallableSymbolicExpression = lambda x: False
-
-=======
->>>>>>> 341337a0
 from .set import Set, Set_base, Set_boolean_operators, Set_add_sub_operators
 
 
