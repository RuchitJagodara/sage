# -*- coding: utf-8 -*-
"""
Base class for matrices, part 0

.. NOTE::

   For design documentation see matrix/docs.py.

EXAMPLES::

    sage: matrix(2,[1,2,3,4])
    [1 2]
    [3 4]
"""
# ****************************************************************************
#       Copyright (C) 2005, 2006 William Stein <wstein@gmail.com>
#
# This program is free software: you can redistribute it and/or modify
# it under the terms of the GNU General Public License as published by
# the Free Software Foundation, either version 2 of the License, or
# (at your option) any later version.
#                  https://www.gnu.org/licenses/
# ****************************************************************************
from __future__ import print_function, absolute_import

from cpython cimport *
from cysignals.signals cimport sig_check

import sage.modules.free_module
import sage.misc.latex
import sage.rings.integer

from sage.arith.power cimport generic_power
from sage.misc.misc import verbose, get_verbose
from sage.structure.sequence import Sequence
from sage.structure.parent cimport Parent

cimport sage.structure.element
from sage.structure.element cimport ModuleElement, Element, RingElement, Vector
from sage.structure.mutability cimport Mutability
from sage.misc.misc_c cimport normalize_index

from sage.categories.fields import Fields

from sage.rings.ring cimport CommutativeRing
from sage.rings.ring import is_Ring
from sage.rings.finite_rings.integer_mod_ring import is_IntegerModRing

import sage.modules.free_module

from .matrix_misc import row_iterator

_Fields = Fields()

cdef class Matrix(sage.structure.element.Matrix):
    r"""
    A generic matrix.

    The ``Matrix`` class is the base class for all matrix
    classes. To create a ``Matrix``, first create a
    ``MatrixSpace``, then coerce a list of elements into
    the ``MatrixSpace``. See the documentation of
    ``MatrixSpace`` for more details.

    EXAMPLES:

    We illustrate matrices and matrix spaces. Note that no actual
    matrix that you make should have class Matrix; the class should
    always be derived from Matrix.

    ::

        sage: M = MatrixSpace(CDF,2,3); M
        Full MatrixSpace of 2 by 3 dense matrices over Complex Double Field
        sage: a = M([1,2,3,  4,5,6]); a
        [1.0 2.0 3.0]
        [4.0 5.0 6.0]
        sage: type(a)
        <type 'sage.matrix.matrix_complex_double_dense.Matrix_complex_double_dense'>
        sage: parent(a)
        Full MatrixSpace of 2 by 3 dense matrices over Complex Double Field

    ::

        sage: matrix(CDF, 2,3, [1,2,3, 4,5,6])
        [1.0 2.0 3.0]
        [4.0 5.0 6.0]
        sage: Mat(CDF,2,3)(range(1,7))
        [1.0 2.0 3.0]
        [4.0 5.0 6.0]

    ::

        sage: Q.<i,j,k> = QuaternionAlgebra(QQ, -1,-1)
        sage: matrix(Q,2,1,[1,2])
        [1]
        [2]
    """
    def __cinit__(self, parent, *args, **kwds):
        """
        The initialization routine of the ``Matrix`` base class ensures
        that it sets the attributes ``self._parent``, ``self._base_ring``,
        ``self._nrows``, ``self._ncols``.

        The private attributes ``self._is_immutable`` and ``self._cache``
        are implicitly initialized to valid values upon memory allocation.

        EXAMPLES::

            sage: import sage.matrix.matrix0
            sage: A = sage.matrix.matrix0.Matrix(MatrixSpace(QQ,2))
            sage: type(A)
            <type 'sage.matrix.matrix0.Matrix'>
        """
        P = <Parent?>parent
        self._parent = P
        self._base_ring = P._base
        self._nrows = P.nrows()
        self._ncols = P.ncols()
        self.hash = -1

    def list(self):
        """
        List of the elements of ``self`` ordered by elements in each
        row. It is safe to change the returned list.

        .. warning::

           This function returns a list of the entries in the matrix
           ``self``.  It does not return a list of the rows of ``self``,
           so it is different than the output of ``list(self)``, which
           returns ``[self[0],self[1],...]``.

        EXAMPLES::

            sage: R.<x,y> = QQ[]
            sage: a = matrix(R,2,[x,y,x*y, y,x,2*x+y]); a
            [      x       y     x*y]
            [      y       x 2*x + y]
            sage: v = a.list(); v
            [x, y, x*y, y, x, 2*x + y]

        Note that list(a) is different than a.list()::

            sage: a.list()
            [x, y, x*y, y, x, 2*x + y]
            sage: list(a)
            [(x, y, x*y), (y, x, 2*x + y)]

        Notice that changing the returned list does not change a (the list
        is a copy)::

            sage: v[0] = 25
            sage: a
            [      x       y     x*y]
            [      y       x 2*x + y]
        """
        return list(self._list())

    def _list(self):
        """
        Unsafe version of the ``list`` method, mainly for internal use.
        This may return the list of elements, but as an *unsafe* reference
        to the underlying list of the object. It is dangerous to change
        entries of the returned list.

        EXAMPLES:

        Using ``_list`` is potentially fast and memory efficient,
        but very dangerous (at least for generic dense matrices).

        ::

            sage: a = matrix(QQ['x,y'],2,range(6)); a
            [0 1 2]
            [3 4 5]
            sage: v = a._list(); v
            [0, 1, 2, 3, 4, 5]

        If you change an entry of the list, the corresponding entry of the
        matrix will be changed (but without clearing any caches of
        computing information about the matrix)::

            sage: v[0] = -2/3; v
            [-2/3, 1, 2, 3, 4, 5]
            sage: a._list()
            [-2/3, 1, 2, 3, 4, 5]

        Now the 0,0 entry of the matrix is `-2/3`, which is weird.

        ::

            sage: a[0,0]
            -2/3

        See::

            sage: a
            [-2/3    1    2]
            [   3    4    5]
        """
        cdef Py_ssize_t i, j

        x = self.fetch('list')
        if not x is None:
            return x
        x = []
        for i from 0 <= i < self._nrows:
            for j from 0 <= j < self._ncols:
                x.append(self.get_unsafe(i, j))
        return x

    def dict(self, copy=True):
        r"""
        Dictionary of the elements of ``self`` with keys pairs ``(i,j)``
        and values the nonzero entries of ``self``.

        INPUT:

        - ``copy`` -- (default: ``True``) make a copy of the ``dict``
          corresponding to ``self``

        If ``copy=True``, then is safe to change the returned dictionary.
        Otherwise, this can cause undesired behavior by mutating the ``dict``.

        EXAMPLES::

            sage: R.<x,y> = QQ[]
            sage: a = matrix(R,2,[x,y,0, 0,0,2*x+y]); a
            [      x       y       0]
            [      0       0 2*x + y]
            sage: d = a.dict(); d
            {(0, 0): x, (0, 1): y, (1, 2): 2*x + y}

        Notice that changing the returned list does not change a (the list
        is a copy)::

            sage: d[0,0] = 25
            sage: a
            [      x       y       0]
            [      0       0 2*x + y]
        """
        if copy:
            return dict(self._dict())
        return self._dict()

    monomial_coefficients = dict

    def _dict(self):
        """
        Unsafe version of the dict method, mainly for internal use.
        This may return the dict of elements, but as an *unsafe*
        reference to the underlying dict of the object.  It might
        dangerous if you change entries of the returned dict.

        EXAMPLES: Using _dict is potentially fast and memory efficient,
        but very dangerous (at least for generic sparse matrices).

        ::

            sage: a = matrix(QQ['x,y'],2,range(6), sparse=True); a
            [0 1 2]
            [3 4 5]
            sage: v = a._dict(); v
            {(0, 1): 1, (0, 2): 2, (1, 0): 3, (1, 1): 4, (1, 2): 5}

        If you change a key of the dictionary, the corresponding entry of
        the matrix will be changed (but without clearing any caches of
        computing information about the matrix)::

            sage: v[0,1] = -2/3; v
            {(0, 1): -2/3, (0, 2): 2, (1, 0): 3, (1, 1): 4, (1, 2): 5}
            sage: a._dict()
            {(0, 1): -2/3, (0, 2): 2, (1, 0): 3, (1, 1): 4, (1, 2): 5}
            sage: a[0,1]
            -2/3

        But the matrix doesn't know the entry changed, so it returns the
        cached version of its print representation::

            sage: a
            [0 1 2]
            [3 4 5]

        If we change an entry, the cache is cleared, and the correct print
        representation appears::

            sage: a[1,2]=10
            sage: a
            [   0 -2/3    2]
            [   3    4   10]
        """
        d = self.fetch('dict')
        if not d is None:
            return d

        cdef Py_ssize_t i, j
        d = {}
        for i from 0 <= i < self._nrows:
            for j from 0 <= j < self._ncols:
                x = self.get_unsafe(i, j)
                if x != 0:
                    d[(int(i),int(j))] = x
        self.cache('dict', d)
        return d

    ###########################################################
    # Cache
    ###########################################################
    def _clear_cache(self):
        """
        Clear anything cached about this matrix.

        EXAMPLES::

            sage: m = Matrix(QQ, 2, range(4))
            sage: m._clear_cache()
        """
        self.clear_cache()

    cdef void clear_cache(self):
        """
        Clear the properties cache.
        """
        self._cache = None
        self.hash = -1

    cdef fetch(self, key):
        """
        Try to get an element from the cache; if there isn't anything
        there, return None.
        """
        if self._cache is None:
            return None
        try:
            return self._cache[key]
        except KeyError:
            return None

    cdef cache(self, key, x):
        """
        Record x in the cache with given key.
        """
        if self._cache is None:
            self._cache = {}
        self._cache[key] = x

    def _get_cache(self):
        """
        Return the cache.

        EXAMPLES::

            sage: m=Matrix(QQ,2,range(0,4))
            sage: m._get_cache()
            {}

        """
        if self._cache is None:
            self._cache = {}
        return self._cache

    ###########################################################
    # Mutability and bounds checking
    ###########################################################

    cdef check_bounds(self, Py_ssize_t i, Py_ssize_t j):
        """
        This function gets called when you're about to access the i,j entry
        of this matrix. If i, j are out of range, an IndexError is
        raised.
        """
        if i<0 or i >= self._nrows or j<0 or j >= self._ncols:
            raise IndexError("matrix index out of range")

    cdef check_mutability(self):
        """
        This function gets called when you're about to change this matrix.

        If self is immutable, a ValueError is raised, since you should
        never change a mutable matrix.

        If self is mutable, the cache of results about self is deleted.
        """
        if self._is_immutable:
            raise ValueError("matrix is immutable; please change a copy instead (i.e., use copy(M) to change a copy of M).")
        else:
            self._cache = None

    cdef check_bounds_and_mutability(self, Py_ssize_t i, Py_ssize_t j):
        """
        This function gets called when you're about to set the i,j entry of
        this matrix. If i or j is out of range, an IndexError exception is
        raised.

        If self is immutable, a ValueError is raised, since you should
        never change a mutable matrix.

        If self is mutable, the cache of results about self is deleted.
        """
        if self._is_immutable:
            raise ValueError("matrix is immutable; please change a copy instead (i.e., use copy(M) to change a copy of M).")
        else:
            self._cache = None

        if i<0 or i >= self._nrows or j<0 or j >= self._ncols:
            raise IndexError("matrix index out of range")

    def set_immutable(self):
        r"""
        Call this function to set the matrix as immutable.

        Matrices are always mutable by default, i.e., you can change their
        entries using ``A[i,j] = x``. However, mutable matrices
        aren't hashable, so can't be used as keys in dictionaries, etc.
        Also, often when implementing a class, you might compute a matrix
        associated to it, e.g., the matrix of a Hecke operator. If you
        return this matrix to the user you're really returning a reference
        and the user could then change an entry; this could be confusing.
        Thus you should set such a matrix immutable.

        EXAMPLES::

            sage: A = Matrix(QQ, 2, 2, range(4))
            sage: A.is_mutable()
            True
            sage: A[0,0] = 10
            sage: A
            [10   1]
            [ 2   3]

        Mutable matrices are not hashable, so can't be used as keys for
        dictionaries::

            sage: hash(A)
            Traceback (most recent call last):
            ...
            TypeError: mutable matrices are unhashable
            sage: v = {A:1}
            Traceback (most recent call last):
            ...
            TypeError: mutable matrices are unhashable

        If we make A immutable it suddenly is hashable.

        ::

            sage: A.set_immutable()
            sage: A.is_mutable()
            False
            sage: A[0,0] = 10
            Traceback (most recent call last):
            ...
            ValueError: matrix is immutable; please change a copy instead (i.e., use copy(M) to change a copy of M).
            sage: hash(A) #random
            12
            sage: v = {A:1}; v
            {[10  1]
             [ 2  3]: 1}
        """
        self._is_immutable = True

    def is_immutable(self):
        """
        Return True if this matrix is immutable.

        See the documentation for self.set_immutable for more details
        about mutability.

        EXAMPLES::

            sage: A = Matrix(QQ['t','s'], 2, 2, range(4))
            sage: A.is_immutable()
            False
            sage: A.set_immutable()
            sage: A.is_immutable()
            True
        """
        return self._is_immutable

    def is_mutable(self):
        """
        Return True if this matrix is mutable.

        See the documentation for self.set_immutable for more details
        about mutability.

        EXAMPLES::

            sage: A = Matrix(QQ['t','s'], 2, 2, range(4))
            sage: A.is_mutable()
            True
            sage: A.set_immutable()
            sage: A.is_mutable()
            False
        """
        return not(self._is_immutable)

    ###########################################################
    # Entry access
    #    The first two must be overloaded in the derived class
    ###########################################################
    cdef set_unsafe(self, Py_ssize_t i, Py_ssize_t j, object x):
        """
        Set entry quickly without doing any bounds checking. Calling this
        with invalid arguments is allowed to produce a segmentation fault.

        This is fast since it is a cdef function and there is no bounds
        checking.
        """
        raise NotImplementedError("this must be defined in the derived class (type=%s)"%type(self))

    cdef get_unsafe(self, Py_ssize_t i, Py_ssize_t j):
        """
        Entry access, but fast since it might be without bounds checking.

        This is fast since it is a cdef function and there is no bounds
        checking.
        """
        raise NotImplementedError("this must be defined in the derived type.")

    def add_to_entry(self, Py_ssize_t i, Py_ssize_t j, elt):
        r"""
        Add ``elt`` to the entry at position ``(i, j)``.

        EXAMPLES::

            sage: m = matrix(QQ['x,y'], 2, 2)
            sage: m.add_to_entry(0, 1, 2)
            sage: m
            [0 2]
            [0 0]
        """
        elt = self.base_ring()(elt)
        if i < 0:
            i += self._nrows
        if i < 0 or i >= self._nrows:
            raise IndexError("row index out of range")
        if j < 0:
            j += self._ncols
        if j < 0 or j >= self._ncols:
            raise IndexError("column index out of range")

        self.set_unsafe(i, j, elt + self.get_unsafe(i, j))


##     def _get_very_unsafe(self, i, j):
##         r"""
##         Entry access, but potentially fast since it might be without
##         bounds checking.  (I know of no cases where this is actually
##         faster.)

##         This function it can very easily !! SEG FAULT !! if you call
##         it with invalid input.  Use with *extreme* caution.

##         EXAMPLES:
##             sage: a = matrix(ZZ,2,range(4))
##             sage: a._get_very_unsafe(0,1)
##             1

##         If you do \code{a.\_get\_very\_unsafe(0,10)} you'll very likely crash Sage
##         completely.
##         """
##         return self.get_unsafe(i, j)

    def __iter__(self):
        """
        Return an iterator for the rows of self.

        EXAMPLES::

            sage: m = matrix(2,[1,2,3,4])
            sage: next(m.__iter__())
            (1, 2)
        """
        return row_iterator(self)

    def __getitem__(self, key):
        """
        Return element, row, or slice of self.

        INPUT:

        - ``key``- tuple (i,j) where i, j can be integers, slices or lists

        USAGE:

        - ``A[i, j]`` - the i,j element (or elements, if i or j are
          slices or lists) of A, or

        - ``A[i:j]`` - rows of A, according to slice notation

        EXAMPLES::

            sage: A = Matrix(Integers(2006),2,2,[-1,2,3,4])
            sage: A[0,0]
            2005
            sage: A[0]
            (2005, 2)

        The returned row is immutable (mainly to avoid confusion)::

            sage: A[0][0] = 123
            Traceback (most recent call last):
            ...
            ValueError: vector is immutable; please change a copy instead (use copy())
            sage: A[0].is_immutable()
            True
            sage: a = matrix(ZZ,3,range(9)); a
            [0 1 2]
            [3 4 5]
            [6 7 8]
            sage: a[1,2]
            5
            sage: a[0]
            (0, 1, 2)
            sage: a[4,7]
            Traceback (most recent call last):
            ...
            IndexError: matrix index out of range
            sage: a[-1,0]
            6

        ::

            sage: a[2.7]
            Traceback (most recent call last):
            ...
            TypeError: index must be an integer
            sage: a[1, 2.7]
            Traceback (most recent call last):
            ...
            TypeError: index must be an integer
            sage: a[2.7, 1]
            Traceback (most recent call last):
            ...
            TypeError: index must be an integer

            sage: m=[(1, -2, -1, -1,9), (1, 8, 6, 2,2), (1, 1, -1, 1,4), (-1, 2, -2, -1,4)];M= matrix(m)
            sage: M
            [ 1 -2 -1 -1  9]
            [ 1  8  6  2  2]
            [ 1  1 -1  1  4]
            [-1  2 -2 -1  4]

        Get the 2 x 2 submatrix of M, starting at row index and column
        index 1

        ::

            sage: M[1:3,1:3]
            [ 8  6]
            [ 1 -1]

        Get the 2 x 3 submatrix of M starting at row index and column index
        1::

            sage: M[1:3,[1..3]]
            [ 8  6  2]
            [ 1 -1  1]

        Get the second column of M::

            sage: M[:,1]
            [-2]
            [ 8]
            [ 1]
            [ 2]

        Get the first row of M::

            sage: M[0,:]
            [ 1 -2 -1 -1  9]

        More examples::

            sage: M[range(2),:]
            [ 1 -2 -1 -1  9]
            [ 1  8  6  2  2]
            sage: M[range(2),4]
            [9]
            [2]
            sage: M[range(3),range(5)]
            [ 1 -2 -1 -1  9]
            [ 1  8  6  2  2]
            [ 1  1 -1  1  4]

        ::

            sage: M[3,range(5)]
            [-1  2 -2 -1  4]
            sage: M[3,:]
            [-1  2 -2 -1  4]
            sage: M[3,4]
            4

            sage: M[-1,:]
            [-1  2 -2 -1  4]

            sage: A = matrix(ZZ,3,4, [3, 2, -5, 0, 1, -1, 1, -4, 1, 0, 1, -3]); A
            [ 3  2 -5  0]
            [ 1 -1  1 -4]
            [ 1  0  1 -3]

        ::

            sage: A[:,0:4:2]
            [ 3 -5]
            [ 1  1]
            [ 1  1]

        ::

            sage: A[1:,0:4:2]
            [1 1]
            [1 1]

            sage: A[2::-1,:]
            [ 1  0  1 -3]
            [ 1 -1  1 -4]
            [ 3  2 -5  0]

            sage: A[1:,3::-1]
            [-4  1 -1  1]
            [-3  1  0  1]

            sage: A[1:,3::-2]
            [-4 -1]
            [-3  0]

            sage: A[2::-1,3:1:-1]
            [-3  1]
            [-4  1]
            [ 0 -5]

        ::

            sage: A= matrix(3,4,[1, 0, -3, -1, 3, 0, -2, 1, -3, -5, -1, -5])
            sage: A[range(2,-1,-1),:]
            [-3 -5 -1 -5]
            [ 3  0 -2  1]
            [ 1  0 -3 -1]

        ::

            sage: A[range(2,-1,-1),range(3,-1,-1)]
            [-5 -1 -5 -3]
            [ 1 -2  0  3]
            [-1 -3  0  1]

        ::

            sage: A = matrix(2, [1, 2, 3, 4])
            sage: A[[0,0],[0,0]]
            [1 1]
            [1 1]

        ::

            sage: M = matrix(3, 4, range(12))
            sage: M[0:0, 0:0]
            []
            sage: M[0:0, 1:4]
            []
            sage: M[2:3, 3:3]
            []
            sage: M[range(2,2), :3]
            []
            sage: M[(1,2), 3]
            [ 7]
            [11]
            sage: M[(1,2),(0,1,1)]
            [4 5 5]
            [8 9 9]
            sage: m=[(1, -2, -1, -1), (1, 8, 6, 2), (1, 1, -1, 1), (-1, 2, -2, -1)]
            sage: M= matrix(m);M
            [ 1 -2 -1 -1]
            [ 1  8  6  2]
            [ 1  1 -1  1]
            [-1  2 -2 -1]

            sage: M[:2]
            [ 1 -2 -1 -1]
            [ 1  8  6  2]
            sage: M[:]
            [ 1 -2 -1 -1]
            [ 1  8  6  2]
            [ 1  1 -1  1]
            [-1  2 -2 -1]
            sage: M[1:3]
            [ 1  8  6  2]
            [ 1  1 -1  1]

            sage: A=matrix(QQ,10,range(100))
            sage: A[0:3]
            [ 0  1  2  3  4  5  6  7  8  9]
            [10 11 12 13 14 15 16 17 18 19]
            [20 21 22 23 24 25 26 27 28 29]
            sage: A[:2]
            [ 0  1  2  3  4  5  6  7  8  9]
            [10 11 12 13 14 15 16 17 18 19]
            sage: A[8:]
            [80 81 82 83 84 85 86 87 88 89]
            [90 91 92 93 94 95 96 97 98 99]
            sage: A[1:10:3]
            [10 11 12 13 14 15 16 17 18 19]
            [40 41 42 43 44 45 46 47 48 49]
            [70 71 72 73 74 75 76 77 78 79]
            sage: A[-1]
            (90, 91, 92, 93, 94, 95, 96, 97, 98, 99)
            sage: A[-1:-6:-2]
            [90 91 92 93 94 95 96 97 98 99]
            [70 71 72 73 74 75 76 77 78 79]
            [50 51 52 53 54 55 56 57 58 59]

            sage: A[3].is_immutable()
            True
            sage: A[1:3].is_immutable()
            True

        Slices that result in zero rows or zero columns are supported too::

            sage: m = identity_matrix(QQ, 4)[4:,:]
            sage: m.nrows(), m.ncols()
            (0, 4)
            sage: m * vector(QQ, 4)
            ()

        TESTS:

        If we're given lists as arguments, we should throw an
        appropriate error when those lists do not contain valid
        indices (:trac:`6569`)::

            sage: A = matrix(4, range(1,17))
            sage: A[[1.5], [1]]
            Traceback (most recent call last):
            ...
            IndexError: row indices must be integers
            sage: A[[1], [1.5]]
            Traceback (most recent call last):
            ...
            IndexError: column indices must be integers
            sage: A[[1.5]]
            Traceback (most recent call last):
            ...
            IndexError: row indices must be integers

        Before :trac:`6569` was fixed, sparse/dense matrices behaved
        differently due to implementation details. Given invalid
        indices, they should fail in the same manner. These tests
        just repeat the previous set with a sparse matrix::

            sage: A = matrix(4, range(1,17), sparse=True)
            sage: A[[1.5], [1]]
            Traceback (most recent call last):
            ...
            IndexError: row indices must be integers
            sage: A[[1], [1.5]]
            Traceback (most recent call last):
            ...
            IndexError: column indices must be integers
            sage: A[[1.5]]
            Traceback (most recent call last):
            ...
            IndexError: row indices must be integers

        Check that submatrices with a specified implementation have the
        same implementation::

            sage: M = MatrixSpace(GF(2), 3, 3, implementation='generic')
            sage: m = M(range(9))
            sage: type(m)
            <type 'sage.matrix.matrix_generic_dense.Matrix_generic_dense'>
            sage: parent(m)
            Full MatrixSpace of 3 by 3 dense matrices over Finite Field of size 2 (using Matrix_generic_dense)
            sage: type(m[:2,:2])
            <type 'sage.matrix.matrix_generic_dense.Matrix_generic_dense'>
            sage: parent(m[:2,:2])
            Full MatrixSpace of 2 by 2 dense matrices over Finite Field of size 2 (using Matrix_generic_dense)
        """
        cdef list row_list
        cdef list col_list
        cdef Py_ssize_t i
        cdef int row, col
        cdef int nrows = self._nrows
        cdef int ncols = self._ncols
        cdef tuple key_tuple
        cdef object row_index, col_index
        cdef int ind

        # used to keep track of when an index is a
        # single number
        cdef int single_row = 0, single_col = 0

        if type(key) is tuple:
            key_tuple = <tuple>key
            #if PyTuple_Size(key_tuple) != 2:
            if len(key_tuple) != 2:
                raise IndexError("index must be an integer or pair of integers")

            row_index = <object>PyTuple_GET_ITEM(key_tuple, 0)
            col_index = <object>PyTuple_GET_ITEM(key_tuple, 1)

            type_row = type(row_index)
            if type_row is list or type_row is tuple or type_row is range:
                if type_row is tuple or type_row is range:
                    row_list = list(row_index)
                else:
                    row_list = row_index

                for i from 0 <= i < len(row_list):
                    # The 'ind' variable is 'cdef int' and will
                    # truncate a float to a valid index. So, we have
                    # to test row_list[i] instead.
                    if not PyIndex_Check(row_list[i]):
                        raise IndexError('row indices must be integers')

                    ind = row_list[i]
                    if ind < 0:
                        ind += nrows
                        row_list[i] = ind

                    if ind < 0 or ind >= nrows:
                        raise IndexError("matrix index out of range")
            elif isinstance(row_index, slice):
                row_list = list(xrange(*row_index.indices(nrows)))
            else:
                if not PyIndex_Check(row_index):
                    raise TypeError("index must be an integer")
                row = row_index
                if row < 0:
                    row += nrows
                if row < 0 or row >= nrows:
                    raise IndexError("matrix index out of range")
                single_row = 1

            type_col = type(col_index)
            if type_col is list or type_col is tuple or type_col is range:
                if type_col is tuple or type_col is range:
                    col_list = list(col_index)
                else:
                    col_list = col_index

                for i from 0 <= i < len(col_list):
                    # The 'ind' variable is 'cdef int' and will
                    # truncate a float to a valid index. So, we have
                    # to test col_list[i] instead.
                    if not PyIndex_Check(col_list[i]):
                        raise IndexError('column indices must be integers')

                    ind = col_list[i]
                    if ind < 0:
                        ind += ncols
                        col_list[i] = ind

                    if ind < 0 or ind >= ncols:
                        raise IndexError("matrix index out of range")
            elif isinstance(col_index, slice):
                col_list =  list(xrange(*col_index.indices(ncols)))
            else:
                if not PyIndex_Check(col_index):
                    raise TypeError("index must be an integer")
                col = col_index
                if col < 0:
                    col += ncols
                if col < 0 or col >= ncols:
                    raise IndexError("matrix index out of range")
                single_col = 1

            # if we had a single row entry and a single column entry,
            # we want to just do a get_unsafe
            if single_row and single_col:
                return self.get_unsafe(row, col)

            # otherwise, prep these for the call to
            # matrix_from_rows_and_columns
            if single_row:
                row_list = [row]
            if single_col:
                col_list = [col]

            if len(row_list) == 0 or len(col_list) == 0:
                return self.new_matrix(nrows=len(row_list), ncols=len(col_list))

            return self.matrix_from_rows_and_columns(row_list,col_list)


        row_index = key
        if type(row_index) is list or type(row_index) is tuple:
            if type(row_index) is tuple:
                row_list = list(row_index)
            else:
                row_list = row_index

            for i from 0 <= i < len(row_list):
                # The 'ind' variable is 'cdef int' and will
                # truncate a float to a valid index. So, we have
                # to test row_list[i] instead.
                if not PyIndex_Check(row_list[i]):
                    raise IndexError('row indices must be integers')

                ind = row_list[i]
                if ind < 0:
                    ind += nrows
                    row_list[i] = ind

                if ind < 0 or ind >= nrows:
                    raise IndexError("matrix index out of range")
            r = self.matrix_from_rows(row_list)
        elif isinstance(row_index, slice):
            row_list = list(xrange(*row_index.indices(nrows)))
            r = self.matrix_from_rows(row_list)
        else:
            if not PyIndex_Check(row_index):
                raise TypeError("index must be an integer")
            row = row_index
            if row < 0:
                row += nrows
            if row < 0 or row >= nrows:
                raise IndexError("matrix index out of range")
            r = self.row(row)

        r.set_immutable()
        return r

    def __setitem__(self, key, value):
        """
        Set elements of this matrix to values given in value.

        INPUT:

        - ``key`` - any legal indexing (i.e., such that self[key] works)

        - ``value`` - values that are used to set the elements indicated by key.

        EXAMPLES::

            sage: A = Matrix(Integers(2006),2,2,[-1,2,3,4])
            sage: A[0,0]=43; A
            [43  2]
            [ 3  4]

            sage: A[0]=[10,20]; A
            [10 20]
            [ 3  4]

            sage: M=matrix([(1, -2, -1, -1,9), (1, 8, 6, 2,2), (1, 1, -1, 1,4), (-1, 2, -2, -1,4)]); M
            [ 1 -2 -1 -1  9]
            [ 1  8  6  2  2]
            [ 1  1 -1  1  4]
            [-1  2 -2 -1  4]

        Set the 2 x 2 submatrix of M, starting at row index and column
        index 1::

            sage: M[1:3,1:3] = [[1,0],[0,1]]; M
            [ 1 -2 -1 -1  9]
            [ 1  1  0  2  2]
            [ 1  0  1  1  4]
            [-1  2 -2 -1  4]

        Set the 2 x 3 submatrix of M starting at row index and column
        index 1::

            sage: M[1:3,[1..3]] = M[2:4,0:3]; M
            [ 1 -2 -1 -1  9]
            [ 1  1  0  1  2]
            [ 1 -1  2 -2  4]
            [-1  2 -2 -1  4]

        Set part of the first column of M::

            sage: M[1:,0]=[[2],[3],[4]]; M
            [ 1 -2 -1 -1  9]
            [ 2  1  0  1  2]
            [ 3 -1  2 -2  4]
            [ 4  2 -2 -1  4]

        Or do a similar thing with a vector::

            sage: M[1:,0]=vector([-2,-3,-4]); M
            [ 1 -2 -1 -1  9]
            [-2  1  0  1  2]
            [-3 -1  2 -2  4]
            [-4  2 -2 -1  4]

        Or a constant::

            sage: M[1:,0]=30; M
            [ 1 -2 -1 -1  9]
            [30  1  0  1  2]
            [30 -1  2 -2  4]
            [30  2 -2 -1  4]


        Set the first row of M::

            sage: M[0,:]=[[20,21,22,23,24]]; M
            [20 21 22 23 24]
            [30  1  0  1  2]
            [30 -1  2 -2  4]
            [30  2 -2 -1  4]
            sage: M[0,:]=vector([0,1,2,3,4]); M
            [ 0  1  2  3  4]
            [30  1  0  1  2]
            [30 -1  2 -2  4]
            [30  2 -2 -1  4]
            sage: M[0,:]=-3; M
            [-3 -3 -3 -3 -3]
            [30  1  0  1  2]
            [30 -1  2 -2  4]
            [30  2 -2 -1  4]


            sage: A = matrix(ZZ,3,4, [3, 2, -5, 0, 1, -1, 1, -4, 1, 0, 1, -3]); A
            [ 3  2 -5  0]
            [ 1 -1  1 -4]
            [ 1  0  1 -3]

        We can use the step feature of slices to set every other column::

            sage: A[:,0:3:2] = 5; A
            [ 5  2  5  0]
            [ 5 -1  5 -4]
            [ 5  0  5 -3]

            sage: A[1:,0:4:2] = [[100,200],[300,400]]; A
            [  5   2   5   0]
            [100  -1 200  -4]
            [300   0 400  -3]

        We can also count backwards to flip the matrix upside down.

        ::

            sage: A[::-1,:]=A; A
            [300   0 400  -3]
            [100  -1 200  -4]
            [  5   2   5   0]


            sage: A[1:,3::-1]=[[2,3,0,1],[9,8,7,6]]; A
            [300   0 400  -3]
            [  1   0   3   2]
            [  6   7   8   9]

            sage: A[1:,::-2] = A[1:,::2]; A
            [300   0 400  -3]
            [  1   3   3   1]
            [  6   8   8   6]

            sage: A[::-1,3:1:-1] = [[4,3],[1,2],[-1,-2]]; A
            [300   0  -2  -1]
            [  1   3   2   1]
            [  6   8   3   4]


        TESTS::

            sage: A = MatrixSpace(ZZ,3)(range(9)); A
            [0 1 2]
            [3 4 5]
            [6 7 8]
            sage: A[1,2]=100; A
            [  0   1   2]
            [  3   4 100]
            [  6   7   8]
            sage: A[0]=(10,20,30); A
            [ 10  20  30]
            [  3   4 100]
            [  6   7   8]
            sage: A[4,7]=45
            Traceback (most recent call last):
            ...
            IndexError: index out of range
            sage: A[-1,0]=63; A[-1,0]
            63
            sage: A[2.7]=3
            Traceback (most recent call last):
            ...
            TypeError: index must be an integer or slice or a tuple/list of integers and slices
            sage: A[1, 2.7]=3
            Traceback (most recent call last):
            ...
            TypeError: index must be an integer or slice or a tuple/list of integers and slices
            sage: A[2.7, 1]=3
            Traceback (most recent call last):
            ...
            TypeError: index must be an integer or slice or a tuple/list of integers and slices
            sage: A.set_immutable()
            sage: A[0,0] = 7
            Traceback (most recent call last):
            ...
            ValueError: matrix is immutable; please change a copy instead (i.e., use copy(M) to change a copy of M).
            sage: A=matrix([[1,2],[3,4]]); B=matrix([[1,3],[5,7]])
            sage: A[1:2,1:2]=B[1:2,1:2]
            sage: A
            [1 2]
            [3 7]
            sage: A=matrix([[1,2],[3,4]]); B=matrix([[1,3],[5,7]])
            sage: A[1,0:1]=B[1,1:2]
            sage: A
            [1 2]
            [7 4]


        More examples::

            sage: M[range(2),:]=[[1..5], [6..10]]; M
            [ 1  2  3  4  5]
            [ 6  7  8  9 10]
            [30 -1  2 -2  4]
            [30  2 -2 -1  4]

            sage: M[range(2),4]=0; M
            [ 1  2  3  4  0]
            [ 6  7  8  9  0]
            [30 -1  2 -2  4]
            [30  2 -2 -1  4]

            sage: M[range(3),range(5)]=M[range(1,4), :]; M
            [ 6  7  8  9  0]
            [30 -1  2 -2  4]
            [30  2 -2 -1  4]
            [30  2 -2 -1  4]


            sage: M[3,range(5)]=vector([-2,3,4,-5,4]); M
            [ 6  7  8  9  0]
            [30 -1  2 -2  4]
            [30  2 -2 -1  4]
            [-2  3  4 -5  4]
            sage: M[3,:]=2*M[2,:]; M
            [ 6  7  8  9  0]
            [30 -1  2 -2  4]
            [30  2 -2 -1  4]
            [60  4 -4 -2  8]
            sage: M[3,4]=M[3,2]; M
            [ 6  7  8  9  0]
            [30 -1  2 -2  4]
            [30  2 -2 -1  4]
            [60  4 -4 -2 -4]

            sage: M[-1,:]=M[-3,:]; M
            [ 6  7  8  9  0]
            [30 -1  2 -2  4]
            [30  2 -2 -1  4]
            [30 -1  2 -2  4]


            sage: A= matrix(3,4,[1, 0, -3, -1, 3, 0, -2, 1, -3, -5, -1, -5]); A
            [ 1  0 -3 -1]
            [ 3  0 -2  1]
            [-3 -5 -1 -5]

            sage: A[range(2,-1,-1),:]=A; A
            [-3 -5 -1 -5]
            [ 3  0 -2  1]
            [ 1  0 -3 -1]

            sage: A[range(2,-1,-1),range(3,-1,-1)]=A; A
            [-1 -3  0  1]
            [ 1 -2  0  3]
            [-5 -1 -5 -3]

            sage: A = matrix(2, [1, 2, 3, 4])
            sage: A[[0,0],[0,0]]=10; A
            [10  2]
            [ 3  4]

            sage: M = matrix(3, 4, range(12))
            sage: M[0:0, 0:0]=20; M
            [ 0  1  2  3]
            [ 4  5  6  7]
            [ 8  9 10 11]
            sage: M[0:0, 1:4]=20; M
            [ 0  1  2  3]
            [ 4  5  6  7]
            [ 8  9 10 11]
            sage: M[2:3, 3:3]=20; M
            [ 0  1  2  3]
            [ 4  5  6  7]
            [ 8  9 10 11]
            sage: M[range(2,2), :3]=20; M
            [ 0  1  2  3]
            [ 4  5  6  7]
            [ 8  9 10 11]
            sage: M[(1,2), 3]=vector([-1,-2]); M
            [ 0  1  2  3]
            [ 4  5  6 -1]
            [ 8  9 10 -2]
            sage: M[(1,2),(0,1,1)]=[[-1,-2,-3],[-4,-5,-6]]; M
            [ 0  1  2  3]
            [-1 -3  6 -1]
            [-4 -6 10 -2]
            sage: M=matrix([(1, -2, -1, -1), (1, 8, 6, 2), (1, 1, -1, 1), (-1, 2, -2, -1)]); M
            [ 1 -2 -1 -1]
            [ 1  8  6  2]
            [ 1  1 -1  1]
            [-1  2 -2 -1]

            sage: M[:2]=M[2:]; M
            [ 1  1 -1  1]
            [-1  2 -2 -1]
            [ 1  1 -1  1]
            [-1  2 -2 -1]

            sage: M[:] = M.transpose(); M
            [ 1 -1  1 -1]
            [ 1  2  1  2]
            [-1 -2 -1 -2]
            [ 1 -1  1 -1]
            sage: M = matrix(ZZ,4,range(16)); M
            [ 0  1  2  3]
            [ 4  5  6  7]
            [ 8  9 10 11]
            [12 13 14 15]
            sage: M[::2]=M[::-2]; M
            [12 13 14 15]
            [ 4  5  6  7]
            [ 4  5  6  7]
            [12 13 14 15]
            sage: M[::2]=2; M
            [ 2  2  2  2]
            [ 4  5  6  7]
            [ 2  2  2  2]
            [12 13 14 15]

            sage: M[2:]=10; M
            [ 2  2  2  2]
            [ 4  5  6  7]
            [10 10 10 10]
            [10 10 10 10]

            sage: M=matrix(3,1,[1,2,3]); M
            [1]
            [2]
            [3]
            sage: M[1] = vector([20]); M
            [ 1]
            [20]
            [ 3]
            sage: M = matrix(3, 2, srange(6)); M[1] = 15; M
            [ 0  1]
            [15 15]
            [ 4  5]
            sage: M = matrix(3, 1, srange(3)); M[1] = 15; M
            [ 0]
            [15]
            [ 2]
            sage: M = matrix(3, 1, srange(3)); M[1] = [15]; M
            [ 0]
            [15]
            [ 2]
        """
        cdef list row_list
        cdef list col_list
        cdef object index
        cdef Py_ssize_t row_list_len, col_list_len
        cdef list value_list
        cdef bint value_list_one_dimensional = 0
        cdef Py_ssize_t i
        cdef Py_ssize_t row, col
        cdef Py_ssize_t nrows = self._nrows
        cdef Py_ssize_t ncols = self._ncols
        cdef tuple key_tuple
        cdef object row_index, col_index
        cdef object value_row

        # used to keep track of when an index is a
        # single number
        cdef bint single_row = 0, single_col = 0
        cdef bint no_col_index = 0

        # If the matrix is immutable, check_mutability will raise an
        # exception.
        self.check_mutability()

        if type(key) is tuple:
            key_tuple = <tuple>key
            #if PyTuple_Size(key_tuple) != 2:
            if len(key_tuple) != 2:
                raise IndexError("index can't have more than two components")

            row_index = <object>PyTuple_GET_ITEM(key_tuple, 0)
            col_index = <object>PyTuple_GET_ITEM(key_tuple, 1)


            if PyIndex_Check(col_index):
                col = col_index
                if col < 0:
                    col += ncols
                if col < 0 or col >= ncols:
                    raise IndexError("index out of range")
                single_col = 1
                col_list_len = 1
            else:
                col_list = normalize_index(col_index, ncols)
                col_list_len = len(col_list)
                if col_list_len==0:
                    return

        else:
            no_col_index = 1
            row_index = key
            col_list_len = ncols
            if col_list_len==0:
                return

        # Special-case a single-row.
        if PyIndex_Check(row_index):
            row = row_index
            if row < 0:
                row += nrows
            if row < 0 or row >= nrows:
                raise IndexError("index out of range")
            single_row = 1
            row_list_len = 1
        else:
            row_list = normalize_index(row_index, nrows)
            row_list_len = len(row_list)
            if row_list_len==0:
               return

        if single_row and single_col and not no_col_index:
            self.set_unsafe(row, col, self._coerce_element(value))
            return

        if type(value) is list:
            if single_row and no_col_index:
                # A convenience addition, so we can set a row by
                # M[1] = [1,2,3] or M[1,:]=[1,2,3]
                value_list_one_dimensional = 1
            value_list = value
        elif type(value) is tuple:
            if single_row and no_col_index:
                # A convenience addition, so we can set a row by
                # M[1] = [1,2,3] or M[1,:]=[1,2,3]
                value_list_one_dimensional = 1
            value_list = list(value)
        elif isinstance(value, Matrix):
            value_list = list(value)
        elif isinstance(value, Vector):
            if single_row or single_col:
                value_list_one_dimensional = 1
                value_list = list(value)
            else:
                raise IndexError("value does not have the right dimensions")
        else:
            # If value is not a list, tuple, matrix, or vector, try
            # broadcasting the element to all positions.
            value_element = self._coerce_element(value)
            if single_row:
                if no_col_index:
                    for col in range(col_list_len):
                        self.set_unsafe(row, col, value_element)
                else:
                    for col in col_list:
                        self.set_unsafe(row, col, value_element)
            elif single_col:
                for row in row_list:
                    self.set_unsafe(row, col, value_element)
            else:
                if no_col_index:
                    for row in row_list:
                        for col in range(col_list_len):
                            self.set_unsafe(row, col, value_element)
                else:
                    for row in row_list:
                        for col in col_list:
                            self.set_unsafe(row, col, value_element)
            return

        if value_list_one_dimensional:
            # This will break when assigning a vector to a column
            if single_row and col_list_len != len(value_list):
                raise IndexError("value does not have the right number of columns")
            elif single_col and row_list_len != len(value_list):
                raise IndexError("value does not have the right number of rows")
        else:
            if row_list_len != len(value_list):
                raise IndexError("value does not have the right number of rows")
            for value_row in value_list:
                if col_list_len != len(value_row):
                    raise IndexError("value does not have the right number of columns")


        if single_row:
            if value_list_one_dimensional:
                value_row = value_list
            else:
                value_row = value_list[0]

            if no_col_index:
                for col in range(col_list_len):
                    self.set_unsafe(row, col, self._coerce_element(value_row[col]))
            else:
                for col in range(col_list_len):
                    self.set_unsafe(row, col_list[col], self._coerce_element(value_row[col]))
        elif single_col:
            if value_list_one_dimensional:
                for row in range(row_list_len):
                    self.set_unsafe(row_list[row], col, self._coerce_element(value_list[row]))
            else:
                for row in range(row_list_len):
                    self.set_unsafe(row_list[row], col, self._coerce_element(value_list[row][0]))
        else:
            if no_col_index:
                for i in range(row_list_len):
                    row = row_list[i]
                    value_row = value_list[i]
                    for col in range(col_list_len):
                        self.set_unsafe(row, col, self._coerce_element(value_row[col]))
            else:
                for i in range(row_list_len):
                    row = row_list[i]
                    value_row = value_list[i]
                    for col in range(col_list_len):
                        self.set_unsafe(row, col_list[col], self._coerce_element(value_row[col]))
        return




    cdef _coerce_element(self, x):
        """
        Return coercion of x into the base ring of self.
        """
        if isinstance(x, Element) and (<Element> x)._parent is self._base_ring:
            return x
        return self._base_ring(x)

    ###########################################################
    # Pickling
    ###########################################################

    def __reduce__(self):
        """
        EXAMPLES::

            sage: a = matrix(Integers(8),3,range(9))
            sage: a == loads(dumps(a))
            True
        """
        data, version = self._pickle()
        return unpickle, (self.__class__, self._parent, self._is_immutable,
                                          self._cache, data, version)

    def _pickle(self):
        """
        Not yet implemented!

        EXAMPLES::

            sage: m=matrix(QQ,2,range(0,4))
            sage: m._pickle() # todo: not implemented
        """
        raise NotImplementedError

    def _test_reduce(self, **options):
        """
        Checks that the pickling function works.

        EXAMPLES::

            sage: a=matrix([[1,2],[3,4]])
            sage: a._test_reduce()
        """
        tester = self._tester(**options)
        a, b = self.__reduce__()
        tester.assertEqual(a(*b),self)

    ###########################################################
    # Base Change
    ###########################################################
    def base_ring(self):
        """
        Returns the base ring of the matrix.

        EXAMPLES::

            sage: m=matrix(QQ,2,[1,2,3,4])
            sage: m.base_ring()
            Rational Field
        """
        return self._base_ring

    def change_ring(self, ring):
        """
        Return the matrix obtained by coercing the entries of this matrix
        into the given ring.

        Always returns a copy (unless self is immutable, in which case
        returns self).

        EXAMPLES::

            sage: A = Matrix(QQ, 2, 2, [1/2, 1/3, 1/3, 1/4])
            sage: A.parent()
             Full MatrixSpace of 2 by 2 dense matrices over Rational Field
            sage: A.change_ring(GF(25,'a'))
            [3 2]
            [2 4]
            sage: A.change_ring(GF(25,'a')).parent()
             Full MatrixSpace of 2 by 2 dense matrices over Finite Field in a of size 5^2
            sage: A.change_ring(ZZ)
            Traceback (most recent call last):
            ...
            TypeError: matrix has denominators so can't change to ZZ.

        Changing rings preserves subdivisions::

            sage: A.subdivide([1], []); A
            [1/2 1/3]
            [-------]
            [1/3 1/4]
            sage: A.change_ring(GF(25,'a'))
            [3 2]
            [---]
            [2 4]
        """
        if not is_Ring(ring):
            raise TypeError("ring must be a ring")

        if ring is self._base_ring:
            if self._is_immutable:
                return self
            return self.__copy__()

        try:
            return self._change_ring(ring)
        except (AttributeError, NotImplementedError):
            M = sage.matrix.matrix_space.MatrixSpace(ring, self._nrows, self._ncols, sparse=self.is_sparse())
            mat = M(self.list(), coerce=True, copy=False)
            mat.subdivide(self.subdivisions())
            return mat

    def _test_change_ring(self, **options):
        """
        Checks that :meth:`change_ring` works.

        EXAMPLES::

            sage: a=matrix([[1,2],[3,4]])
            sage: a._test_change_ring()

        """
        tester = self._tester(**options)
        # Test to make sure the returned matrix is a copy
        tester.assertTrue(self.change_ring(self.base_ring()) is not self)

    def _matrix_(self, R=None):
        """
        Return ``self`` as a matrix over the ring ``R``. If ``R`` is ``None``,
        then return ``self``.

        EXAMPLES::

            sage: A = Matrix(ZZ[['t']], 2, 2, range(4))
            sage: A.parent()
            Full MatrixSpace of 2 by 2 dense matrices over Power Series Ring in t over Integer Ring
            sage: A._matrix_(QQ[['t']])
            [0 1]
            [2 3]
            sage: A._matrix_(QQ[['t']]).parent()
            Full MatrixSpace of 2 by 2 dense matrices over Power Series Ring in t over Rational Field

        Check that :trac:`14314` is fixed::

            sage: m = Matrix({(1,2):2})
            sage: matrix(m) == m
            True
        """
        if R is None:
            return self
        return self.change_ring(R)

    ###########################################################
    # Representation -- string, latex, etc.
    ###########################################################
    def __repr__(self):
        r"""
        EXAMPLES::

            sage: A = matrix([[1,2], [3,4], [5,6]])
            sage: A.__repr__()
            '[1 2]\n[3 4]\n[5 6]'
            sage: print(A)
            [1 2]
            [3 4]
            [5 6]

        If the matrix is too big, don't print all of the elements::

            sage: A = random_matrix(ZZ, 100)
            sage: A.__repr__()
            '100 x 100 dense matrix over Integer Ring'

        When a big matrix returned, include a hint on how to get the entries.
        This is a feature of the sage command-line::

            sage: A
            100 x 100 dense matrix over Integer Ring (use the '.str()' method to see the entries)

        But don't do that when the matrix is part of a larger data structure::

            sage: [A]*2
            [100 x 100 dense matrix over Integer Ring,
             100 x 100 dense matrix over Integer Ring]

        """
        if self._nrows < max_rows and self._ncols < max_cols:
            return self.str()
        if self.is_sparse():
            s = 'sparse'
        else:
            s = 'dense'
        return "{} x {} {} matrix over {}".format(self._nrows, self._ncols, s, self.base_ring())

    def __str__(self):
        r"""
        Return a string representation of this matrix. Unlike
        ``__repr__`` (used by interactive sessions), this always prints
        the matrix entries.

        EXAMPLES::

            sage: A = zero_matrix(ZZ, 20)
            sage: A
            20 x 20 dense matrix over Integer Ring (use the '.str()' method to see the entries)
            sage: print(A)
            [0 0 0 0 0 0 0 0 0 0 0 0 0 0 0 0 0 0 0 0]
            [0 0 0 0 0 0 0 0 0 0 0 0 0 0 0 0 0 0 0 0]
            [0 0 0 0 0 0 0 0 0 0 0 0 0 0 0 0 0 0 0 0]
            [0 0 0 0 0 0 0 0 0 0 0 0 0 0 0 0 0 0 0 0]
            [0 0 0 0 0 0 0 0 0 0 0 0 0 0 0 0 0 0 0 0]
            [0 0 0 0 0 0 0 0 0 0 0 0 0 0 0 0 0 0 0 0]
            [0 0 0 0 0 0 0 0 0 0 0 0 0 0 0 0 0 0 0 0]
            [0 0 0 0 0 0 0 0 0 0 0 0 0 0 0 0 0 0 0 0]
            [0 0 0 0 0 0 0 0 0 0 0 0 0 0 0 0 0 0 0 0]
            [0 0 0 0 0 0 0 0 0 0 0 0 0 0 0 0 0 0 0 0]
            [0 0 0 0 0 0 0 0 0 0 0 0 0 0 0 0 0 0 0 0]
            [0 0 0 0 0 0 0 0 0 0 0 0 0 0 0 0 0 0 0 0]
            [0 0 0 0 0 0 0 0 0 0 0 0 0 0 0 0 0 0 0 0]
            [0 0 0 0 0 0 0 0 0 0 0 0 0 0 0 0 0 0 0 0]
            [0 0 0 0 0 0 0 0 0 0 0 0 0 0 0 0 0 0 0 0]
            [0 0 0 0 0 0 0 0 0 0 0 0 0 0 0 0 0 0 0 0]
            [0 0 0 0 0 0 0 0 0 0 0 0 0 0 0 0 0 0 0 0]
            [0 0 0 0 0 0 0 0 0 0 0 0 0 0 0 0 0 0 0 0]
            [0 0 0 0 0 0 0 0 0 0 0 0 0 0 0 0 0 0 0 0]
            [0 0 0 0 0 0 0 0 0 0 0 0 0 0 0 0 0 0 0 0]
        """
        return self.str()

    def str(self, rep_mapping=None, zero=None, plus_one=None, minus_one=None,
            *, unicode=False, shape=None):
        r"""
        Return a nice string representation of the matrix.

        INPUT:

        - ``rep_mapping`` - a dictionary or callable used to override
          the usual representation of elements.

          If ``rep_mapping`` is a dictionary then keys should be
          elements of the base ring and values the desired string
          representation.  Values sent in via the other keyword
          arguments will override values in the dictionary.
          Use of a dictionary can potentially take a very long time
          due to the need to hash entries of the matrix.  Matrices
          with entries from ``QQbar`` are one example.

          If ``rep_mapping`` is callable then it will be called with
          elements of the matrix and must return a string.  Simply
          call :func:`repr` on elements which should have the default
          representation.

        - ``zero`` - string (default: ``None``); if not ``None`` use
          the value of ``zero`` as the representation of the zero
          element.

        - ``plus_one`` - string (default: ``None``); if not ``None``
          use the value of ``plus_one`` as the representation of the
          one element.

        - ``minus_one`` - string (default: ``None``); if not ``None``
          use the value of ``minus_one`` as the representation of the
          negative of the one element.

        - ``unicode`` - boolean (default: ``False``).
          Whether to use Unicode symbols instead of ASCII symbols
          for brackets and subdivision lines.

        - ``shape`` - one of ``"square"`` or ``"round"`` (default: ``None``).
          Switches between round and square brackets.
          The default depends on the setting of the ``unicode`` keyword
          argument. For Unicode symbols, the default is round brackets
          in accordance with the TeX rendering,
          while the ASCII rendering defaults to square brackets.

        EXAMPLES::

            sage: R = PolynomialRing(QQ,6,'z')
            sage: a = matrix(2,3, R.gens())
            sage: a.__repr__()
            '[z0 z1 z2]\n[z3 z4 z5]'

            sage: M = matrix([[1,0],[2,-1]])
            sage: M.str()
            '[ 1  0]\n[ 2 -1]'
            sage: M.str(plus_one='+',minus_one='-',zero='.')
            '[+ .]\n[2 -]'
            sage: M.str({1:"not this one",2:"II"},minus_one="*",plus_one="I")
            '[ I  0]\n[II  *]'

            sage: def print_entry(x):
            ....:   if x>0:
            ....:       return '+'
            ....:   elif x<0:
            ....:       return '-'
            ....:   else: return '.'
            ...
            sage: M.str(print_entry)
            '[+ .]\n[+ -]'
            sage: M.str(repr)
            '[ 1  0]\n[ 2 -1]'

            sage: M = matrix([[1,2,3],[4,5,6],[7,8,9]])
            sage: M.subdivide(None, 2)
            sage: print(M.str(unicode=True))
            ⎛1 2│3⎞
            ⎜4 5│6⎟
            ⎝7 8│9⎠
            sage: M.subdivide([0,1,1,3], [0,2,3,3])
            sage: print(M.str(unicode=True, shape="square"))
            ⎡┼───┼─┼┼⎤
            ⎢│1 2│3││⎥
            ⎢┼───┼─┼┼⎥
            ⎢┼───┼─┼┼⎥
            ⎢│4 5│6││⎥
            ⎢│7 8│9││⎥
            ⎣┼───┼─┼┼⎦

        TESTS:

        Prior to :trac:`11544` this could take a full minute to run (2011). ::

            sage: A = matrix(QQ, 4, 4, [1, 2, -2, 2, 1, 0, -1, -1, 0, -1, 1, 1, -1, 2, 1/2, 0])
            sage: e = A.eigenvalues()[3]
            sage: K = (A-e).kernel()
            sage: P = K.basis_matrix()
            sage: P.str()
            '[              1.000000000000000? + 0.?e-17*I  -2.116651487479748? + 0.0255565807096352?*I -0.2585224251020429? + 0.2886023409047535?*I  -0.4847545623533090? - 1.871890760086142?*I]'

        Use single-row delimiters where appropriate::

            sage: print(matrix([[1]]).str(unicode=True))
            (1)
            sage: print(matrix([[],[]]).str(unicode=True))
            ()
            sage: M = matrix([[1]])
            sage: M.subdivide([0,1], [])
            sage: print(M.str(unicode=True))
            ⎛─⎞
            ⎜1⎟
            ⎝─⎠
        """
        cdef Py_ssize_t nr, nc, r, c
        nr = self._nrows
        nc = self._ncols

        # symbols is a string with 11 elements:
        # - top left bracket         (tlb)
        # - middle left bracket      (mlb)
        # - bottom left bracket      (blb)
        # - single-row left bracket  (slb)
        # - top right bracket        (trb)
        # - middle right bracket     (mrb)
        # - bottom right bracket     (brb)
        # - single-row right bracket (srb)
        # - vertical line            (vl)
        # - horizontal line          (hl)
        # - crossing lines           (cl)
        if shape is None:
            shape = "round" if unicode else "square"
        if unicode:
            import unicodedata
            hl = unicodedata.lookup('BOX DRAWINGS LIGHT HORIZONTAL')
            vl = unicodedata.lookup('BOX DRAWINGS LIGHT VERTICAL')
            cl = unicodedata.lookup('BOX DRAWINGS LIGHT VERTICAL AND HORIZONTAL')
        else:
            hl = '-'        # - horizontal line
            vl = '|'        # - vertical line
            cl = '+'        # - crossing lines
        if shape == "square":
            if unicode:
                from sage.typeset.symbols import (
                    unicode_left_square_bracket as left,
                    unicode_right_square_bracket as right
                )
            else:
                from sage.typeset.symbols import (
                    ascii_left_square_bracket as left,
                    ascii_right_square_bracket as right
                )
        elif shape == "round":
            if unicode:
                from sage.typeset.symbols import (
                    unicode_left_parenthesis as left,
                    unicode_right_parenthesis as right
                )
            else:
                from sage.typeset.symbols import (
                    ascii_left_parenthesis as left,
                    ascii_right_parenthesis as right
                )
        else:
            raise ValueError("No such shape")
        tlb = left.top              # - top left bracket
        mlb = left.extension        # - extension piece left bracket
        blb = left.bottom           # - bottom left bracket
        slb = left.character        # - single-row left bracket
        trb = right.top             # - top right bracket
        mrb = right.extension       # - extension piece right bracket
        brb = right.bottom          # - bottom right bracket
        srb = right.character       # - single-row right bracket

        if nr == 0 or nc == 0:
            return slb + srb

        row_divs, col_divs = self.subdivisions()
        row_div_counts = [0] * (nr + 1)
        for r in row_divs:
            row_div_counts[r] += 1
        col_div_counts = [0] * (nc + 1)
        for c in col_divs:
            col_div_counts[c] += 1

        # Set the mapping based on keyword arguments
        if rep_mapping is None:
            rep_mapping = {}
        if isinstance(rep_mapping, dict):
            if zero is not None:
                rep_mapping[self.base_ring().zero()] = zero
            if plus_one is not None:
                rep_mapping[self.base_ring().one()] = plus_one
            if minus_one is not None:
                rep_mapping[-self.base_ring().one()] = minus_one

        # compute column widths
        S = []
        for x in self.list():
            # Override the usual representations with those specified
            if callable(rep_mapping):
                rep = rep_mapping(x)
            # avoid hashing entries, especially algebraic numbers
            elif rep_mapping and x in rep_mapping:
                rep = rep_mapping.get(x)
            else:
                rep = repr(x)
            S.append(rep)

        width = max(map(len, S))
        rows = []
        m = 0

        hline = cl.join(hl * ((width + 1)*(b - a) - 1)
                       for a,b in zip([0] + col_divs, col_divs + [nc]))

        # compute rows
        for r from 0 <= r < nr:
            rows += [hline] * row_divs.count(r)
            s = ""
            for c from 0 <= c < nc:
                if col_div_counts[c]:
                    sep = vl * col_div_counts[c]
                elif c == 0:
                    sep = ""
                else:
                    sep = " "
                entry = S[r * nc + c]
                entry = " " * (width - len(entry)) + entry
                s = s + sep + entry
            s = s + vl * col_div_counts[nc]
            rows.append(s)
        rows += [hline] * row_divs.count(nr)

        last_row = len(rows) - 1
        if last_row == 0:
            return slb + rows[0] + srb
        rows[0] = tlb + rows[0] + trb
        for r from 1 <= r < last_row:
            rows[r] = mlb + rows[r] + mrb
        rows[last_row] = blb + rows[last_row] + brb
        s = "\n".join(rows)
        return s

    def _unicode_art_(self):
        """
        Unicode art representation of matrices

        EXAMPLES::

            sage: A = matrix([[1,2], [3,4], [5,6]])
            sage: A._unicode_art_()
            ⎛1 2⎞
            ⎜3 4⎟
            ⎝5 6⎠
            sage: unicode_art(A)    # indirect doctest
            ⎛1 2⎞
            ⎜3 4⎟
            ⎝5 6⎠

        If the matrix is too big, don't print all of the elements::

            sage: A = random_matrix(ZZ, 100)
            sage: unicode_art(A)
            100 x 100 dense matrix over Integer Ring
        """
        from sage.typeset.unicode_art import UnicodeArt
        if self._nrows < max_rows and self._ncols < max_cols:
            output = self.str(unicode=True)
        else:
            output = repr(self)
        return UnicodeArt(output.splitlines())

    def _latex_(self):
        r"""
        Return latex representation of this matrix.  The matrix is
        enclosed in parentheses by default, but the delimiters can be
        changed using the command
        ``latex.matrix_delimiters(...)``.

        EXAMPLES::

            sage: R = PolynomialRing(QQ,4,'z')
            sage: a = matrix(2,2, R.gens())
            sage: b = a*a
            sage: latex(b) # indirect doctest
            \left(\begin{array}{rr}
            z_{0}^{2} + z_{1} z_{2} & z_{0} z_{1} + z_{1} z_{3} \\
            z_{0} z_{2} + z_{2} z_{3} & z_{1} z_{2} + z_{3}^{2}
            \end{array}\right)

        Latex representation for block matrices::

            sage: B = matrix(3,4)
            sage: B.subdivide([2,2], [3])
            sage: latex(B)
            \left(\begin{array}{rrr|r}
            0 & 0 & 0 & 0 \\
            0 & 0 & 0 & 0 \\
            \hline\hline
            0 & 0 & 0 & 0
            \end{array}\right)
        """
        latex = sage.misc.latex.latex
        matrix_delimiters = latex.matrix_delimiters()
        align = latex.matrix_column_alignment()
        cdef Py_ssize_t nr, nc, r, c
        nr = self._nrows
        nc = self._ncols
        if nr == 0 or nc == 0:
            return matrix_delimiters[0] + matrix_delimiters[1]

        S = self.list()
        rows = []

        row_divs, col_divs = self.subdivisions()

        # construct one large array, using \hline and vertical
        # bars | in the array descriptor to indicate subdivisions.
        for r from 0 <= r < nr:
            if r in row_divs:
                s = "\\hline"*row_divs.count(r) + "\n"
            else:
                s = ""
            for c from 0 <= c < nc:
                if c == nc-1:
                    sep=""
                else:
                    sep=" & "
                entry = latex(S[r*nc+c])
                s = s + entry + sep
            rows.append(s)

        # Put brackets around in a single string
        tmp = []
        for row in rows:
            tmp.append(str(row))
        s = " \\\\\n".join(tmp)

        tmp = [align*(b-a) for a,b in zip([0] + col_divs, col_divs + [nc])]
        format = '|'.join(tmp)

        return "\\left" + matrix_delimiters[0] + "\\begin{array}{%s}\n"%format + s + "\n\\end{array}\\right" + matrix_delimiters[1]



    ###################################################
    ## Basic Properties
    ###################################################
    def ncols(self):
        """
        Return the number of columns of this matrix.

        EXAMPLES::

            sage: M = MatrixSpace(QQ, 2, 3)
            sage: A = M([1,2,3, 4,5,6])
            sage: A
            [1 2 3]
            [4 5 6]
            sage: A.ncols()
            3
            sage: A.nrows()
            2

        AUTHORS:

        - Naqi Jaffery (2006-01-24): examples
        """
        return self._ncols

    def nrows(self):
        r"""
        Return the number of rows of this matrix.

        EXAMPLES::

            sage: M = MatrixSpace(QQ,6,7)
            sage: A = M([1,2,3,4,5,6,7, 22,3/4,34,11,7,5,3, 99,65,1/2,2/3,3/5,4/5,5/6, 9,8/9, 9/8,7/6,6/7,76,4, 0,9,8,7,6,5,4, 123,99,91,28,6,1024,1])
            sage: A
            [   1    2    3    4    5    6    7]
            [  22  3/4   34   11    7    5    3]
            [  99   65  1/2  2/3  3/5  4/5  5/6]
            [   9  8/9  9/8  7/6  6/7   76    4]
            [   0    9    8    7    6    5    4]
            [ 123   99   91   28    6 1024    1]
            sage: A.ncols()
            7
            sage: A.nrows()
            6

        AUTHORS:

        - Naqi Jaffery (2006-01-24): examples
        """
        return self._nrows

    def dimensions(self):
        r"""
        Returns the dimensions of this matrix as the tuple (nrows, ncols).

        EXAMPLES::

            sage: M = matrix([[1,2,3],[4,5,6]])
            sage: N = M.transpose()
            sage: M.dimensions()
            (2, 3)
            sage: N.dimensions()
            (3, 2)

        AUTHORS:

        - Benjamin Lundell (2012-02-09): examples
        """
        return (self._nrows,self._ncols)


    ###################################################
    # Functions
    ###################################################
    def act_on_polynomial(self, f):
        """
        Returns the polynomial f(self\*x).

        INPUT:


        -  ``self`` - an nxn matrix

        -  ``f`` - a polynomial in n variables x=(x1,...,xn)


        OUTPUT: The polynomial f(self\*x).

        EXAMPLES::

            sage: R.<x,y> = QQ[]
            sage: x, y = R.gens()
            sage: f = x**2 - y**2
            sage: M = MatrixSpace(QQ, 2)
            sage: A = M([1,2,3,4])
            sage: A.act_on_polynomial(f)
            -8*x^2 - 20*x*y - 12*y^2
        """
        cdef Py_ssize_t i, j, n

        if self._nrows != self._ncols:
            raise ArithmeticError("self must be a square matrix")

        F = f.base_ring()
        vars = f.parent().gens()
        n = len(self.rows())
        ans = []
        for i from 0 <= i < n:
            tmp = []
            for j from 0 <= j < n:
                tmp.append(self.get_unsafe(i,j)*vars[j])
            ans.append( sum(tmp) )
        return f(tuple(ans))

    def __call__(self, *args, **kwargs):
        """
        Calling a matrix returns the result of calling each component.

        EXAMPLES::

            sage: f(x,y) = x^2+y
            sage: m = matrix([[f,f*f],[f^3,f^4]]); m
            [    (x, y) |--> x^2 + y (x, y) |--> (x^2 + y)^2]
            [(x, y) |--> (x^2 + y)^3 (x, y) |--> (x^2 + y)^4]
            sage: m(1,2)
            [ 3  9]
            [27 81]
            sage: m(y=2,x=1)
            [ 3  9]
            [27 81]
            sage: m(2,1)
            [  5  25]
            [125 625]
        """
        from .constructor import matrix
        return matrix(self.nrows(), self.ncols(), [e(*args, **kwargs) for e in self.list()])

    ###################################################
    # Arithmetic
    ###################################################
    def commutator(self, other):
        """
        Return the commutator self\*other - other\*self.

        EXAMPLES::

            sage: A = Matrix(ZZ, 2, 2, range(4))
            sage: B = Matrix(ZZ, 2, 2, [0, 1, 0, 0])
            sage: A.commutator(B)
            [-2 -3]
            [ 0  2]
            sage: A.commutator(B) == -B.commutator(A)
            True
        """
        return self*other - other*self

    def anticommutator(self, other):
        r"""
        Return the anticommutator ``self`` and ``other``.

        The *anticommutator* of two `n \times n` matrices `A` and `B`
        is defined as `\{A, B\} := AB + BA` (sometimes this is written as
        `[A, B]_+`).

        EXAMPLES::

            sage: A = Matrix(ZZ, 2, 2, range(4))
            sage: B = Matrix(ZZ, 2, 2, [0, 1, 0, 0])
            sage: A.anticommutator(B)
            [2 3]
            [0 2]
            sage: A.anticommutator(B) == B.anticommutator(A)
            True
            sage: A.commutator(B) + B.anticommutator(A) == 2*A*B
            True
        """
        return self*other + other*self

    ###################################################
    # Row and column operations
    # The _c versions do no bounds checking.
    # The with_ versions do not change the input matrix.
    # Some of the functions assume that input values
    # have parent that is self._base_ring.
    # AUTHORS:
    #     -- Karl-Dieter Crisman (June 2008):
    # Improved examples and error messages for methods which could
    # involve multiplication outside base ring, including
    # with_ versions of these methods for this situation
    ###################################################
    cdef check_row_bounds(self, Py_ssize_t r1, Py_ssize_t r2):
        if r1 < 0 or r1 >= self._nrows or r2 < 0 or r2 >= self._nrows:
            raise IndexError("matrix row index out of range")

    cdef check_row_bounds_and_mutability(self, Py_ssize_t r1, Py_ssize_t r2):
        if self._is_immutable:
            raise ValueError("Matrix is immutable; please change a copy instead (i.e., use copy(M) to change a copy of M).")
        else:
            self._cache = None
        if r1 < 0 or r1 >= self._nrows or r2 < 0 or r2 >= self._nrows:
            raise IndexError("matrix row index out of range")

    cdef check_column_bounds(self, Py_ssize_t c1, Py_ssize_t c2):
        if c1 < 0 or c1 >= self._ncols or c2 < 0 or c2 >= self._ncols:
            raise IndexError("matrix column index out of range")

    cdef check_column_bounds_and_mutability(self, Py_ssize_t c1, Py_ssize_t c2):
        if self._is_immutable:
            raise ValueError("Matrix is immutable; please change a copy instead (i.e., use copy(M) to change a copy of M).")
        else:
            self._cache = None
        if c1 < 0 or c1 >= self._ncols or c2 < 0 or c2 >= self._ncols:
            raise IndexError("matrix column index out of range")

    def swap_columns(self, Py_ssize_t c1, Py_ssize_t c2):
        """
        Swap columns c1 and c2 of self.

        EXAMPLES: We create a rational matrix::

            sage: M = MatrixSpace(QQ,3,3)
            sage: A = M([1,9,-7,4/5,4,3,6,4,3])
            sage: A
            [  1   9  -7]
            [4/5   4   3]
            [  6   4   3]

        Since the first column is numbered zero, this swaps the second and
        third columns::

            sage: A.swap_columns(1,2); A
            [  1  -7   9]
            [4/5   3   4]
            [  6   3   4]
        """
        self.check_column_bounds_and_mutability(c1, c2)
        if c1 != c2:
            self.swap_columns_c(c1, c2)

    def with_swapped_columns(self, c1, c2):
        r"""
        Swap columns ``c1`` and ``c2`` of ``self`` and return a new matrix.

        INPUT:

        - ``c1``, ``c2`` - integers specifying columns of ``self`` to interchange

        OUTPUT:

        A new matrix, identical to ``self`` except that columns ``c1`` and ``c2``
        are swapped.

        EXAMPLES:

        Remember that columns are numbered starting from zero. ::

            sage: A = matrix(QQ, 4, range(20))
            sage: A.with_swapped_columns(1, 2)
            [ 0  2  1  3  4]
            [ 5  7  6  8  9]
            [10 12 11 13 14]
            [15 17 16 18 19]

        Trying to swap a column with itself will succeed, but still return
        a new matrix. ::

            sage: A = matrix(QQ, 4, range(20))
            sage: B = A.with_swapped_columns(2, 2)
            sage: A == B
            True
            sage: A is B
            False

        The column specifications are checked. ::

            sage: A = matrix(4, range(20))
            sage: A.with_swapped_columns(-1, 2)
            Traceback (most recent call last):
            ...
            IndexError: matrix column index out of range

            sage: A.with_swapped_columns(2, 5)
            Traceback (most recent call last):
            ...
            IndexError: matrix column index out of range
        """
        cdef Matrix temp
        self.check_column_bounds_and_mutability(c1,c2)
        temp = self.__copy__()
        if c1 != c2:
            temp.swap_columns_c(c1,c2)
        return temp

    def permute_columns(self, permutation):
        r"""
        Permute the columns of ``self`` by applying the permutation
        group element ``permutation``.

        As a permutation group element acts on integers `\{1, \hdots, n\}`
        the columns are considered as being numbered from 1 for this
        operation.

        INPUT:

        - ``permutation`` -- a ``PermutationGroupElement``.

        EXAMPLES: We create a matrix::

            sage: M = matrix(ZZ,[[1,0,0,0,0],[0,2,0,0,0],[0,0,3,0,0],[0,0,0,4,0],[0,0,0,0,5]])
            sage: M
            [1 0 0 0 0]
            [0 2 0 0 0]
            [0 0 3 0 0]
            [0 0 0 4 0]
            [0 0 0 0 5]

        Next of all, create a permutation group element and act
        on ``M`` with it::

            sage: G = PermutationGroup(['(1,2,3)(4,5)', '(1,2,3,4,5)'])
            sage: sigma, tau = G.gens()
            sage: sigma
            (1,2,3)(4,5)
            sage: M.permute_columns(sigma)
            sage: M
            [0 0 1 0 0]
            [2 0 0 0 0]
            [0 3 0 0 0]
            [0 0 0 0 4]
            [0 0 0 5 0]

        """
        self.check_mutability()
        for cycle in permutation.cycle_tuples():
            cycle = [elt-1 for elt in reversed(cycle)]
            for elt in cycle:
                self.check_column_bounds(cycle[0], elt)
                if cycle[0] != elt:
                    self.swap_columns_c(cycle[0], elt)

    def with_permuted_columns(self, permutation):
        r"""
        Return the matrix obtained from permuting the columns
        of ``self`` by applying the permutation group element
        ``permutation``.

        As a permutation group element acts on integers `\{1,\hdots,n\}`
        the columns are considered as being numbered from 1 for this
        operation.

        INPUT:

        - ``permutation``, a ``PermutationGroupElement``

        OUTPUT:

        - A matrix.

        EXAMPLES: We create some matrix::

            sage: M = matrix(ZZ,[[1,0,0,0,0],[0,2,0,0,0],[0,0,3,0,0],[0,0,0,4,0],[0,0,0,0,5]])
            sage: M
            [1 0 0 0 0]
            [0 2 0 0 0]
            [0 0 3 0 0]
            [0 0 0 4 0]
            [0 0 0 0 5]

        Next of all, create a permutation group element and
        act on ``M``::

            sage: G = PermutationGroup(['(1,2,3)(4,5)', '(1,2,3,4,5)'])
            sage: sigma, tau = G.gens()
            sage: sigma
            (1,2,3)(4,5)
            sage: M.with_permuted_columns(sigma)
            [0 0 1 0 0]
            [2 0 0 0 0]
            [0 3 0 0 0]
            [0 0 0 0 4]
            [0 0 0 5 0]
        """
        cdef Matrix temp
        temp = self.__copy__()
        for cycle in permutation.cycle_tuples():
            cycle = [(elt - 1) for elt in reversed(cycle)]
            for elt in cycle:
                self.check_column_bounds(cycle[0], elt)
                if cycle[0] != elt:
                    temp.swap_columns_c(cycle[0], elt)
        return temp

    cdef swap_columns_c(self, Py_ssize_t c1, Py_ssize_t c2):
        cdef Py_ssize_t r
        for r from 0 <= r < self._nrows:
            a = self.get_unsafe(r, c2)
            self.set_unsafe(r, c2, self.get_unsafe(r,c1))
            self.set_unsafe(r, c1, a)

    def swap_rows(self, r1, r2):
        """
        Swap rows r1 and r2 of self.

        EXAMPLES: We create a rational matrix::

            sage: M = MatrixSpace(QQ,3,3)
            sage: A = M([1,9,-7,4/5,4,3,6,4,3])
            sage: A
            [  1   9  -7]
            [4/5   4   3]
            [  6   4   3]

        Since the first row is numbered zero, this swaps the first and
        third rows::

            sage: A.swap_rows(0,2); A
            [  6   4   3]
            [4/5   4   3]
            [  1   9  -7]
        """
        self.check_row_bounds_and_mutability(r1, r2)
        if r1 != r2:
            self.swap_rows_c(r1, r2)

    def with_swapped_rows(self, r1, r2):
        r"""
        Swap rows ``r1`` and ``r2`` of ``self`` and return a new matrix.

        INPUT:

        - ``r1``, ``r2`` - integers specifying rows of ``self`` to interchange

        OUTPUT:

        A new matrix, identical to ``self`` except that rows ``r1`` and ``r2``
        are swapped.

        EXAMPLES:

        Remember that rows are numbered starting from zero. ::

            sage: A = matrix(QQ, 4, range(20))
            sage: A.with_swapped_rows(1, 2)
            [ 0  1  2  3  4]
            [10 11 12 13 14]
            [ 5  6  7  8  9]
            [15 16 17 18 19]

        Trying to swap a row with itself will succeed, but still return
        a new matrix. ::

            sage: A = matrix(QQ, 4, range(20))
            sage: B = A.with_swapped_rows(2, 2)
            sage: A == B
            True
            sage: A is B
            False

        The row specifications are checked. ::

            sage: A = matrix(4, range(20))
            sage: A.with_swapped_rows(-1, 2)
            Traceback (most recent call last):
            ...
            IndexError: matrix row index out of range

            sage: A.with_swapped_rows(2, 5)
            Traceback (most recent call last):
            ...
            IndexError: matrix row index out of range
        """
        cdef Matrix temp
        self.check_row_bounds_and_mutability(r1,r2)
        temp = self.__copy__()
        if r1 != r2:
            temp.swap_rows_c(r1,r2)
        return temp

    def permute_rows(self, permutation):
        r"""
        Permute the rows of ``self`` by applying the permutation
        group element ``permutation``.

        As a permutation group element acts on integers `\{1,\hdots,n\}`
        the rows are considered as being numbered from 1 for this
        operation.

        INPUT:

        - ``permutation`` -- a ``PermutationGroupElement``

        EXAMPLES: We create a matrix::

            sage: M = matrix(ZZ,[[1,0,0,0,0],[0,2,0,0,0],[0,0,3,0,0],[0,0,0,4,0],[0,0,0,0,5]])
            sage: M
            [1 0 0 0 0]
            [0 2 0 0 0]
            [0 0 3 0 0]
            [0 0 0 4 0]
            [0 0 0 0 5]

        Next of all, create a permutation group element and act on ``M``::

            sage: G = PermutationGroup(['(1,2,3)(4,5)', '(1,2,3,4,5)'])
            sage: sigma, tau = G.gens()
            sage: sigma
            (1,2,3)(4,5)
            sage: M.permute_rows(sigma)
            sage: M
            [0 2 0 0 0]
            [0 0 3 0 0]
            [1 0 0 0 0]
            [0 0 0 0 5]
            [0 0 0 4 0]
        """
        self.check_mutability()
        for cycle in permutation.cycle_tuples():
            cycle = [elt - 1 for elt in reversed(cycle)]
            for elt in cycle:
                self.check_row_bounds(cycle[0], elt)
                if cycle[0] != elt:
                    self.swap_rows_c(cycle[0], elt)

    def with_permuted_rows(self, permutation):
        r"""
        Return the matrix obtained from permuting the rows
        of ``self`` by applying the permutation group element
        ``permutation``.

        As a permutation group element acts on integers `\{1,\hdots,n\}`
        the rows are considered as being numbered from 1 for this
        operation.

        INPUT:

        - ``permutation`` -- a ``PermutationGroupElement``

        OUTPUT:

        - A matrix.

        EXAMPLES: We create a matrix::

            sage: M = matrix(ZZ,[[1,0,0,0,0],[0,2,0,0,0],[0,0,3,0,0],[0,0,0,4,0],[0,0,0,0,5]])
            sage: M
            [1 0 0 0 0]
            [0 2 0 0 0]
            [0 0 3 0 0]
            [0 0 0 4 0]
            [0 0 0 0 5]

        Next of all, create a permutation group element and act on ``M``::

            sage: G = PermutationGroup(['(1,2,3)(4,5)', '(1,2,3,4,5)'])
            sage: sigma, tau = G.gens()
            sage: sigma
            (1,2,3)(4,5)
            sage: M.with_permuted_rows(sigma)
            [0 2 0 0 0]
            [0 0 3 0 0]
            [1 0 0 0 0]
            [0 0 0 0 5]
            [0 0 0 4 0]
        """
        cdef Matrix temp
        temp = self.__copy__()
        for cycle in permutation.cycle_tuples():
            cycle = [elt - 1 for elt in reversed(cycle)]
            for elt in cycle:
                self.check_row_bounds(cycle[0], elt)
                if cycle[0] != elt:
                    temp.swap_rows_c(cycle[0], elt)
        return temp

    cdef swap_rows_c(self, Py_ssize_t r1, Py_ssize_t r2):
        cdef Py_ssize_t c
        for c from 0 <= c < self._ncols:
            a = self.get_unsafe(r2, c)
            self.set_unsafe(r2, c, self.get_unsafe(r1, c))
            self.set_unsafe(r1, c, a)

    def permute_rows_and_columns(self, row_permutation, column_permutation):
        r"""
        Permute the rows and columns of ``self`` by applying the permutation
        group elements ``row_permutation`` and ``column_permutation``
        respectively.

        As a permutation group element acts on integers `\{1,\hdots,n\}`
        the rows and columns are considered as being numbered from 1 for
        this operation.

        INPUT:

        - ``row_permutation`` -- a ``PermutationGroupElement``
        - ``column_permutation`` -- a ``PermutationGroupElement``

        OUTPUT:

        - A matrix.

        EXAMPLES: We create a matrix::

            sage: M = matrix(ZZ,[[1,0,0,0,0],[0,2,0,0,0],[0,0,3,0,0],[0,0,0,4,0],[0,0,0,0,5]])
            sage: M
            [1 0 0 0 0]
            [0 2 0 0 0]
            [0 0 3 0 0]
            [0 0 0 4 0]
            [0 0 0 0 5]

        Next of all, create a permutation group element and act on ``M``::

            sage: G = PermutationGroup(['(1,2,3)(4,5)', '(1,2,3,4,5)'])
            sage: sigma, tau = G.gens()
            sage: sigma
            (1,2,3)(4,5)
            sage: M.permute_rows_and_columns(sigma,tau)
            sage: M
            [2 0 0 0 0]
            [0 3 0 0 0]
            [0 0 0 0 1]
            [0 0 0 5 0]
            [0 0 4 0 0]
        """
        self.permute_rows(row_permutation)
        self.permute_columns(column_permutation)

    def with_permuted_rows_and_columns(self,row_permutation,column_permutation):
        r"""
        Return the matrix obtained from permuting the rows and
        columns of ``self`` by applying the permutation group
        elements ``row_permutation`` and ``column_permutation``.

        As a permutation group element acts on integers `\{1,\hdots,n\}`
        the rows are considered as being numbered from 1 for this
        operation.

        INPUT:

        - ``row_permutation`` -- a ``PermutationGroupElement``
        - ``column_permutation`` -- a ``PermutationGroupElement``

        OUTPUT:

        - A matrix.

        EXAMPLES: We create a matrix::

            sage: M = matrix(ZZ,[[1,0,0,0,0],[0,2,0,0,0],[0,0,3,0,0],[0,0,0,4,0],[0,0,0,0,5]])
            sage: M
            [1 0 0 0 0]
            [0 2 0 0 0]
            [0 0 3 0 0]
            [0 0 0 4 0]
            [0 0 0 0 5]

        Next of all, create a permutation group element and act on ``M``::

            sage: G = PermutationGroup(['(1,2,3)(4,5)', '(1,2,3,4,5)'])
            sage: sigma, tau = G.gens()
            sage: sigma
            (1,2,3)(4,5)
            sage: M.with_permuted_rows_and_columns(sigma,tau)
            [2 0 0 0 0]
            [0 3 0 0 0]
            [0 0 0 0 1]
            [0 0 0 5 0]
            [0 0 4 0 0]
        """
        return self.with_permuted_rows(row_permutation).with_permuted_columns(column_permutation)

    def add_multiple_of_row(self, Py_ssize_t i, Py_ssize_t j,    s,   Py_ssize_t start_col=0):
        """
        Add s times row j to row i.

        EXAMPLES: We add -3 times the first row to the second row of an
        integer matrix, remembering to start numbering rows at zero::

            sage: a = matrix(ZZ,2,3,range(6)); a
            [0 1 2]
            [3 4 5]
            sage: a.add_multiple_of_row(1,0,-3)
            sage: a
            [ 0  1  2]
            [ 3  1 -1]

        To add a rational multiple, we first need to change the base ring::

            sage: a = a.change_ring(QQ)
            sage: a.add_multiple_of_row(1,0,1/3)
            sage: a
            [   0    1    2]
            [   3  4/3 -1/3]

        If not, we get an error message::

            sage: a.add_multiple_of_row(1,0,i)
            Traceback (most recent call last):
            ...
            TypeError: Multiplying row by Symbolic Ring element cannot be done over Rational Field, use change_ring or with_added_multiple_of_row instead.
        """
        self.check_row_bounds_and_mutability(i,j)
        try:
            s = self._coerce_element(s)
            self.add_multiple_of_row_c(i, j, s, start_col)
        except TypeError:
            raise TypeError('Multiplying row by %s element cannot be done over %s, use change_ring or with_added_multiple_of_row instead.' % (s.parent(), self.base_ring()))

    cdef add_multiple_of_row_c(self, Py_ssize_t i, Py_ssize_t j,    s,   Py_ssize_t start_col):
        cdef Py_ssize_t c
        for c from start_col <= c < self._ncols:
            self.set_unsafe(i, c, self.get_unsafe(i, c) + s*self.get_unsafe(j, c))

    def with_added_multiple_of_row(self, Py_ssize_t i, Py_ssize_t j,    s,   Py_ssize_t start_col=0):
        """
        Add s times row j to row i, returning new matrix.

        EXAMPLES: We add -3 times the first row to the second row of an
        integer matrix, remembering to start numbering rows at zero::

            sage: a = matrix(ZZ,2,3,range(6)); a
            [0 1 2]
            [3 4 5]
            sage: b = a.with_added_multiple_of_row(1,0,-3); b
            [ 0  1  2]
            [ 3  1 -1]

        The original matrix is unchanged::

            sage: a
            [0 1 2]
            [3 4 5]

        Adding a rational multiple is okay, and reassigning a variable is
        okay::

            sage: a = a.with_added_multiple_of_row(0,1,1/3); a
            [   1  7/3 11/3]
            [   3    4    5]
        """
        cdef Matrix temp
        self.check_row_bounds_and_mutability(i,j)
        try:
            s = self._coerce_element(s)
            temp = self.__copy__()
            temp.add_multiple_of_row_c(i, j, s, start_col)
            return temp
        # If scaling factor cannot be coerced, change the base ring to
        # one acceptable to both the original base ring and the scaling factor.
        except TypeError:
            temp = self.change_ring(Sequence([s,self.base_ring()(0)]).universe())
            s = temp._coerce_element(s)
            temp.add_multiple_of_row_c(i, j, s, start_col)
            return temp

    def add_multiple_of_column(self, Py_ssize_t i, Py_ssize_t j, s, Py_ssize_t start_row=0):
        """
        Add s times column j to column i.

        EXAMPLES: We add -1 times the third column to the second column of
        an integer matrix, remembering to start numbering cols at zero::

            sage: a = matrix(ZZ,2,3,range(6)); a
            [0 1 2]
            [3 4 5]
            sage: a.add_multiple_of_column(1,2,-1)
            sage: a
            [ 0 -1  2]
            [ 3 -1  5]

        To add a rational multiple, we first need to change the base ring::

            sage: a = a.change_ring(QQ)
            sage: a.add_multiple_of_column(1,0,1/3)
            sage: a
            [ 0 -1  2]
            [ 3  0  5]

        If not, we get an error message::

            sage: a.add_multiple_of_column(1,0,i)
            Traceback (most recent call last):
            ...
            TypeError: Multiplying column by Symbolic Ring element cannot be done over Rational Field, use change_ring or with_added_multiple_of_column instead.
        """
        self.check_column_bounds_and_mutability(i,j)
        try:
            s = self._coerce_element(s)
            self.add_multiple_of_column_c(i, j, s, start_row)
        except TypeError:
            raise TypeError('Multiplying column by %s element cannot be done over %s, use change_ring or with_added_multiple_of_column instead.' % (s.parent(), self.base_ring()))

    cdef add_multiple_of_column_c(self, Py_ssize_t i, Py_ssize_t j, s, Py_ssize_t start_row):
        cdef Py_ssize_t r
        for r from start_row <= r < self._nrows:
            self.set_unsafe(r, i, self.get_unsafe(r, i) + s*self.get_unsafe(r, j))

    def with_added_multiple_of_column(self, Py_ssize_t i, Py_ssize_t j,    s,   Py_ssize_t start_row=0):
        """
        Add s times column j to column i, returning new matrix.

        EXAMPLES: We add -1 times the third column to the second column of
        an integer matrix, remembering to start numbering cols at zero::

            sage: a = matrix(ZZ,2,3,range(6)); a
            [0 1 2]
            [3 4 5]
            sage: b = a.with_added_multiple_of_column(1,2,-1); b
            [ 0 -1  2]
            [ 3 -1  5]

        The original matrix is unchanged::

            sage: a
            [0 1 2]
            [3 4 5]

        Adding a rational multiple is okay, and reassigning a variable is
        okay::

            sage: a = a.with_added_multiple_of_column(0,1,1/3); a
            [ 1/3    1    2]
            [13/3    4    5]
        """
        cdef Matrix temp
        self.check_column_bounds_and_mutability(i,j)
        try:
            s = self._coerce_element(s)
            temp = self.__copy__()
            temp.add_multiple_of_column_c(i, j, s, start_row)
            return temp
        # If scaling factor cannot be coerced, change the base ring to
        # one acceptable to both the original base ring and the scaling factor.
        except TypeError:
            temp = self.change_ring(Sequence([s,self.base_ring()(0)]).universe())
            s = temp._coerce_element(s)
            temp.add_multiple_of_column_c(i, j, s, start_row)
            return temp

    def rescale_row(self, Py_ssize_t i, s, Py_ssize_t start_col=0):
        """
        Replace i-th row of self by s times i-th row of self.

        INPUT:


        -  ``i`` - ith row

        -  ``s`` - scalar

        -  ``start_col`` - only rescale entries at this column
           and to the right


        EXAMPLES: We rescale the second row of a matrix over the rational
        numbers::

            sage: a = matrix(QQ,3,range(6)); a
            [0 1]
            [2 3]
            [4 5]
            sage: a.rescale_row(1,1/2); a
            [ 0   1]
            [ 1 3/2]
            [ 4   5]

        We rescale the second row of a matrix over a polynomial ring::

            sage: R.<x> = QQ[]
            sage: a = matrix(R,3,[1,x,x^2,x^3,x^4,x^5]);a
            [  1   x]
            [x^2 x^3]
            [x^4 x^5]
            sage: a.rescale_row(1,1/2); a
            [      1       x]
            [1/2*x^2 1/2*x^3]
            [    x^4     x^5]

        We try and fail to rescale a matrix over the integers by a
        non-integer::

            sage: a = matrix(ZZ,2,3,[0,1,2, 3,4,4]); a
            [0 1 2]
            [3 4 4]
            sage: a.rescale_row(1,1/2)
            Traceback (most recent call last):
            ...
            TypeError: Rescaling row by Rational Field element cannot be done over Integer Ring, use change_ring or with_rescaled_row instead.

        To rescale the matrix by 1/2, you must change the base ring to the
        rationals::

            sage: a = a.change_ring(QQ); a
            [0 1 2]
            [3 4 4]
            sage: a.rescale_col(1,1/2); a
            [  0 1/2   2]
            [  3   2   4]
        """
        self.check_row_bounds_and_mutability(i, i)
        try:
            s = self._coerce_element(s)
            self.rescale_row_c(i, s, start_col)
        except TypeError:
            raise TypeError('Rescaling row by %s element cannot be done over %s, use change_ring or with_rescaled_row instead.' % (s.parent(), self.base_ring()))

    cdef rescale_row_c(self, Py_ssize_t i, s, Py_ssize_t start_col):
        cdef Py_ssize_t j
        for j from start_col <= j < self._ncols:
            self.set_unsafe(i, j, self.get_unsafe(i, j)*s)

    def with_rescaled_row(self, Py_ssize_t i, s, Py_ssize_t start_col=0):
        """
        Replaces i-th row of self by s times i-th row of self, returning
        new matrix.

        EXAMPLES: We rescale the second row of a matrix over the integers::

            sage: a = matrix(ZZ,3,2,range(6)); a
            [0 1]
            [2 3]
            [4 5]
            sage: b = a.with_rescaled_row(1,-2); b
            [ 0  1]
            [-4 -6]
            [ 4  5]

        The original matrix is unchanged::

            sage: a
            [0 1]
            [2 3]
            [4 5]

        Adding a rational multiple is okay, and reassigning a variable is
        okay::

            sage: a = a.with_rescaled_row(2,1/3); a
            [  0   1]
            [  2   3]
            [4/3 5/3]
        """
        cdef Matrix temp
        self.check_row_bounds_and_mutability(i,i)
        try:
            s = self._coerce_element(s)
            temp = self.__copy__()
            temp.rescale_row_c(i, s, start_col)
            return temp
        # If scaling factor cannot be coerced, change the base ring to
        # one acceptable to both the original base ring and the scaling factor.
        except TypeError:
            temp = self.change_ring(Sequence([s,self.base_ring()(0)]).universe())
            s = temp._coerce_element(s)
            temp.rescale_row_c(i, s, start_col)
            return temp

    def rescale_col(self, Py_ssize_t i, s, Py_ssize_t start_row=0):
        """
        Replace i-th col of self by s times i-th col of self.

        INPUT:


        -  ``i`` - ith column

        -  ``s`` - scalar

        -  ``start_row`` - only rescale entries at this row
           and lower


        EXAMPLES: We rescale the last column of a matrix over the rational
        numbers::

            sage: a = matrix(QQ,2,3,range(6)); a
            [0 1 2]
            [3 4 5]
            sage: a.rescale_col(2,1/2); a
            [  0   1   1]
            [  3   4 5/2]
            sage: R.<x> = QQ[]

        We rescale the last column of a matrix over a polynomial ring::

            sage: a = matrix(R,2,3,[1,x,x^2,x^3,x^4,x^5]); a
            [  1   x x^2]
            [x^3 x^4 x^5]
            sage: a.rescale_col(2,1/2); a
            [      1       x 1/2*x^2]
            [    x^3     x^4 1/2*x^5]

        We try and fail to rescale a matrix over the integers by a
        non-integer::

            sage: a = matrix(ZZ,2,3,[0,1,2, 3,4,4]); a
            [0 1 2]
            [3 4 4]
            sage: a.rescale_col(2,1/2)
            Traceback (most recent call last):
            ...
            TypeError: Rescaling column by Rational Field element cannot be done over Integer Ring, use change_ring or with_rescaled_col instead.

        To rescale the matrix by 1/2, you must change the base ring to the
        rationals::

            sage: a = a.change_ring(QQ); a
            [0 1 2]
            [3 4 4]
            sage: a.rescale_col(2,1/2); a
            [0 1 1]
            [3 4 2]
        """
        self.check_column_bounds_and_mutability(i, i)
        try:
            s = self._coerce_element(s)
            self.rescale_col_c(i, s, start_row)
        except TypeError:
            raise TypeError('Rescaling column by %s element cannot be done over %s, use change_ring or with_rescaled_col instead.' % (s.parent(), self.base_ring()))

    cdef rescale_col_c(self, Py_ssize_t i, s, Py_ssize_t start_row):
        cdef Py_ssize_t j
        for j from start_row <= j < self._nrows:
            self.set_unsafe(j, i, self.get_unsafe(j, i)*s)

    def with_rescaled_col(self, Py_ssize_t i, s, Py_ssize_t start_row=0):
        """
        Replaces i-th col of self by s times i-th col of self, returning
        new matrix.

        EXAMPLES: We rescale the last column of a matrix over the
        integers::

            sage: a = matrix(ZZ,2,3,range(6)); a
            [0 1 2]
            [3 4 5]
            sage: b = a.with_rescaled_col(2,-2); b
            [  0   1  -4]
            [  3   4 -10]

        The original matrix is unchanged::

            sage: a
            [0 1 2]
            [3 4 5]

        Adding a rational multiple is okay, and reassigning a variable is
        okay::

            sage: a = a.with_rescaled_col(1,1/3); a
            [  0 1/3   2]
            [  3 4/3   5]
        """
        cdef Matrix temp
        self.check_column_bounds_and_mutability(i,i)
        try:
            s = self._coerce_element(s)
            temp = self.__copy__()
            temp.rescale_col_c(i, s, start_row)
            return temp
        # If scaling factor cannot be coerced, change the base ring to
        # one acceptable to both the original base ring and the scaling factor.
        except TypeError:
            temp = self.change_ring(Sequence([s,self.base_ring()(0)]).universe())
            s = temp._coerce_element(s)
            temp.rescale_col_c(i, s, start_row)
            return temp

    def set_row_to_multiple_of_row(self, Py_ssize_t i, Py_ssize_t j, s):
        """
        Set row i equal to s times row j.

        EXAMPLES: We change the second row to -3 times the first row::

            sage: a = matrix(ZZ,2,3,range(6)); a
            [0 1 2]
            [3 4 5]
            sage: a.set_row_to_multiple_of_row(1,0,-3)
            sage: a
            [ 0  1  2]
            [ 0 -3 -6]

        If we try to multiply a row by a rational number, we get an error
        message::

            sage: a.set_row_to_multiple_of_row(1,0,1/2)
            Traceback (most recent call last):
            ...
            TypeError: Multiplying row by Rational Field element cannot be done over Integer Ring, use change_ring or with_row_set_to_multiple_of_row instead.
        """
        self.check_row_bounds_and_mutability(i,j)
        cdef Py_ssize_t n
        try:
            s = self._coerce_element(s)
            for n from 0 <= n < self._ncols:
                self.set_unsafe(i, n, s * self.get_unsafe(j, n))  # self[i] = s*self[j]
        except TypeError:
            raise TypeError('Multiplying row by %s element cannot be done over %s, use change_ring or with_row_set_to_multiple_of_row instead.' % (s.parent(), self.base_ring()))

    def with_row_set_to_multiple_of_row(self, Py_ssize_t i, Py_ssize_t j, s):
        """
        Set row i equal to s times row j, returning a new matrix.

        EXAMPLES: We change the second row to -3 times the first row::

            sage: a = matrix(ZZ,2,3,range(6)); a
            [0 1 2]
            [3 4 5]
            sage: b = a.with_row_set_to_multiple_of_row(1,0,-3); b
            [ 0  1  2]
            [ 0 -3 -6]

        Note that the original matrix is unchanged::

            sage: a
            [0 1 2]
            [3 4 5]

        Adding a rational multiple is okay, and reassigning a variable is
        okay::

            sage: a = a.with_row_set_to_multiple_of_row(1,0,1/2); a
            [  0   1   2]
            [  0 1/2   1]
        """
        self.check_row_bounds_and_mutability(i,j)
        cdef Matrix temp
        cdef Py_ssize_t n
        try:
            s = self._coerce_element(s)
            temp = self.__copy__()
            for n from 0 <= n < temp._ncols:
                temp.set_unsafe(i, n, s * temp.get_unsafe(j, n))  # temp[i] = s*temp[j]
            return temp
        # If scaling factor cannot be coerced, change the base ring to
        # one acceptable to both the original base ring and the scaling factor.
        except TypeError:
            temp = self.change_ring(Sequence([s,self.base_ring()(0)]).universe())
            s = temp._coerce_element(s)
            for n from 0 <= n < temp._ncols:
                temp.set_unsafe(i, n, s * temp.get_unsafe(j, n))  # temp[i] = s*temp[j]
            return temp

    def set_col_to_multiple_of_col(self, Py_ssize_t i, Py_ssize_t j, s):
        """
        Set column i equal to s times column j.

        EXAMPLES: We change the second column to -3 times the first
        column.

        ::

            sage: a = matrix(ZZ,2,3,range(6)); a
            [0 1 2]
            [3 4 5]
            sage: a.set_col_to_multiple_of_col(1,0,-3)
            sage: a
            [ 0  0  2]
            [ 3 -9  5]

        If we try to multiply a column by a rational number, we get an
        error message::

            sage: a.set_col_to_multiple_of_col(1,0,1/2)
            Traceback (most recent call last):
            ...
            TypeError: Multiplying column by Rational Field element cannot be done over Integer Ring, use change_ring or with_col_set_to_multiple_of_col instead.
        """
        self.check_column_bounds_and_mutability(i,j)
        cdef Py_ssize_t n
        try:
            s = self._coerce_element(s)
            for n from 0 <= n < self._nrows:
                self.set_unsafe(n, i, s * self.get_unsafe(n, j))
        # If scaling factor cannot be coerced, change the base ring to
        # one acceptable to both the original base ring and the scaling factor.
        except TypeError:
            raise TypeError('Multiplying column by %s element cannot be done over %s, use change_ring or with_col_set_to_multiple_of_col instead.' % (s.parent(), self.base_ring()))

    def with_col_set_to_multiple_of_col(self, Py_ssize_t i, Py_ssize_t j, s):
        """
        Set column i equal to s times column j, returning a new matrix.

        EXAMPLES: We change the second column to -3 times the first
        column.

        ::

            sage: a = matrix(ZZ,2,3,range(6)); a
            [0 1 2]
            [3 4 5]
            sage: b = a.with_col_set_to_multiple_of_col(1,0,-3); b
            [ 0  0  2]
            [ 3 -9  5]

        Note that the original matrix is unchanged::

            sage: a
            [0 1 2]
            [3 4 5]

        Adding a rational multiple is okay, and reassigning a variable is
        okay::

            sage: a = a.with_col_set_to_multiple_of_col(1,0,1/2); a
            [  0   0   2]
            [  3 3/2   5]
        """
        self.check_column_bounds_and_mutability(i,j)
        cdef Py_ssize_t n
        cdef Matrix temp
        try:
            s = self._coerce_element(s)
            temp = self.__copy__()
            for n from 0 <= n < temp._nrows:
                temp.set_unsafe(n, i, s * temp.get_unsafe(n, j))
            return temp
        # If scaling factor cannot be coerced, change the base ring to
        # one acceptable to both the original base ring and the scaling factor.
        except TypeError:
            temp = self.change_ring(Sequence([s,self.base_ring()(0)]).universe())
            s = temp._coerce_element(s)
            for n from 0 <= n < temp._nrows:
                temp.set_unsafe(n, i, s * temp.get_unsafe(n, j))
            return temp

    def _set_row_to_negative_of_row_of_A_using_subset_of_columns(self, Py_ssize_t i, Matrix A,
                                                                 Py_ssize_t r, cols,
                                                                 cols_index=None):
        """
        Set row i of self to -(row r of A), but where we only take the
        given column positions in that row of A. We do not zero out the
        other entries of self's row i either.

        INPUT:


        -  ``i`` - integer, index into the rows of self

        -  ``A`` - a matrix

        -  ``r`` - integer, index into rows of A

        -  ``cols`` - a *sorted* list of integers.

        -  ``(cols_index`` - ignored)


        EXAMPLES::

            sage: a = matrix(QQ,2,3,range(6)); a
            [0 1 2]
            [3 4 5]
            sage: a._set_row_to_negative_of_row_of_A_using_subset_of_columns(0,a,1,[1,2])
            sage: a
            [-4 -5  2]
            [ 3  4  5]
        """
        self.check_row_bounds_and_mutability(i,i)
        if r < 0 or r >= A.nrows():
            raise IndexError("invalid row")
        # this function exists just because it is useful for modular symbols presentations.
        cdef Py_ssize_t l
        l = 0
        for k in cols:
            self.set_unsafe(i,l,-A.get_unsafe(r,k))               #self[i,l] = -A[r,k]
            l += 1

    def reverse_rows_and_columns(self):
        r"""
        Reverse the row order and column order of this matrix.

        This method transforms a matrix `m_{i,j}` with `0 \leq i < nrows` and
        `0 \leq j < ncols` into `m_{nrows - i - 1, ncols - j - 1}`.

        EXAMPLES::

            sage: m = matrix(ZZ, 2, 2, range(4))
            sage: m.reverse_rows_and_columns()
            sage: m
            [3 2]
            [1 0]

            sage: m = matrix(ZZ, 2, 3, range(6), sparse=True)
            sage: m.reverse_rows_and_columns()
            sage: m
            [5 4 3]
            [2 1 0]
            sage: m = matrix(ZZ, 3, 2, range(6), sparse=True)
            sage: m.reverse_rows_and_columns()
            sage: m
            [5 4]
            [3 2]
            [1 0]
            sage: m.reverse_rows_and_columns()
            sage: m
            [0 1]
            [2 3]
            [4 5]

            sage: m = matrix(QQ, 3, 2, [1/i for i in range(1,7)])
            sage: m.reverse_rows_and_columns()
            sage: m
            [1/6 1/5]
            [1/4 1/3]
            [1/2   1]

            sage: R.<x,y> = ZZ['x,y']
            sage: m = matrix(R, 3, 3, lambda i,j: x**i*y**j, sparse=True)
            sage: m.reverse_rows_and_columns()
            sage: m
            [x^2*y^2   x^2*y     x^2]
            [  x*y^2     x*y       x]
            [    y^2       y       1]

        If the matrix is immutable, the method raises an error::

            sage: m = matrix(ZZ, 2, [1, 3, -2, 4])
            sage: m.set_immutable()
            sage: m.reverse_rows_and_columns()
            Traceback (most recent call last):
            ...
            ValueError: matrix is immutable; please change a copy
            instead (i.e., use copy(M) to change a copy of M).
        """
        self.check_mutability()
        self.clear_cache()
        self._reverse_unsafe()

    ###################################################
    # Methods needed for quiver and cluster mutations
    # - mutate
    # - _travel_column
    # - is_symmetrizable
    # - is_skew_symmetrizable
    # - _check_symmetrizability
    #
    # AUTHORS:
    #     -- Christian Stump (Jun 2011)
    ###################################################

    def mutate(self, Py_ssize_t k ):
        """
        Mutates ``self`` at row and column index ``k``.

        .. warning:: Only makes sense if ``self`` is skew-symmetrizable.

        INPUT:

        - ``k`` -- integer at which row/column ``self`` is mutated.

        EXAMPLES:

        Mutation of the B-matrix of the quiver of type `A_3`::

            sage: M = matrix(ZZ,3,[0,1,0,-1,0,-1,0,1,0]); M
            [ 0  1  0]
            [-1  0 -1]
            [ 0  1  0]

            sage: M.mutate(0); M
            [ 0 -1  0]
            [ 1  0 -1]
            [ 0  1  0]

            sage: M.mutate(1); M
            [ 0  1 -1]
            [-1  0  1]
            [ 1 -1  0]

            sage: M = matrix(ZZ,6,[0,1,0,-1,0,-1,0,1,0,1,0,0,0,1,0,0,0,1]); M
            [ 0  1  0]
            [-1  0 -1]
            [ 0  1  0]
            [ 1  0  0]
            [ 0  1  0]
            [ 0  0  1]

            sage: M.mutate(0); M
            [ 0 -1  0]
            [ 1  0 -1]
            [ 0  1  0]
            [-1  1  0]
            [ 0  1  0]
            [ 0  0  1]

        REFERENCES:

        - [FZ2001] S. Fomin, A. Zelevinsky. *Cluster Algebras 1: Foundations*,
          :arxiv:`math/0104151` (2001).
        """
        cdef Py_ssize_t i, j, _
        cdef list pairs, k0_pairs, k1_pairs
        cdef bint ineg, jneg

        if k < 0 or k >= self._nrows or k >= self._ncols:
            raise IndexError("The mutation index is invalid")

        pairs = self.nonzero_positions()
        k0_pairs = [pair for pair in pairs if pair[0] == k]
        k1_pairs = [pair for pair in pairs if pair[1] == k]
        for _, j in k0_pairs:
            self[k, j] = -self.get_unsafe(k, j)
        for i,_ in k1_pairs:
            self[i, k] = -self.get_unsafe(i, k)

        for i,_ in k1_pairs:
            ik = self.get_unsafe(i, k)
            ineg = (ik < 0)
            for _, j in k0_pairs:
                kj = self.get_unsafe(k, j)
                jneg = (kj < 0)
                if ineg and jneg:
                    self[i, j] = self.get_unsafe(i, j) + self.get_unsafe(i, k)*self.get_unsafe(k, j)
                elif not ineg and not jneg:
                    self[i, j] = self.get_unsafe(i, j) - self.get_unsafe(i, k)*self.get_unsafe(k, j)

    def _travel_column( self, dict d, int k, int sign, positive ):
        r"""
        Helper function for testing symmetrizability. Tests dependencies within entries in ``self`` and entries in the dictionary ``d``.

        .. warning:: the dictionary ``d`` gets new values for keys in L.

        INPUT:

        - ``d`` -- dictionary modelling partial entries of a diagonal matrix.

        - ``k`` -- integer for which row and column of self should be tested with the dictionary d.

        - ``sign`` -- `\pm 1`, depending on symmetric or skew-symmetric is tested.

        - ``positive`` -- if True, only positive entries for the values of the dictionary are allowed.

        OUTPUT:

        - ``L`` -- list of new keys in d

        EXAMPLES::

            sage: M = matrix(ZZ,3,[0,1,0,-1,0,-1,0,1,0]); M
            [ 0  1  0]
            [-1  0 -1]
            [ 0  1  0]

            sage: M._travel_column({0:1},0,-1,True)
            [1]
        """
        cdef list L = []
        cdef int i

        for i from 0 <= i < self._ncols:
            if i not in d:
                self_ik = self.get_unsafe(i,k)
                self_ki = self.get_unsafe(k,i)
                if bool(self_ik) != bool(self_ki):
                    return False
                if self_ik != 0:
                    L.append(i)
                    d[i] = sign * d[k] * self_ki / self_ik
                    if positive and not d[i] > 0:
                        return False
                    for j in d:
                        if d[i] * self.get_unsafe(i,j) != sign * d[j] * self.get_unsafe(j,i):
                            return False
        return L

    def _check_symmetrizability(self, return_diag=False, skew=False, positive=True):
        r"""
        This function takes a square matrix over an *ordered integral domain* and checks if it is (skew-)symmetrizable.
        A matrix `B` is (skew-)symmetrizable iff there exists an invertible diagonal matrix `D` such that `DB` is (skew-)symmetric.

        INPUT:

        - ``return_diag`` -- bool(default:False) if True and ``self`` is (skew)-symmetrizable the diagonal entries of the matrix `D` are returned.
        - ``skew`` -- bool(default:False) if True, (skew-)symmetrizability is checked.
        - ``positive`` -- bool(default:True) if True, the condition that `D` has positive entries is added.

        OUTPUT:

        - True -- if ``self`` is (skew-)symmetrizable and ``return_diag`` is False
        - the diagonal entries of the matrix `D` such that `DB` is (skew-)symmetric -- iff ``self`` is (skew-)symmetrizable and ``return_diag`` is True
        - False -- iff ``self`` is not (skew-)symmetrizable

        EXAMPLES::

            sage: matrix([[0,6],[3,0]])._check_symmetrizability(positive=False)
            True
            sage: matrix([[0,6],[3,0]])._check_symmetrizability(positive=True)
            True
            sage: matrix([[0,6],[3,0]])._check_symmetrizability(skew=True, positive=False)
            True
            sage: matrix([[0,6],[3,0]])._check_symmetrizability(skew=True, positive=True)
            False

        REFERENCES:

        - [FZ2001] S. Fomin, A. Zelevinsky. *Cluster Algebras 1: Foundations*,
          :arxiv:`math/0104151` (2001).
        """
        cdef dict d = {}
        cdef list queue = list(xrange(self._ncols))
        cdef int l, sign, i, j

        if skew:
            # testing the diagonal entries to be zero
            zero = self.parent().base_ring().zero()
            for i from 0 <= i < self._nrows:
                if self.get_unsafe(i,i) != zero:
                    return False
            sign = -1
        else:
            sign = 1

        while queue:
            i = queue.pop(0)
            d[i] = 1
            L = self._travel_column( d, i, sign, positive )
            if L is False:
                return False
            while L:
                l = L.pop(0)
                queue.remove( l )
                L_prime = self._travel_column( d, l, sign, positive )
                if L_prime is False:
                    return False
                else:
                    L.extend( L_prime )
        if return_diag:
            return [d[i] for i in xrange(self._nrows)]
        else:
            return True

    ###################################################
    # Matrix-vector multiply
    ###################################################
    def linear_combination_of_rows(self, v):
        r"""
        Return the linear combination of the rows of ``self`` given by the
        coefficients in the list ``v``.

        INPUT:

        -  ``v`` -  a list of scalars.  The length can be less than
           the number of rows of ``self`` but not greater.

        OUTPUT:

        The vector (or free module element) that is a linear
        combination of the rows of ``self``. If the list of
        scalars has fewer entries than the number of rows,
        additional zeros are appended to the list until it
        has as many entries as the number of rows.

        EXAMPLES::

            sage: a = matrix(ZZ,2,3,range(6)); a
            [0 1 2]
            [3 4 5]
            sage: a.linear_combination_of_rows([1,2])
            (6, 9, 12)

            sage: a.linear_combination_of_rows([0,0])
            (0, 0, 0)

            sage: a.linear_combination_of_rows([1/2,2/3])
            (2, 19/6, 13/3)

        The list ``v`` can be anything that is iterable.  Perhaps most
        naturally, a vector may be used. ::

            sage: v = vector(ZZ, [1,2])
            sage: a.linear_combination_of_rows(v)
            (6, 9, 12)

        We check that a matrix with no rows behaves properly. ::

            sage: matrix(QQ,0,2).linear_combination_of_rows([])
            (0, 0)

        The object returned is a vector, or a free module element. ::

            sage: B = matrix(ZZ, 4, 3, range(12))
            sage: w = B.linear_combination_of_rows([-1,2,-3,4])
            sage: w
            (24, 26, 28)
            sage: w.parent()
            Ambient free module of rank 3 over the principal ideal domain Integer Ring
            sage: x = B.linear_combination_of_rows([1/2,1/3,1/4,1/5])
            sage: x
            (43/10, 67/12, 103/15)
            sage: x.parent()
            Vector space of dimension 3 over Rational Field

        The length of v can be less than the number of rows, but not
        greater. ::

            sage: A = matrix(QQ,3,4,range(12))
            sage: A.linear_combination_of_rows([2,3])
            (12, 17, 22, 27)
            sage: A.linear_combination_of_rows([1,2,3,4])
            Traceback (most recent call last):
            ...
            ValueError: length of v must be at most the number of rows of self
        """
        if len(v) > self._nrows:
            raise ValueError("length of v must be at most the number of rows of self")
        if not self._nrows:
            return self.parent().row_space().zero_vector()
        from .constructor import matrix
        v = matrix(list(v)+[0]*(self._nrows-len(v)))
        return (v * self)[0]

    def linear_combination_of_columns(self, v):
        r"""
        Return the linear combination of the columns of ``self`` given by the
        coefficients in the list ``v``.

        INPUT:

        -  ``v`` -  a list of scalars.  The length can be less than
           the number of columns of ``self`` but not greater.

        OUTPUT:

        The vector (or free module element) that is a linear
        combination of the columns of ``self``. If the list of
        scalars has fewer entries than the number of columns,
        additional zeros are appended to the list until it
        has as many entries as the number of columns.

        EXAMPLES::

            sage: a = matrix(ZZ,2,3,range(6)); a
            [0 1 2]
            [3 4 5]
            sage: a.linear_combination_of_columns([1,1,1])
            (3, 12)

            sage: a.linear_combination_of_columns([0,0,0])
            (0, 0)

            sage: a.linear_combination_of_columns([1/2,2/3,3/4])
            (13/6, 95/12)

        The list ``v`` can be anything that is iterable.  Perhaps most
        naturally, a vector may be used. ::

            sage: v = vector(ZZ, [1,2,3])
            sage: a.linear_combination_of_columns(v)
            (8, 26)

        We check that a matrix with no columns behaves properly. ::

            sage: matrix(QQ,2,0).linear_combination_of_columns([])
            (0, 0)

        The object returned is a vector, or a free module element. ::

            sage: B = matrix(ZZ, 4, 3, range(12))
            sage: w = B.linear_combination_of_columns([-1,2,-3])
            sage: w
            (-4, -10, -16, -22)
            sage: w.parent()
            Ambient free module of rank 4 over the principal ideal domain Integer Ring
            sage: x = B.linear_combination_of_columns([1/2,1/3,1/4])
            sage: x
            (5/6, 49/12, 22/3, 127/12)
            sage: x.parent()
            Vector space of dimension 4 over Rational Field

        The length of v can be less than the number of columns, but not
        greater. ::

            sage: A = matrix(QQ,3,5, range(15))
            sage: A.linear_combination_of_columns([1,-2,3,-4])
            (-8, -18, -28)
            sage: A.linear_combination_of_columns([1,2,3,4,5,6])
            Traceback (most recent call last):
            ...
            ValueError: length of v must be at most the number of columns of self
        """
        if len(v) > self._ncols:
            raise ValueError("length of v must be at most the number of columns of self")
        if not self._ncols:
            return self.parent().column_space().zero_vector()
        from .constructor import matrix
        v = matrix(self._ncols, 1, list(v)+[0]*(self._ncols-len(v)))
        return (self * v).column(0)

    ###################################################
    # Predicates
    ###################################################

    def is_symmetric(self):
        """
        Returns True if this is a symmetric matrix.

        A symmetric matrix is necessarily square.

        EXAMPLES::

            sage: m=Matrix(QQ,2,range(0,4))
            sage: m.is_symmetric()
            False

            sage: m=Matrix(QQ,2,(1,1,1,1,1,1))
            sage: m.is_symmetric()
            False

            sage: m=Matrix(QQ,1,(2,))
            sage: m.is_symmetric()
            True

        """
        if self._ncols != self._nrows: return False
        # could be bigger than an int on a 64-bit platform, this
        #  is the type used for indexing.
        cdef Py_ssize_t i,j

        for i from 0 <= i < self._nrows:
            for j from 0 <= j < i:
                if self.get_unsafe(i,j) != self.get_unsafe(j,i):
                    return False
        return True

    def is_hermitian(self):
        r"""
        Returns ``True`` if the matrix is equal to its conjugate-transpose.

        OUTPUT:

        ``True`` if the matrix is square and equal to the transpose
        with every entry conjugated, and ``False`` otherwise.

        Note that if conjugation has no effect on elements of the base
        ring (such as for integers), then the :meth:`is_symmetric`
        method is equivalent and faster.

        This routine is for matrices over exact rings and so may not
        work properly for matrices over ``RR`` or ``CC``.  For matrices with
        approximate entries, the rings of double-precision floating-point
        numbers, ``RDF`` and ``CDF``, are a better choice since the
        :meth:`sage.matrix.matrix_double_dense.Matrix_double_dense.is_hermitian`
        method has a tolerance parameter.  This provides control over
        allowing for minor discrepancies between entries when checking
        equality.

        The result is cached.

        EXAMPLES::

            sage: A = matrix(QQbar, [[ 1 + I,  1 - 6*I, -1 - I],
            ....:                    [-3 - I,     -4*I,     -2],
            ....:                    [-1 + I, -2 - 8*I,  2 + I]])
            sage: A.is_hermitian()
            False
            sage: B = A*A.conjugate_transpose()
            sage: B.is_hermitian()
            True

        Sage has several fields besides the entire complex numbers
        where conjugation is non-trivial. ::

            sage: F.<b> = QuadraticField(-7)
            sage: C = matrix(F, [[-2*b - 3,  7*b - 6, -b + 3],
            ....:                [-2*b - 3, -3*b + 2,   -2*b],
            ....:                [   b + 1,        0,     -2]])
            sage: C.is_hermitian()
            False
            sage: C = C*C.conjugate_transpose()
            sage: C.is_hermitian()
            True

        A matrix that is nearly Hermitian, but for a non-real
        diagonal entry. ::

            sage: A = matrix(QQbar, [[    2,   2-I, 1+4*I],
            ....:                    [  2+I,   3+I, 2-6*I],
            ....:                    [1-4*I, 2+6*I,     5]])
            sage: A.is_hermitian()
            False
            sage: A[1,1] = 132
            sage: A.is_hermitian()
            True

        Rectangular matrices are never Hermitian.  ::

            sage: A = matrix(QQbar, 3, 4)
            sage: A.is_hermitian()
            False

        A square, empty matrix is trivially Hermitian.  ::

            sage: A = matrix(QQ, 0, 0)
            sage: A.is_hermitian()
            True
        """
        key = 'hermitian'
        h = self.fetch(key)
        if not h is None:
            return h
        if not self.is_square():
            self.cache(key, False)
            return False
        if self._nrows == 0:
            self.cache(key, True)
            return True

        cdef Py_ssize_t i,j
        hermitian = True
        for i in range(self._nrows):
            for j in range(i+1):
                if self.get_unsafe(i,j) != self.get_unsafe(j,i).conjugate():
                    hermitian = False
                    break
            if not hermitian:
                break
        self.cache(key, hermitian)
        return hermitian

    def is_skew_symmetric(self):
        """
        Return ``True`` if ``self`` is a skew-symmetric matrix.

        Here, "skew-symmetric matrix" means a square matrix `A`
        satisfying `A^T = -A`. It does not require that the
        diagonal entries of `A` are `0` (although this
        automatically follows from `A^T = -A` when `2` is
        invertible in the ground ring over which the matrix is
        considered). Skew-symmetric matrices `A` whose diagonal
        entries are `0` are said to be "alternating", and this
        property is checked by the :meth:`is_alternating`
        method.

        EXAMPLES::

            sage: m = matrix(QQ, [[0,2], [-2,0]])
            sage: m.is_skew_symmetric()
            True
            sage: m = matrix(QQ, [[1,2], [2,1]])
            sage: m.is_skew_symmetric()
            False

        Skew-symmetric is not the same as alternating when
        `2` is a zero-divisor in the ground ring::

            sage: n = matrix(Zmod(4), [[0, 1], [-1, 2]])
            sage: n.is_skew_symmetric()
            True

        but yet the diagonal cannot be completely
        arbitrary in this case::

            sage: n = matrix(Zmod(4), [[0, 1], [-1, 3]])
            sage: n.is_skew_symmetric()
            False
        """
        if self._ncols != self._nrows: return False
        # could be bigger than an int on a 64-bit platform, this
        #  is the type used for indexing.
        cdef Py_ssize_t i,j

        for i from 0 <= i < self._nrows:
            for j from 0 <= j <= i:
                if self.get_unsafe(i,j) != -self.get_unsafe(j,i):
                    return False
        return True

    def is_alternating(self):
        """
        Return ``True`` if ``self`` is an alternating matrix.

        Here, "alternating matrix" means a square matrix `A`
        satisfying `A^T = -A` and such that the diagonal entries
        of `A` are `0`. Notice that the condition that the
        diagonal entries be `0` is not redundant for matrices over
        arbitrary ground rings (but it is redundant when `2` is
        invertible in the ground ring). A square matrix `A` only
        required to satisfy `A^T = -A` is said to be
        "skew-symmetric", and this property is checked by the
        :meth:`is_skew_symmetric` method.

        EXAMPLES::

            sage: m = matrix(QQ, [[0,2], [-2,0]])
            sage: m.is_alternating()
            True
            sage: m = matrix(QQ, [[1,2], [2,1]])
            sage: m.is_alternating()
            False

        In contrast to the property of being skew-symmetric, the
        property of being alternating does not tolerate nonzero
        entries on the diagonal even if they are their own
        negatives::

            sage: n = matrix(Zmod(4), [[0, 1], [-1, 2]])
            sage: n.is_alternating()
            False
        """
        if self._ncols != self._nrows: return False
        # could be bigger than an int on a 64-bit platform, this
        #  is the type used for indexing.
        cdef Py_ssize_t i,j

        zero = self._base_ring.zero()
        for i from 0 <= i < self._nrows:
            for j from 0 <= j < i:
                if self.get_unsafe(i,j) != -self.get_unsafe(j,i):
                    return False
            if not self.get_unsafe(i,i) == zero:
                return False
        return True

    def is_symmetrizable(self, return_diag=False, positive=True):
        r"""
        This function takes a square matrix over an *ordered integral domain* and checks if it is symmetrizable.
        A matrix `B` is symmetrizable iff there exists an invertible diagonal matrix `D` such that `DB` is symmetric.

        .. warning:: Expects ``self`` to be a matrix over an *ordered integral domain*.

        INPUT:

        - ``return_diag`` -- bool(default:False) if True and ``self`` is symmetrizable the diagonal entries of the matrix `D` are returned.
        - ``positive`` -- bool(default:True) if True, the condition that `D` has positive entries is added.

        OUTPUT:

        - True -- if ``self`` is symmetrizable and ``return_diag`` is False
        - the diagonal entries of a matrix `D` such that `DB` is symmetric -- iff ``self`` is symmetrizable and ``return_diag`` is True
        - False -- iff ``self`` is not symmetrizable

        EXAMPLES::

            sage: matrix([[0,6],[3,0]]).is_symmetrizable(positive=False)
            True

            sage: matrix([[0,6],[3,0]]).is_symmetrizable(positive=True)
            True

            sage: matrix([[0,6],[0,0]]).is_symmetrizable(return_diag=True)
            False

            sage: matrix([2]).is_symmetrizable(positive=True)
            True

            sage: matrix([[1,2],[3,4]]).is_symmetrizable(return_diag=true)
            [1, 2/3]

        REFERENCES:

        - [FZ2001] S. Fomin, A. Zelevinsky. *Cluster Algebras 1: Foundations*,
          :arxiv:`math/0104151` (2001).
        """
        if self._ncols != self._nrows:
            raise ValueError("The matrix is not a square matrix")
        return self._check_symmetrizability(return_diag=return_diag, skew=False, positive=positive)

    def is_skew_symmetrizable(self, return_diag=False, positive=True):
        r"""
        This function takes a square matrix over an *ordered integral domain* and checks if it is skew-symmetrizable.
        A matrix `B` is skew-symmetrizable iff there exists an invertible diagonal matrix `D` such that `DB` is skew-symmetric.

        .. warning:: Expects ``self`` to be a matrix over an *ordered integral domain*.

        INPUT:

        - ``return_diag`` -- bool(default:False) if True and ``self`` is skew-symmetrizable the diagonal entries of the matrix `D` are returned.
        - ``positive`` -- bool(default:True) if True, the condition that `D` has positive entries is added.

        OUTPUT:

        - True -- if ``self`` is skew-symmetrizable and ``return_diag`` is False
        - the diagonal entries of a matrix `D` such that `DB` is skew-symmetric -- iff ``self`` is skew-symmetrizable and ``return_diag`` is True
        - False -- iff ``self`` is not skew-symmetrizable

        EXAMPLES::

            sage: matrix([[0,6],[3,0]]).is_skew_symmetrizable(positive=False)
            True
            sage: matrix([[0,6],[3,0]]).is_skew_symmetrizable(positive=True)
            False

            sage: M = matrix(4,[0,1,0,0,-1,0,-1,0,0,2,0,1,0,0,-1,0]); M
            [ 0  1  0  0]
            [-1  0 -1  0]
            [ 0  2  0  1]
            [ 0  0 -1  0]

            sage: M.is_skew_symmetrizable(return_diag=True)
            [1, 1, 1/2, 1/2]

            sage: M2 = diagonal_matrix([1,1,1/2,1/2])*M; M2
            [   0    1    0    0]
            [  -1    0   -1    0]
            [   0    1    0  1/2]
            [   0    0 -1/2    0]

            sage: M2.is_skew_symmetric()
            True

        REFERENCES:

        - [FZ2001] S. Fomin, A. Zelevinsky. *Cluster Algebras 1: Foundations*,
          :arxiv:`math/0104151` (2001).
        """
        if self._ncols != self._nrows:
            raise ValueError("The matrix is not a square matrix")
        return self._check_symmetrizability(return_diag=return_diag, skew=True, positive=positive)

    def is_dense(self):
        """
        Returns True if this is a dense matrix.

        In Sage, being dense is a property of the underlying
        representation, not the number of nonzero entries.

        EXAMPLES::

            sage: matrix(QQ,2,2,range(4)).is_dense()
            True
            sage: matrix(QQ,2,2,range(4),sparse=True).is_dense()
            False
        """
        return self.is_dense_c()

    def is_sparse(self):
        """
        Return True if this is a sparse matrix.

        In Sage, being sparse is a property of the underlying
        representation, not the number of nonzero entries.

        EXAMPLES::

            sage: matrix(QQ,2,2,range(4)).is_sparse()
            False
            sage: matrix(QQ,2,2,range(4),sparse=True).is_sparse()
            True
        """
        return self.is_sparse_c()

    def is_square(self):
        """
        Return True precisely if this matrix is square, i.e., has the same
        number of rows and columns.

        EXAMPLES::

            sage: matrix(QQ,2,2,range(4)).is_square()
            True
            sage: matrix(QQ,2,3,range(6)).is_square()
            False
        """
        return self._nrows == self._ncols

    def is_invertible(self):
        r"""
        Return True if this matrix is invertible.

        EXAMPLES: The following matrix is invertible over
        `\QQ` but not over `\ZZ`.

        ::

            sage: A = MatrixSpace(ZZ, 2)(range(4))
            sage: A.is_invertible()
            False
            sage: A.matrix_over_field().is_invertible()
            True

        The inverse function is a constructor for matrices over the
        fraction field, so it can work even if A is not invertible.

        ::

            sage: ~A   # inverse of A
            [-3/2  1/2]
            [   1    0]

        The next matrix is invertible over `\ZZ`.

        ::

            sage: A = MatrixSpace(IntegerRing(),2)([1,10,0,-1])
            sage: A.is_invertible()
            True
            sage: ~A                # compute the inverse
            [ 1 10]
            [ 0 -1]

        The following nontrivial matrix is invertible over
        `\ZZ[x]`.

        ::

            sage: R.<x> = PolynomialRing(IntegerRing())
            sage: A = MatrixSpace(R,2)([1,x,0,-1])
            sage: A.is_invertible()
            True
            sage: ~A
            [ 1  x]
            [ 0 -1]
        """
        return self.is_square() and self.determinant().is_unit()

    is_unit = is_invertible

    def is_singular(self):
        r"""
        Returns ``True`` if ``self`` is singular.

        OUTPUT:

        A square matrix is singular if it has a zero
        determinant and this method will return ``True``
        in exactly this case. When the entries of the
        matrix come from a field, this is equivalent
        to having a nontrivial kernel, or lacking an
        inverse, or having linearly dependent rows,
        or having linearly dependent columns.

        For square matrices over a field the methods
        :meth:`is_invertible` and :meth:`is_singular`
        are logical opposites.  However, it is an error
        to apply :meth:`is_singular` to a matrix that
        is not square, while :meth:`is_invertible` will
        always return ``False`` for a matrix that is not
        square.

        EXAMPLES:

        A singular matrix over the field ``QQ``. ::

            sage: A = matrix(QQ, 4, [-1,2,-3,6,0,-1,-1,0,-1,1,-5,7,-1,6,5,2])
            sage: A.is_singular()
            True
            sage: A.right_kernel().dimension()
            1

        A matrix that is not singular, i.e. nonsingular, over a field. ::

            sage: B = matrix(QQ, 4, [1,-3,-1,-5,2,-5,-2,-7,-2,5,3,4,-1,4,2,6])
            sage: B.is_singular()
            False
            sage: B.left_kernel().dimension()
            0

        For *rectangular* matrices, invertibility is always
        ``False``, but asking about singularity will give an error. ::

            sage: C = matrix(QQ, 5, range(30))
            sage: C.is_invertible()
            False
            sage: C.is_singular()
            Traceback (most recent call last):
            ...
            ValueError: self must be a square matrix

        When the base ring is not a field, then a matrix
        may be both not invertible and not singular. ::

            sage: D = matrix(ZZ, 4, [2,0,-4,8,2,1,-2,7,2,5,7,0,0,1,4,-6])
            sage: D.is_invertible()
            False
            sage: D.is_singular()
            False
            sage: d = D.determinant(); d
            2
            sage: d.is_unit()
            False
        """
        if self._ncols == self._nrows:
            return self.rank() != self._nrows
        else:
            raise ValueError("self must be a square matrix")

    ###################################################
    # Invariants of a matrix
    ###################################################

    def pivots(self):
        """
        Return the pivot column positions of this matrix.

        OUTPUT: a tuple of Python integers: the position of the
        first nonzero entry in each row of the echelon form.

        This returns a tuple so it is immutable; see :trac:`10752`.

        EXAMPLES::

            sage: A = matrix(QQ, 2, 2, range(4))
            sage: A.pivots()
            (0, 1)
        """
        x = self.fetch('pivots')
        if not x is None: return tuple(x)
        self.echelon_form()
        x = self.fetch('pivots')
        if x is None:
            print(self)
            print(self.nrows())
            print(self.dict())
            raise RuntimeError("BUG: matrix pivots should have been set but weren't, matrix parent = '%s'"%self.parent())
        return tuple(x)

    def rank(self):
        """
        Return the rank of this matrix.

        EXAMPLES::

            sage: m = matrix(GF(7),5,range(25))
            sage: m.rank()
            2

        Rank is not implemented over the integers modulo a composite yet.::

            sage: m = matrix(Integers(4), 2, [2,2,2,2])
            sage: m.rank()
            Traceback (most recent call last):
            ...
            NotImplementedError: Echelon form not implemented over 'Ring of integers modulo 4'.

        TESTS:

        We should be able to compute the rank of a matrix whose
        entries are polynomials over a finite field (:trac:`5014`)::

            sage: P.<x> = PolynomialRing(GF(17))
            sage: m = matrix(P, [ [ 6*x^2 + 8*x + 12, 10*x^2 + 4*x + 11],
            ....:                 [8*x^2 + 12*x + 15,  8*x^2 + 9*x + 16] ])
            sage: m.rank()
            2

        """
        x = self.fetch('rank')
        if not x is None: return x
        if self._nrows == 0 or self._ncols == 0:
            return 0
        r = len(self.pivots())
        self.cache('rank', r)
        return r

    def nonpivots(self):
        """
        Return the list of i such that the i-th column of self is NOT a
        pivot column of the reduced row echelon form of self.

        OUTPUT: sorted tuple of (Python) integers

        EXAMPLES::

            sage: a = matrix(QQ,3,3,range(9)); a
            [0 1 2]
            [3 4 5]
            [6 7 8]
            sage: a.echelon_form()
            [ 1  0 -1]
            [ 0  1  2]
            [ 0  0  0]
            sage: a.nonpivots()
            (2,)
        """
        x = self.fetch('nonpivots')
        if not x is None: return tuple(x)

        X = set(self.pivots())
        np = []
        for j in xrange(self.ncols()):
            if not (j in X):
                np.append(j)
        np = tuple(np)
        self.cache('nonpivots',np)
        return np

    def nonzero_positions(self, copy=True, column_order=False):
        """
        Returns the sorted list of pairs (i,j) such that self[i,j] != 0.

        INPUT:


        -  ``copy`` - (default: True) It is safe to change the
           resulting list (unless you give the option copy=False).

        -  ``column_order`` - (default: False) If true,
           returns the list of pairs (i,j) such that self[i,j] != 0, but
           sorted by columns, i.e., column j=0 entries occur first, then
           column j=1 entries, etc.


        EXAMPLES::

            sage: a = matrix(QQ, 2,3, [1,2,0,2,0,0]); a
            [1 2 0]
            [2 0 0]
            sage: a.nonzero_positions()
            [(0, 0), (0, 1), (1, 0)]
            sage: a.nonzero_positions(copy=False)
            [(0, 0), (0, 1), (1, 0)]
            sage: a.nonzero_positions(column_order=True)
            [(0, 0), (1, 0), (0, 1)]
            sage: a = matrix(QQ, 2,3, [1,2,0,2,0,0], sparse=True); a
            [1 2 0]
            [2 0 0]
            sage: a.nonzero_positions()
            [(0, 0), (0, 1), (1, 0)]
            sage: a.nonzero_positions(copy=False)
            [(0, 0), (0, 1), (1, 0)]
            sage: a.nonzero_positions(column_order=True)
            [(0, 0), (1, 0), (0, 1)]
        """
        if column_order:
            return self._nonzero_positions_by_column(copy)
        else:
            return self._nonzero_positions_by_row(copy)

    def _nonzero_positions_by_row(self, copy=True):
        """
        Returns the list of pairs (i,j) such that self[i,j] != 0.

        It is safe to change the resulting list (unless you give the option copy=False).

        EXAMPLES::

            sage: M = Matrix(CC, [[1,0],[0,1]], sparse=True)
            sage: M._nonzero_positions_by_row()
            [(0, 0), (1, 1)]

        """
        x = self.fetch('nonzero_positions')
        if not x is None:
            if copy:
                return list(x)
            return x
        cdef Py_ssize_t i, j
        z = self._base_ring(0)
        nzp = []
        for i from 0 <= i < self._nrows:
           for j from 0 <= j < self._ncols:
                if self.get_unsafe(i,j) != z:
                    nzp.append((i,j))
        self.cache('nonzero_positions', nzp)
        if copy:
            return list(nzp)
        return nzp

    def _nonzero_positions_by_column(self, copy=True):
        """
        Returns the list of pairs (i,j) such that self[i,j] != 0, but
        sorted by columns, i.e., column j=0 entries occur first, then
        column j=1 entries, etc.

        It is safe to change the resulting list (unless you give the option
        copy=False).

        EXAMPLES::

            sage: m=matrix(QQ,2,[1,0,1,1,1,0])
            sage: m._nonzero_positions_by_column()
            [(0, 0), (1, 0), (1, 1), (0, 2)]

        """
        x = self.fetch('nonzero_positions_by_column')
        if not x is None:
            if copy:
                return list(x)
            return x
        cdef Py_ssize_t i, j
        z = self._base_ring(0)
        nzp = []
        for j from 0 <= j < self._ncols:
            for i from 0 <= i < self._nrows:
                if self.get_unsafe(i,j) != z:
                    nzp.append((i,j))
        self.cache('nonzero_positions_by_column', nzp)
        if copy:
            return list(nzp)
        return nzp

    def nonzero_positions_in_column(self, Py_ssize_t i):
        """
        Return a sorted list of the integers j such that self[j,i] is
        nonzero, i.e., such that the j-th position of the i-th column is
        nonzero.

        INPUT:


        -  ``i`` - an integer


        OUTPUT: list

        EXAMPLES::

            sage: a = matrix(QQ, 3,2, [1,2,0,2,0,0]); a
            [1 2]
            [0 2]
            [0 0]
            sage: a.nonzero_positions_in_column(0)
            [0]
            sage: a.nonzero_positions_in_column(1)
            [0, 1]

        You'll get an IndexError, if you select an invalid column::

            sage: a.nonzero_positions_in_column(2)
            Traceback (most recent call last):
            ...
            IndexError: matrix column index out of range
        """
        cdef Py_ssize_t j
        z = self._base_ring(0)
        tmp = []

        if i<0 or i >= self._ncols:
            raise IndexError("matrix column index out of range")
        for j from 0 <= j < self._nrows:
            if self.get_unsafe(j,i) != z:
                tmp.append(j)
        return tmp

    def nonzero_positions_in_row(self, Py_ssize_t i):
        """
        Return the integers j such that self[i,j] is nonzero, i.e., such
        that the j-th position of the i-th row is nonzero.

        INPUT:


        -  ``i`` - an integer


        OUTPUT: list

        EXAMPLES::

            sage: a = matrix(QQ, 3,2, [1,2,0,2,0,0]); a
            [1 2]
            [0 2]
            [0 0]
            sage: a.nonzero_positions_in_row(0)
            [0, 1]
            sage: a.nonzero_positions_in_row(1)
            [1]
            sage: a.nonzero_positions_in_row(2)
            []
        """
        cdef Py_ssize_t j

        if i<0 or i >= self._nrows:
            raise IndexError("matrix row index out of range")

        z = self._base_ring(0)
        tmp = []

        for j from 0 <= j < self._ncols:
            if self.get_unsafe(i,j) != z:
                tmp.append(j)
        return tmp

    def multiplicative_order(self):
        r"""
        Return the multiplicative order of this matrix, which must
        therefore be invertible.

        Only implemented over finite fields and over `\ZZ`.

        EXAMPLES:

        Over finite fields::

            sage: A = matrix(GF(59),3,[10,56,39,53,56,33,58,24,55])
            sage: A.multiplicative_order()
            580
            sage: (A^580).is_one()
            True

            sage: B = matrix(GF(10007^3,'b'),0)
            sage: B.multiplicative_order()
            1

            sage: E = MatrixSpace(GF(11^2,'e'),5).random_element()
            sage: (E^E.multiplicative_order()).is_one()
            True

        Over `\ZZ`::

            sage: m = matrix(ZZ,2,2,[-1,1,-1,0])
            sage: m.multiplicative_order()
            3

            sage: m = posets.ChainPoset(6).coxeter_transformation()
            sage: m.multiplicative_order()
            7

            sage: P = posets.TamariLattice(4).coxeter_transformation()
            sage: P.multiplicative_order()
            10

            sage: M = matrix(ZZ, 2, 2, [1, 1, 0, 1])
            sage: M.multiplicative_order()
            +Infinity

            sage: for k in range(600):
            ....:     m = SL2Z.random_element()
            ....:     o = m.multiplicative_order()
            ....:     if o != Infinity and m**o != SL2Z.one():
            ....:         raise RuntimeError

            sage: m24 = matrix.companion(cyclotomic_polynomial(24))
            sage: def val(i, j):
            ....:     if i < j:
            ....:         return 0
            ....:     elif i == j:
            ....:         return 1
            ....:     else:
            ....:         return ZZ.random_element(-100,100)
            sage: rnd = matrix(ZZ, 8, 8, val)
            sage: (rnd * m24 * rnd.inverse_of_unit()).multiplicative_order()
            24

        TESTS::

            sage: C = matrix(GF(2^10,'c'),2,3,[1]*6)
            sage: C.multiplicative_order()
            Traceback (most recent call last):
            ...
            ArithmeticError: self must be invertible ...

            sage: D = matrix(IntegerModRing(6),3,[5,5,3,0,2,5,5,4,0])
            sage: D.multiplicative_order()
            Traceback (most recent call last):
            ...
            NotImplementedError: ... only ... over finite fields or ZZ

        REFERENCES:

        - [CLG1997]_

        - [KP2002b]_
        """
        from sage.rings.integer import Integer
        from sage.rings.integer_ring import ZZ
        from sage.categories.fields import Fields

        n = self.ncols()
        if not n:
            return Integer(1)

        if not self.is_invertible():
            raise ArithmeticError("self must be invertible to have a multiplicative order")

        K = self.base_ring()

        if K in Fields().Finite():
            from sage.groups.generic import order_from_multiple
            P = self.minimal_polynomial()
            R = P.parent()
            P = P.factor()
            q = K.cardinality()
            p = K.characteristic()
            a = 0
            res = Integer(1)
            for f, m in P:
                a = max(a, m)
                S = R.quotient(f, 'y')
                res = res._lcm(order_from_multiple(S.gen(),
                                                   q**f.degree() - 1,
                                                   operation='*'))
            ppart = p**Integer(a).exact_log(p)
            if ppart < a:
                ppart *= p
            return res * ppart
        elif K is ZZ:
            from sage.rings.infinity import Infinity

            # two small odd prime numbers
            p1 = Integer(3)
            p2 = Integer(5)
            o1 = self.mod(p1).multiplicative_order()

            # Test if o1 cannot be the order of a matrix in GL_n(QQ)
            # Uses Thm 2.7 [KuPa2002]
            fac = o1.factor()
            S = sum((pi - 1) * pi**(ei - 1) for pi, ei in fac)
            if fac[0] == (2, 1):
               impossible_order = not(S <= n + 1)
            else:
               impossible_order = not(S <= n)
            if impossible_order:
                return Infinity

            o2 = self.mod(p2).multiplicative_order()
            if o1 != o2:
                return Infinity
            P = self.minimal_polynomial()
            x = P.parent().gen()
            if x**o1 % P == 1:  # or (x % P)**o1 == 1 ? maybe faster
                return o1
            else:
                return Infinity
        else:
            raise NotImplementedError("multiplicative order is only implemented"
                                      " for matrices over finite fields or ZZ")

    ###################################################
    # Arithmetic
    ###################################################
    cdef _vector_times_matrix_(self, Vector v):
        """
        Returns the vector times matrix product.

        INPUT:


        -  ``v`` - a free module element.


        OUTPUT: The vector times matrix product v\*A.

        EXAMPLES::

            sage: B = matrix(QQ,2, [1,2,3,4])
            sage: V = VectorSpace(QQ, 2)
            sage: v = V([-1,5])
            sage: v*B
            (14, 18)
            sage: -1*B.row(0) + 5*B.row(1)
            (14, 18)
            sage: B*v    # computes B*v, where v is interpreted as a column vector.
            (9, 17)
            sage: -1*B.column(0) + 5*B.column(1)
            (9, 17)

        We mix dense and sparse over different rings::

            sage: v = FreeModule(ZZ, 3, sparse=True)([1, 2, 3])
            sage: m = matrix(QQ, 3, 4, range(12))
            sage: v * m
            (32, 38, 44, 50)
            sage: v = FreeModule(ZZ, 3, sparse=False)([1, 2, 3])
            sage: m = matrix(QQ, 3, 4, range(12), sparse=True)
            sage: v * m
            (32, 38, 44, 50)
            sage: (v * m).parent() is m.row(0).parent()
            True

        TESTS:

        Check that :trac:`8198` is fixed::

            sage: R = Qp(5, 5)
            sage: x = R(5).add_bigoh(1)
            sage: I = matrix(R, [[1, 0], [0, 1]])
            sage: v = vector(R, [1, x])
            sage: v*I
            (1 + O(5^5), O(5))

        """
        M = sage.modules.free_module.FreeModule(self._base_ring, self.ncols(), sparse=self.is_sparse())
        if self.nrows() != v.degree():
            raise ArithmeticError("number of rows of matrix must equal degree of vector")
        cdef Py_ssize_t i
        return sum([v[i] * self.row(i, from_list=True)
                    for i in xrange(self._nrows)], M(0))

    cdef _matrix_times_vector_(self, Vector v):
        """
        EXAMPLES::

            sage: v = FreeModule(ZZ, 3, sparse=True)([1, 2, 3])
            sage: m = matrix(QQ, 4, 3, range(12))
            sage: m * v
            (8, 26, 44, 62)
            sage: v = FreeModule(ZZ, 3, sparse=False)([1, 2, 3])
            sage: m = matrix(QQ, 4, 3, range(12), sparse=True)
            sage: m * v
            (8, 26, 44, 62)
            sage: (m * v).parent() is m.column(0).parent()
            True

        TESTS:

        Check that :trac:`8198` is fixed::

            sage: R = Qp(5, 5)
            sage: x = R(5).add_bigoh(1)
            sage: I = matrix(R, [[1, 0], [0, 1]])
            sage: v = vector(R, [1, x])
            sage: I*v
            (1 + O(5^5), O(5))

        """
        M = sage.modules.free_module.FreeModule(self._base_ring, self.nrows(), sparse=self.is_sparse())
        if self.ncols() != v.degree():
            raise ArithmeticError("number of columns of matrix must equal degree of vector")
        cdef Py_ssize_t i
        return sum([self.column(i, from_list=True) * v[i]
                    for i in xrange(self._ncols)], M(0))

    def iterates(self, v, n, rows=True):
        r"""
        Let `A` be this matrix and `v` be a free module
        element. If rows is True, return a matrix whose rows are the
        entries of the following vectors:

        .. MATH::

                       v, v A, v A^2, \ldots, v A^{n-1}.

        If rows is False, return a matrix whose columns are the entries of
        the following vectors:

        .. MATH::

                       v, Av, A^2 v, \ldots, A^{n-1} v.

        INPUT:

        - ``v`` - free module element

        - ``n`` - nonnegative integer

        EXAMPLES::

            sage: A = matrix(ZZ,2, [1,1,3,5]); A
            [1 1]
            [3 5]
            sage: v = vector([1,0])
            sage: A.iterates(v,0)
            []
            sage: A.iterates(v,5)
            [  1   0]
            [  1   1]
            [  4   6]
            [ 22  34]
            [124 192]

        Another example::

            sage: a = matrix(ZZ,3,range(9)); a
            [0 1 2]
            [3 4 5]
            [6 7 8]
            sage: v = vector([1,0,0])
            sage: a.iterates(v,4)
            [  1   0   0]
            [  0   1   2]
            [ 15  18  21]
            [180 234 288]
            sage: a.iterates(v,4,rows=False)
            [  1   0  15 180]
            [  0   3  42 558]
            [  0   6  69 936]
        """
        n = int(n)
        if n >= 2 and self.nrows() != self.ncols():
            raise ArithmeticError("matrix must be square if n >= 2.")
        if n == 0:
            return self.matrix_space(n, self.ncols())(0)
        m = self.nrows()
        M = sage.modules.free_module.FreeModule(self._base_ring, m, sparse=self.is_sparse())
        v = M(v)
        X = [v]

        if rows:
            for _ in range(n-1):
                X.append(X[len(X)-1]*self)
            MS = self.matrix_space(n, m)
            return MS(X)
        else:
            for _ in range(n-1):
                X.append(self*X[len(X)-1])
            MS = self.matrix_space(n, m)
            return MS(X).transpose()

    cpdef _add_(self, _right):
        """
        Add two matrices with the same parent.

        EXAMPLES::

            sage: R.<x,y> = FreeAlgebra(QQ,2)
            sage: a = matrix(2,2, [1,2,x*y,y*x])
            sage: b = matrix(2,2, [1,2,y*x,y*x])
            sage: a+b # indirect doctest
            [        2         4]
            [x*y + y*x     2*y*x]

        """
        cdef Py_ssize_t i, j
        cdef Matrix A
        cdef Matrix right = _right
        A = self.new_matrix()
        for i in range(self._nrows):
            for j in range(self._ncols):
                A.set_unsafe(i,j,self.get_unsafe(i,j)._add_(right.get_unsafe(i,j)))
        return A

    cpdef _sub_(self, _right):
        """
        Subtract two matrices with the same parent.

        EXAMPLES::

            sage: R.<x,y> = FreeAlgebra(QQ,2)
            sage: a = matrix(2,2, [1,2,x*y,y*x])
            sage: b = matrix(2,2, [1,2,y*x,y*x])
            sage: a-b # indirect doctest
            [        0         0]
            [x*y - y*x         0]

        """
        cdef Py_ssize_t i, j
        cdef Matrix A
        cdef Matrix right = _right
        A = self.new_matrix()
        for i in range(self._nrows):
            for j in range(self._ncols):
                A.set_unsafe(i,j,self.get_unsafe(i,j)._sub_(right.get_unsafe(i,j)))
        return A

    def __mod__(self, p):
        r"""
        Return matrix mod `p`, returning again a matrix over the
        same base ring.

        .. NOTE::

           Use :meth:`mod` to obtain a matrix over the residue class ring
           modulo `p`.

        EXAMPLES::

            sage: M = Matrix(ZZ, 2, 2, [5, 9, 13, 15])
            sage: M % 7
            [5 2]
            [6 1]
            sage: parent(M % 7)
            Full MatrixSpace of 2 by 2 dense matrices over Integer Ring
        """
        cdef Py_ssize_t i, j
        cdef Matrix s = self
        cdef Matrix A = s.new_matrix()
        for i in range(A._nrows):
            for j in range(A._ncols):
                A[i,j] = s.get_unsafe(i,j) % p
        return A

    def mod(self, p):
        """
        Return matrix mod `p`, over the reduced ring.

        EXAMPLES::

            sage: M = matrix(ZZ, 2, 2, [5, 9, 13, 15])
            sage: M.mod(7)
            [5 2]
            [6 1]
            sage: parent(M.mod(7))
            Full MatrixSpace of 2 by 2 dense matrices over Ring of integers modulo 7
        """
        return self.change_ring(self._base_ring.quotient_ring(p))

    cpdef _rmul_(self, Element left):
        """
        EXAMPLES::

            sage: a = matrix(QQ['x'],2,range(6))
            sage: (3/4) * a
            [   0  3/4  3/2]
            [ 9/4    3 15/4]

            sage: R.<x,y> = QQ[]
            sage: a = matrix(R,2,3,[1,x,y,-x*y,x+y,x-y]); a
            [    1     x     y]
            [ -x*y x + y x - y]
            sage: (x*y) * a
            [          x*y         x^2*y         x*y^2]
            [     -x^2*y^2 x^2*y + x*y^2 x^2*y - x*y^2]

            sage: R.<x,y> = FreeAlgebra(ZZ,2)
            sage: a = matrix(R,2,3,[1,x,y,-x*y,x+y,x-y]); a
            [    1     x     y]
            [ -x*y x + y x - y]
            sage: (x*y) * a # indirect doctest
            [          x*y         x*y*x         x*y^2]
            [     -x*y*x*y x*y*x + x*y^2 x*y*x - x*y^2]
        """
        # derived classes over a commutative base *just* overload _lmul_ (!!)
        if isinstance(self._base_ring, CommutativeRing):
            return self._lmul_(left)
        cdef Py_ssize_t r,c
        x = self._base_ring(left)
        cdef Matrix ans
        ans = self._parent.zero_matrix().__copy__()
        for r from 0 <= r < self._nrows:
            for c from 0 <= c < self._ncols:
                ans.set_unsafe(r, c, x * self.get_unsafe(r, c))
        return ans

    cpdef _lmul_(self, Element right):
        """
        EXAMPLES:

        A simple example in which the base ring is commutative::

            sage: a = matrix(QQ['x'],2,range(6))
            sage: a*(3/4)
            [   0  3/4  3/2]
            [ 9/4    3 15/4]

        An example in which the base ring is not commutative::

            sage: F.<x,y> = FreeAlgebra(QQ,2)
            sage: a = matrix(2,[x,y,x^2,y^2]); a
            [  x   y]
            [x^2 y^2]
            sage: x * a # indirect doctest
            [  x^2   x*y]
            [  x^3 x*y^2]
            sage: a * y
            [  x*y   y^2]
            [x^2*y   y^3]

            sage: R.<x,y> = FreeAlgebra(ZZ,2)
            sage: a = matrix(R,2,3,[1,x,y,-x*y,x+y,x-y]); a
            [    1     x     y]
            [ -x*y x + y x - y]
            sage: a * (x*y)
            [          x*y         x^2*y         y*x*y]
            [     -x*y*x*y x^2*y + y*x*y x^2*y - y*x*y]
        """
        # derived classes over a commutative base *just* overload this and not _rmul_
        cdef Py_ssize_t r,c
        x = self._base_ring(right)
        cdef Matrix ans
        ans = self._parent.zero_matrix().__copy__()
        for r from 0 <= r < self._nrows:
            for c from 0 <= c < self._ncols:
                ans.set_unsafe(r, c, self.get_unsafe(r, c) * x)
        return ans

    cdef sage.structure.element.Matrix _matrix_times_matrix_(self, sage.structure.element.Matrix right):
        r"""
        Return the product of two matrices.

        EXAMPLE of matrix times matrix over same base ring: We multiply
        matrices over `\QQ[x,y]`.

        ::

            sage: R.<x,y> = QQ[]
            sage: a = matrix(R,2,3,[1,x,y,-x*y,x+y,x-y]); a
            [    1     x     y]
            [ -x*y x + y x - y]
            sage: b = a.transpose(); b
            [    1  -x*y]
            [    x x + y]
            [    y x - y]
            sage: a*b # indirect doctest
            [          x^2 + y^2 + 1         x^2 + x*y - y^2]
            [        x^2 + x*y - y^2 x^2*y^2 + 2*x^2 + 2*y^2]
            sage: b*a # indirect doctest
            [        x^2*y^2 + 1  -x^2*y - x*y^2 + x  -x^2*y + x*y^2 + y]
            [ -x^2*y - x*y^2 + x 2*x^2 + 2*x*y + y^2     x^2 + x*y - y^2]
            [ -x^2*y + x*y^2 + y     x^2 + x*y - y^2 x^2 - 2*x*y + 2*y^2]

        We verify that the matrix multiplies are correct by comparing them
        with what PARI gets::

            sage: gp(a)*gp(b) - gp(a*b)
            [0, 0; 0, 0]
            sage: gp(b)*gp(a) - gp(b*a)
            [0, 0, 0; 0, 0, 0; 0, 0, 0]

        EXAMPLE of matrix times matrix over different base rings::

            sage: a = matrix(ZZ,2,2,range(4))
            sage: b = matrix(GF(7),2,2,range(4))
            sage: c = matrix(QQ,2,2,range(4))
            sage: d = a*b; d
            [2 3]
            [6 4]
            sage: parent(d)
            Full MatrixSpace of 2 by 2 dense matrices over Finite Field of size 7
            sage: parent(b*a)
            Full MatrixSpace of 2 by 2 dense matrices over Finite Field of size 7
            sage: d = a*c; d
            [ 2  3]
            [ 6 11]
            sage: parent(d)
            Full MatrixSpace of 2 by 2 dense matrices over Rational Field
            sage: d = b+c
            Traceback (most recent call last):
            ...
            TypeError: unsupported operand parent(s) for +: 'Full MatrixSpace of 2 by 2 dense matrices over Finite Field of size 7' and 'Full MatrixSpace of 2 by 2 dense matrices over Rational Field'
            sage: d = b+c.change_ring(GF(7)); d
            [0 2]
            [4 6]

        EXAMPLE of matrix times matrix where one matrix is sparse and the
        other is dense (in such mixed cases, the result is always dense)::

            sage: a = matrix(ZZ,2,2,range(4),sparse=True)
            sage: b = matrix(GF(7),2,2,range(4),sparse=False)
            sage: c = a*b; c
            [2 3]
            [6 4]
            sage: parent(c)
            Full MatrixSpace of 2 by 2 dense matrices over Finite Field of size 7
            sage: c = b*a; c
            [2 3]
            [6 4]
            sage: parent(c)
            Full MatrixSpace of 2 by 2 dense matrices over Finite Field of size 7

        EXAMPLE of matrix multiplication over a noncommutative base ring::

            sage: R.<x,y> = FreeAlgebra(QQ,2)
            sage: x*y - y*x
            x*y - y*x
            sage: a = matrix(2,2, [1,2,x,y])
            sage: b = matrix(2,2, [x,y,x^2,y^2])
            sage: a*b
            [  x + 2*x^2   y + 2*y^2]
            [x^2 + y*x^2   x*y + y^3]
            sage: b*a
            [    x + y*x   2*x + y^2]
            [x^2 + y^2*x 2*x^2 + y^3]

        EXAMPLE of row vector times matrix (vectors are row vectors, so
        matrices act from the right)::

            sage: a = matrix(2,3, range(6)); a
            [0 1 2]
            [3 4 5]
            sage: V = ZZ^2
            sage: v = V([-2,3]); v
            (-2, 3)
            sage: v*a
            (9, 10, 11)

        This is not allowed, since v is a *row* vector::

            sage: a*v
            Traceback (most recent call last):
            ...
            TypeError: unsupported operand parent(s) for *: 'Full MatrixSpace of 2 by 3 dense matrices over Integer Ring' and 'Ambient free module of rank 2 over the principal ideal domain Integer Ring'

        This illustrates how coercion works::

            sage: V = QQ^2
            sage: v = V([-2,3]); v
            (-2, 3)
            sage: parent(v*a)
            Vector space of dimension 3 over Rational Field

        EXAMPLE of matrix times column vector: (column vectors are not
        implemented yet) TODO TODO

        EXAMPLE of scalar times matrix::

            sage: a = matrix(2,3, range(6)); a
            [0 1 2]
            [3 4 5]
            sage: b = 3*a; b
            [ 0  3  6]
            [ 9 12 15]
            sage: parent(b)
            Full MatrixSpace of 2 by 3 dense matrices over Integer Ring
            sage: b = (2/3)*a; b
            [   0  2/3  4/3]
            [   2  8/3 10/3]
            sage: parent(b)
            Full MatrixSpace of 2 by 3 dense matrices over Rational Field

        EXAMPLE of matrix times scalar::

            sage: a = matrix(2,3, range(6)); a
            [0 1 2]
            [3 4 5]
            sage: b = a*3; b
            [ 0  3  6]
            [ 9 12 15]
            sage: parent(b)
            Full MatrixSpace of 2 by 3 dense matrices over Integer Ring
            sage: b = a*(2/3); b
            [   0  2/3  4/3]
            [   2  8/3 10/3]
            sage: parent(b)
            Full MatrixSpace of 2 by 3 dense matrices over Rational Field

        EXAMPLE of scalar multiplication in the noncommutative case::

            sage: R.<x,y> = FreeAlgebra(ZZ,2)
            sage: a = matrix(2,[x,y,x^2,y^2])
            sage: a * x
            [  x^2   y*x]
            [  x^3 y^2*x]
            sage: x * a
            [  x^2   x*y]
            [  x^3 x*y^2]
            sage: a*x - x*a
            [             0     -x*y + y*x]
            [             0 -x*y^2 + y^2*x]
        """
        # Both self and right are matrices with compatible dimensions and base ring.
        if self._will_use_strassen(right):
            return self._multiply_strassen(right)
        else:
            return self._multiply_classical(right)

    cdef bint _will_use_strassen(self, Matrix right) except -2:
        """
        Whether or not matrix multiplication of self by right should be
        done using Strassen.

        Overload _strassen_default_cutoff to return -1 to not use
        Strassen by default.
        """
        cdef int n
        n = self._strassen_default_cutoff(right)
        if n == -1:
            return 0  # do not use Strassen
        if self._nrows > n and self._ncols > n and \
               right._nrows > n and right._ncols > n:
            return 1
        return 0

    cdef bint _will_use_strassen_echelon(self) except -2:
        """
        Whether or not matrix multiplication of self by right should be
        done using Strassen.

        Overload this in derived classes to not use Strassen by default.
        """
        cdef int n
        n = self._strassen_default_echelon_cutoff()
        if n == -1:
            return 0  # do not use Strassen
        if self._nrows > n and self._ncols > n:
            return 1
        return 0

    def __neg__(self):
        """
        Return the negative of self.

        EXAMPLES::

            sage: a = matrix(ZZ,2,range(4))
            sage: a.__neg__()
            [ 0 -1]
            [-2 -3]
            sage: -a
            [ 0 -1]
            [-2 -3]
        """
        return self._lmul_(self._base_ring(-1))

    def __invert__(self):
        r"""
        Return this inverse of this matrix, as a matrix over the fraction
        field.

        Raises a ``ZeroDivisionError`` if the matrix has zero
        determinant, and raises an ``ArithmeticError``, if the
        inverse doesn't exist because the matrix is nonsquare. Also, note,
        e.g., that the inverse of a matrix over `\ZZ` is
        always a matrix defined over `\QQ` (even if the
        entries are integers).

        EXAMPLES::

            sage: A = MatrixSpace(ZZ, 2)([1,1,3,5])
            sage: ~A
            [ 5/2 -1/2]
            [-3/2  1/2]
            sage: A.__invert__()
            [ 5/2 -1/2]
            [-3/2  1/2]

        Even if the inverse lies in the base field, the result is still a
        matrix over the fraction field.

        ::

            sage: I = MatrixSpace(ZZ,2)(1)  # identity matrix
            sage: ~I
            [1 0]
            [0 1]
            sage: (~I).parent()
            Full MatrixSpace of 2 by 2 dense matrices over Rational Field

        This is analogous to the situation for ring elements, e.g., for
        `\ZZ` we have::

            sage: parent(~1)
            Rational Field

        A matrix with 0 rows and 0 columns is invertible (see :trac:`3734`)::

            sage: M = MatrixSpace(RR,0,0)(0); M
            []
            sage: M.determinant()
            1.00000000000000
            sage: M.is_invertible()
            True
            sage: M.inverse() == M
            True

        Matrices over the integers modulo a composite modulus::

            sage: m = matrix(Zmod(49),2,[2,1,3,3])
            sage: type(m)
            <type 'sage.matrix.matrix_modn_dense_float.Matrix_modn_dense_float'>
            sage: ~m
            [ 1 16]
            [48 17]
            sage: m = matrix(Zmod(2^100),2,[2,1,3,3])
            sage: type(m)
            <type 'sage.matrix.matrix_generic_dense.Matrix_generic_dense'>
            sage: (~m)*m
            [1 0]
            [0 1]
            sage: ~m
            [                              1  422550200076076467165567735125]
            [1267650600228229401496703205375  422550200076076467165567735126]

        Matrices over p-adics. See :trac:`17272` ::
        
            sage: R = ZpCA(5,5,print_mode='val-unit')
            sage: A = matrix(R,3,3,[250,2369,1147,106,927,362,90,398,2483])
            sage: A
            [5^3 * 2 + O(5^5)    2369 + O(5^5)    1147 + O(5^5)]
            [    106 + O(5^5)     927 + O(5^5)     362 + O(5^5)]
            [ 5 * 18 + O(5^5)     398 + O(5^5)    2483 + O(5^5)]
            sage: ~A
            [5 * 212 + O(5^5)    3031 + O(5^5)    2201 + O(5^5)]
            [   1348 + O(5^5) 5 * 306 + O(5^5)    2648 + O(5^5)]
            [   1987 + O(5^5) 5 * 263 + O(5^5)     154 + O(5^5)]
            
        This matrix isn't invertible::

            sage: m = matrix(Zmod(9),2,[2,1,3,3])
            sage: ~m
            Traceback (most recent call last):
            ...
            ZeroDivisionError: input matrix must be nonsingular

        Check to make sure that :trac:`2256` is still fixed::

            sage: M = MatrixSpace(CC, 2)(-1.10220440881763)
            sage: N = ~M
            sage: (N*M).norm()
            0.9999999999999999

        Check that :trac:`28402` is fixed::

            sage: B = matrix(RR, [[1/6, -1/24, -1/30, 1/120,1/12, 0, 0, 0, 0],
            ....:                 [-1/24,1/60,1/60, 1/420, -1/24, 0, 0, 0, 0],
            ....:                 [-1/30,1/60, 2/105, 1/140, -1/20, 0, 0, 0, 0],
            ....:                 [1/120, 1/420, 1/140, 13/1260, -1/40, 0, 0, 0, 0],
            ....:                 [1/12, -1/24, -1/20, -1/40, 1/3, -1/24, -1/30, 1/120,1/12],
            ....:                 [0, 0, 0, 0, -1/24,1/60,1/60, 1/420, -1/24],
            ....:                 [0, 0, 0, 0, -1/30,1/60, 2/105, 1/140, -1/20],
            ....:                 [0, 0, 0, 0, 1/120, 1/420, 1/140, 13/1260, -1/40],
            ....:                 [0, 0, 0, 0,1/12, -1/24, -1/20, -1/40, 1/6]],
            ....:           sparse=True)
            sage: (B.inverse()*B).norm(1)  # rel tol 2e-12
            1.0
            sage: B = matrix(QQ, [[1/6, -1/24, -1/30, 1/120,1/12, 0, 0, 0, 0],
            ....:                 [-1/24,1/60,1/60, 1/420, -1/24, 0, 0, 0, 0],
            ....:                 [-1/30,1/60, 2/105, 1/140, -1/20, 0, 0, 0, 0],
            ....:                 [1/120, 1/420, 1/140, 13/1260, -1/40, 0, 0, 0, 0],
            ....:                 [1/12, -1/24, -1/20, -1/40, 1/3, -1/24, -1/30, 1/120,1/12],
            ....:                 [0, 0, 0, 0, -1/24,1/60,1/60, 1/420, -1/24],
            ....:                 [0, 0, 0, 0, -1/30,1/60, 2/105, 1/140, -1/20],
            ....:                 [0, 0, 0, 0, 1/120, 1/420, 1/140, 13/1260, -1/40],
            ....:                 [0, 0, 0, 0,1/12, -1/24, -1/20, -1/40, 1/6]],
            ....:           sparse=True)
            sage: (B.inverse()*B).norm(1)
            1.0
        """
        if not self.is_square():
            raise ArithmeticError("self must be a square matrix")
        if not self.nrows():
            return self

<<<<<<< HEAD
        R = self.base_ring()
        if R not in _Fields:
            if R.is_integral_domain(proof=False):
                return ~self.matrix_over_field()
            else:
                return self.inverse_of_unit()
=======
        A = self.augment(self.parent().identity_matrix())
        A.echelonize()

        # Now we want to make sure that B is of the form [I|X], in
        # which case X is the inverse of self. We can simply look at
        # the lower right entry of the left half of B, and make sure
        # that it's 1.
        #
        # However, doing this naively causes trouble over inexact
        # fields -- see trac #2256. The *right* thing to do would
        # probably be to make sure that self.det() is nonzero. That
        # doesn't work here, because our det over an arbitrary field
        # just does expansion by minors and is unusable for even 10x10
        # matrices over CC. Instead, we choose a different band-aid:
        # we check to make sure that the lower right entry isn't
        # 0. Since we're over a field, we know that it *should* be
        # either 1 or 0. This can still cause trouble, but it's
        # significantly better than it was before.
        #
        # Over exact rings, of course, we still want the old
        # behavior.

        if self.base_ring().is_exact():
            if A[self._nrows-1, self._ncols-1] != 1:
                raise ZeroDivisionError("input matrix must be nonsingular")
            if self.is_sparse():
                return self.build_inverse_from_augmented_sparse(A)
>>>>>>> be662637
        else:
            A = self.augment(self.parent().identity_matrix())
            A.echelonize()

            # Now we want to make sure that B is of the form [I|X], in
            # which case X is the inverse of self. We can simply look at
            # the lower right entry of the left half of B, and make sure
            # that it's 1.
            #
            # However, doing this naively causes trouble over inexact
            # fields -- see trac #2256. The *right* thing to do would
            # probably be to make sure that self.det() is nonzero. That
            # doesn't work here, because our det over an arbitrary field
            # just does expansion by minors and is unusable for even 10x10
            # matrices over CC. Instead, we choose a different band-aid:
            # we check to make sure that the lower right entry isn't
            # 0. Since we're over a field, we know that it *should* be
            # either 1 or 0. This can still cause trouble, but it's
            # significantly better than it was before.
            #
            # Over exact rings, of course, we still want the old
            # behavior.

            if R.is_exact():
                if A[self._nrows-1, self._ncols-1] != 1:
                    raise ZeroDivisionError("input matrix must be nonsingular")
            else:
                if not A[self._nrows-1, self._ncols-1]:
                    raise ZeroDivisionError("input matrix must be nonsingular")

<<<<<<< HEAD
            if self.is_sparse():
                return self.build_inverse_from_augmented_sparse(A)

            return A.matrix_from_columns(list(xrange(self._ncols, 2 * self._ncols)))
=======
        return A.matrix_from_columns(list(xrange(self._ncols, 2 * self._ncols)))
>>>>>>> be662637

    cdef build_inverse_from_augmented_sparse(self, A):
        # We can directly use the dict entries of A
        cdef Py_ssize_t i, nrows
        cdef dict data = <dict> A._dict()
        nrows = self._nrows
        # We can modify data because A is local to this function
        for i in range(nrows):
            del data[i,i]
        data = {(r,c-nrows): data[r,c] for (r,c) in data}
        return self._parent(data)

    def inverse_of_unit(self, algorithm=None):
        r"""
        Return the inverse of this matrix in the same matrix space.

        The matrix must be invertible on the base ring. Otherwise, an
        ``ArithmeticError`` is raised.

        The computation goes through the matrix of cofactors and avoids
        division. In particular the base ring does not need to have a
        fraction field.

        INPUT:

        - ``algorithm`` -- (default: ``None``) either ``None`` or ``"df"`` (for
          division free)

        EXAMPLES::

            sage: R.<a,b,c,d> = ZZ[]
            sage: RR = R.quotient(a*d-b*c-1)
            sage: a,b,c,d = RR.gens()
            sage: m = matrix(2, [a,b,c,d])
            sage: n = m.inverse_of_unit()
            sage: m * n
            [1 0]
            [0 1]

            sage: matrix(RR, 2, 1, [a,b]).inverse_of_unit()
            Traceback (most recent call last):
            ...
            ArithmeticError: self must be a square matrix
            sage: matrix(RR, 1, 1, [2]).inverse_of_unit()
            Traceback (most recent call last):
            ...
            NotImplementedError

            sage: R = ZZ.cartesian_product(ZZ)
            sage: m = matrix(R, 2, [R((2,1)), R((1,1)), R((1,1)), R((1,2))])
            sage: m * m.inverse_of_unit()
            [(1, 1) (0, 0)]
            [(0, 0) (1, 1)]
        """
        n = self.nrows()
        if n != self.ncols():
            raise ArithmeticError("self must be a square matrix")

        R = self.base_ring()
        if algorithm is None and R in _Fields:
            return ~self
        elif algorithm is None and is_IntegerModRing(R):
            # This is "easy" in that we either get an error or
            # the right answer. Note that of course there
            # could be a much faster algorithm, e.g., using
            # CRT or p-adic lifting.
            N = R.characteristic()
            m, D = self.lift_centered()._invert_flint()
            if not D.gcd(N).is_one():
                raise ZeroDivisionError("input matrix must be nonsingular")
            return D.inverse_mod(N) * m.change_ring(R)
        elif algorithm is None or algorithm == "df":
            d = self.det()
            if d.is_one():
                dinv = d
            elif not d.is_unit():
                raise ArithmeticError("non-invertible matrix")
            else:
                dinv = d.inverse_of_unit()

            return dinv * self.adjugate()
        else:
            raise ValueError('algorithm can only be "df"')

    def __pos__(self):
        """
        Return +self, which is just self, of course.

        EXAMPLES::

            sage: a = matrix(ZZ,2,range(4))
            sage: +a
            [0 1]
            [2 3]
            sage: a.__pos__()
            [0 1]
            [2 3]
        """
        return self

    def __pow__(self, n, ignored):
        """
        EXAMPLES::

            sage: MS = MatrixSpace(QQ, 3, 3)
            sage: A = MS([0, 0, 1, 1, 0, '-2/11', 0, 1, '-3/11'])
            sage: A * A^(-1) == 1
            True
            sage: A^4
            [      -3/11     -13/121   1436/1331]
            [    127/121   -337/1331 -4445/14641]
            [    -13/121   1436/1331 -8015/14641]
            sage: A.__pow__(4)
            [      -3/11     -13/121   1436/1331]
            [    127/121   -337/1331 -4445/14641]
            [    -13/121   1436/1331 -8015/14641]

        Sage follows Python's convention 0^0 = 1, as each of the following
        examples show::

            sage: a = Matrix([[1,0],[0,0]]); a
            [1 0]
            [0 0]
            sage: a^0 # lower right entry is 0^0
            [1 0]
            [0 1]
            sage: Matrix([[0]])^0
            [1]
            sage: 0^0
            1
        
        Non-integer (symbolic) exponents are also supported::
        
            sage: k = var('k')
            sage: A = matrix([[2, -1], [1,  0]])
            sage: A^(2*k+1)
            [ 2*k + 2 -2*k - 1]
            [ 2*k + 1     -2*k]
        """
        from sage.symbolic.expression import Expression

        if not self.is_square():
            raise ArithmeticError("self must be a square matrix")
        if ignored is not None:
            raise RuntimeError("__pow__ third argument not used")
        if isinstance(n, Expression):
            from sage.matrix.matrix2 import _matrix_power_symbolic
            return _matrix_power_symbolic(self, n)
        return generic_power(self, n)

    ###################################################
    # Comparison
    ###################################################
    def __hash__(self):
        """
        Return the hash of this matrix.

        Equal matrices should have equal hashes, even if one is sparse
        and the other is dense. We also ensure that zero matrices hash
        to zero and that scalar matrices have the same hash as the
        scalar.

        EXAMPLES::

            sage: m = matrix(2, range(24), sparse=True)
            sage: m.set_immutable()
            sage: hash(m)
            3327233128576517516  # 64-bit
            -373881460           # 32-bit

        ::

            sage: d = m.dense_matrix()
            sage: d.set_immutable()
            sage: hash(m) == hash(d)
            True

        ::

            sage: R.<x> = ZZ[]
            sage: M = matrix(R, 10, 20); M.set_immutable()
            sage: hash(M)
            0
            sage: M = matrix(R, 10, 10, x); M.set_immutable()
            sage: hash(M) == hash(x)
            True
        """
        if not self._is_immutable:
            raise TypeError("mutable matrices are unhashable")
        if self.hash != -1:
            return self.hash
        cdef long h = self._hash_()
        self.hash = h
        return h

    cdef long _hash_(self) except -1:
        """
        Implementation of hash function.

        AUTHOR: Jeroen Demeyer
        """
        cdef long C[5]
        self.get_hash_constants(C)

        # The hash is of the form
        #
        #     sum_{i,j} F(i,j) * hash(M[i,j])
        #
        # The fact that it is a sum means that it can be computed in
        # any order, which is useful for sparse matrices or other
        # matrix implementations.
        #
        # Entries which have zero hash do not contribute to the matrix
        # hash. This is again useful for sparse matrices, where we can
        # safely skip the zero entries (assuming that the hash of the
        # zero element is zero, which should be the case)
        #
        # To get a predictable hash for scalar matrices, some tricks
        # are needed. First of all, we compute F(i,j) as k xor l, where
        # l is zero for diagonal entries and where k (which depends only
        # on the row) is called the row multiplier.
        #
        # So the hash of a scalar matrix is the sum of all row
        # multipliers times the hash of the scalar. Therefore, the hash
        # of a scalar matrix equals the hash of the scalar if the sum of
        # all row multipliers is 1. We choose the constants (see
        # get_hash_constants()) such that this in indeed the case.
        # Actually, this is not the complete story: we additionally
        # multiply all row constants with some random value C[2] and
        # then at the end we multiply with C[2]^-1 = C[4].
        # This gives better mixing.
        #
        # The value for l in the loop below is not so important: it
        # must be zero if i == j and sufficiently complicated to avoid
        # hash collisions.
        cdef long h = 0, k, l
        cdef Py_ssize_t i, j
        for i in range(self._nrows):
            k = C[0] if i == 0 else C[1] + C[2] * i
            for j in range(self._ncols):
                sig_check()
                l = C[3] * (i - j) * (i ^ j)
                h += (k ^ l) * hash(self.get_unsafe(i, j))
        h *= C[4]

        if h == -1:
            return -2
        return h

    cdef void get_hash_constants(self, long C[5]):
        """
        Get constants for the hash algorithm.
        """
        cdef long m = self._nrows
        cdef long n = self._ncols

        # XKCD-221 compliant random numbers
        C[1] = 0x6951766c055d2c0a
        C[2] = 0x1155b61baeb88b61  # must be odd
        C[3] = 0x0d58d3c0539376c1  # should be odd

        # Multiplicative inverse of C[2] mod 2^64
        C[4] = 0x7c7067f7da6758a1

        # Change some of these constants such that matrices with the
        # same entries but a different size have different hashes.
        # C[2] must be the same for all square matrices though.
        C[1] *= n + C[1] * m
        C[2] += (n - m) * ((C[3] * m) ^ n)

        # The k in the hashing loop is called the row multiplier. For
        # the i-th row with i > 0, this is (C[1] + C[2]*i). We choose
        # C[0] (the row multiplier for the 0-th row) such that the sum
        # of all row multipliers is C[2].
        #
        # This way, the row multiplier is never a small number in
        # absolute value and the row multipliers depend on the size of
        # the matrix.

        # mm = m * (m - 1)/2 computed correctly mod 2^wordsize.
        cdef long mm = (m // 2) * ((m - 1) | 1)

        # C[0] = (1 - m * (m - 1)/2) * C[2] - (m - 1) * C[1]
        C[0] = (1 - mm) * C[2] - (m - 1) * C[1]

    cpdef int _cmp_(left, right) except -2:
        """
        Compare two matrices.

        Matrices are compared in lexicographic order on the underlying list
        of coefficients. A dense matrix and a sparse matrix are equal if
        their coefficients are the same.

        EXAMPLES: EXAMPLE comparing sparse and dense matrices::

            sage: matrix(QQ,2,range(4)) == matrix(QQ,2,range(4),sparse=True)
            True
            sage: matrix(QQ,2,range(4)) == matrix(QQ,2,range(4),sparse=True)
            True

        Dictionary order::

            sage: matrix(ZZ,2,[1,2,3,4]) < matrix(ZZ,2,[3,2,3,4])
            True
            sage: matrix(ZZ,2,[1,2,3,4]) > matrix(ZZ,2,[3,2,3,4])
            False
            sage: matrix(ZZ,2,[0,2,3,4]) < matrix(ZZ,2,[0,3,3,4], sparse=True)
            True
        """
        raise NotImplementedError  # this is defined in the derived classes

    def __nonzero__(self):
        """
        EXAMPLES::

            sage: M = Matrix(ZZ, 2, 2, [0, 0, 0, 0])
            sage: bool(M)
            False
            sage: M = Matrix(ZZ, 2, 2, [1, 2, 3, 5])
            sage: bool(M)
            True
        """
        cdef Py_ssize_t i, j
        for i from 0 <= i < self._nrows:
            for j from 0 <= j < self._ncols:
                if self.get_unsafe(i,j):
                    return True
        return False

    cdef int _strassen_default_cutoff(self, Matrix right) except -2:
        return -1

    cdef int _strassen_default_echelon_cutoff(self) except -2:
        return -1

#######################
# Unpickling
#######################

def unpickle(cls, parent, immutability, cache, data, version):
    r"""
    Unpickle a matrix. This is only used internally by Sage. Users
    should never call this function directly.

    EXAMPLES: We illustrating saving and loading several different
    types of matrices.

    OVER `\ZZ`::

        sage: A = matrix(ZZ,2,range(4))
        sage: loads(dumps(A)) # indirect doctest
        [0 1]
        [2 3]

    Sparse OVER `\QQ`:

    Dense over `\QQ[x,y]`:

    Dense over finite field.
    """
    cdef Matrix A
    A = cls.__new__(cls, parent, 0,0,0)
    A._parent = parent  # make sure -- __new__ doesn't have to set it, but unpickle may need to know.
    A._nrows = parent.nrows()
    A._ncols = parent.ncols()
    A._is_immutable = immutability
    A._base_ring = parent.base_ring()
    A._cache = cache
    if version >= 0:
        A._unpickle(data, version)
    else:
        A._unpickle_generic(data, version)
    return A


max_rows = 20
max_cols = 50

def set_max_rows(n):
    """
    Sets the global variable max_rows (which is used in deciding how to output a matrix).

    EXAMPLES::

        sage: from sage.matrix.matrix0 import set_max_rows
        sage: set_max_rows(20)

    """

    global max_rows
    max_rows = n

def set_max_cols(n):
    """
    Sets the global variable max_cols (which is used in deciding how to output a matrix).

    EXAMPLES::

        sage: from sage.matrix.matrix0 import set_max_cols
        sage: set_max_cols(50)

    """

    global max_cols
    max_cols = n<|MERGE_RESOLUTION|>--- conflicted
+++ resolved
@@ -40,8 +40,6 @@
 from sage.structure.mutability cimport Mutability
 from sage.misc.misc_c cimport normalize_index
 
-from sage.categories.fields import Fields
-
 from sage.rings.ring cimport CommutativeRing
 from sage.rings.ring import is_Ring
 from sage.rings.finite_rings.integer_mod_ring import is_IntegerModRing
@@ -50,7 +48,6 @@
 
 from .matrix_misc import row_iterator
 
-_Fields = Fields()
 
 cdef class Matrix(sage.structure.element.Matrix):
     r"""
@@ -5333,7 +5330,7 @@
             [1267650600228229401496703205375  422550200076076467165567735126]
 
         Matrices over p-adics. See :trac:`17272` ::
-        
+
             sage: R = ZpCA(5,5,print_mode='val-unit')
             sage: A = matrix(R,3,3,[250,2369,1147,106,927,362,90,398,2483])
             sage: A
@@ -5344,7 +5341,7 @@
             [5 * 212 + O(5^5)    3031 + O(5^5)    2201 + O(5^5)]
             [   1348 + O(5^5) 5 * 306 + O(5^5)    2648 + O(5^5)]
             [   1987 + O(5^5) 5 * 263 + O(5^5)     154 + O(5^5)]
-            
+
         This matrix isn't invertible::
 
             sage: m = matrix(Zmod(9),2,[2,1,3,3])
@@ -5387,19 +5384,27 @@
             sage: (B.inverse()*B).norm(1)
             1.0
         """
+        if not self.base_ring().is_field():
+            try:
+                return ~self.matrix_over_field()
+            except TypeError:
+                # There is one easy special case -- the integers modulo N.
+                if is_IntegerModRing(self.base_ring()):
+                    # This is "easy" in that we either get an error or
+                    # the right answer.  Note that of course there
+                    # could be a much faster algorithm, e.g., using
+                    # CRT or p-adic lifting.
+                    try:
+                        return (~self.lift()).change_ring(self.base_ring())
+                    except (TypeError, ZeroDivisionError):
+                        raise ZeroDivisionError("input matrix must be nonsingular")
+                raise
+
         if not self.is_square():
             raise ArithmeticError("self must be a square matrix")
-        if not self.nrows():
+        if self.nrows() == 0:
             return self
 
-<<<<<<< HEAD
-        R = self.base_ring()
-        if R not in _Fields:
-            if R.is_integral_domain(proof=False):
-                return ~self.matrix_over_field()
-            else:
-                return self.inverse_of_unit()
-=======
         A = self.augment(self.parent().identity_matrix())
         A.echelonize()
 
@@ -5427,45 +5432,11 @@
                 raise ZeroDivisionError("input matrix must be nonsingular")
             if self.is_sparse():
                 return self.build_inverse_from_augmented_sparse(A)
->>>>>>> be662637
         else:
-            A = self.augment(self.parent().identity_matrix())
-            A.echelonize()
-
-            # Now we want to make sure that B is of the form [I|X], in
-            # which case X is the inverse of self. We can simply look at
-            # the lower right entry of the left half of B, and make sure
-            # that it's 1.
-            #
-            # However, doing this naively causes trouble over inexact
-            # fields -- see trac #2256. The *right* thing to do would
-            # probably be to make sure that self.det() is nonzero. That
-            # doesn't work here, because our det over an arbitrary field
-            # just does expansion by minors and is unusable for even 10x10
-            # matrices over CC. Instead, we choose a different band-aid:
-            # we check to make sure that the lower right entry isn't
-            # 0. Since we're over a field, we know that it *should* be
-            # either 1 or 0. This can still cause trouble, but it's
-            # significantly better than it was before.
-            #
-            # Over exact rings, of course, we still want the old
-            # behavior.
-
-            if R.is_exact():
-                if A[self._nrows-1, self._ncols-1] != 1:
-                    raise ZeroDivisionError("input matrix must be nonsingular")
-            else:
-                if not A[self._nrows-1, self._ncols-1]:
-                    raise ZeroDivisionError("input matrix must be nonsingular")
-
-<<<<<<< HEAD
-            if self.is_sparse():
-                return self.build_inverse_from_augmented_sparse(A)
-
-            return A.matrix_from_columns(list(xrange(self._ncols, 2 * self._ncols)))
-=======
+            if not A[self._nrows-1, self._ncols-1]:
+                raise ZeroDivisionError("input matrix must be nonsingular")
+
         return A.matrix_from_columns(list(xrange(self._ncols, 2 * self._ncols)))
->>>>>>> be662637
 
     cdef build_inverse_from_augmented_sparse(self, A):
         # We can directly use the dict entries of A
@@ -5477,78 +5448,6 @@
             del data[i,i]
         data = {(r,c-nrows): data[r,c] for (r,c) in data}
         return self._parent(data)
-
-    def inverse_of_unit(self, algorithm=None):
-        r"""
-        Return the inverse of this matrix in the same matrix space.
-
-        The matrix must be invertible on the base ring. Otherwise, an
-        ``ArithmeticError`` is raised.
-
-        The computation goes through the matrix of cofactors and avoids
-        division. In particular the base ring does not need to have a
-        fraction field.
-
-        INPUT:
-
-        - ``algorithm`` -- (default: ``None``) either ``None`` or ``"df"`` (for
-          division free)
-
-        EXAMPLES::
-
-            sage: R.<a,b,c,d> = ZZ[]
-            sage: RR = R.quotient(a*d-b*c-1)
-            sage: a,b,c,d = RR.gens()
-            sage: m = matrix(2, [a,b,c,d])
-            sage: n = m.inverse_of_unit()
-            sage: m * n
-            [1 0]
-            [0 1]
-
-            sage: matrix(RR, 2, 1, [a,b]).inverse_of_unit()
-            Traceback (most recent call last):
-            ...
-            ArithmeticError: self must be a square matrix
-            sage: matrix(RR, 1, 1, [2]).inverse_of_unit()
-            Traceback (most recent call last):
-            ...
-            NotImplementedError
-
-            sage: R = ZZ.cartesian_product(ZZ)
-            sage: m = matrix(R, 2, [R((2,1)), R((1,1)), R((1,1)), R((1,2))])
-            sage: m * m.inverse_of_unit()
-            [(1, 1) (0, 0)]
-            [(0, 0) (1, 1)]
-        """
-        n = self.nrows()
-        if n != self.ncols():
-            raise ArithmeticError("self must be a square matrix")
-
-        R = self.base_ring()
-        if algorithm is None and R in _Fields:
-            return ~self
-        elif algorithm is None and is_IntegerModRing(R):
-            # This is "easy" in that we either get an error or
-            # the right answer. Note that of course there
-            # could be a much faster algorithm, e.g., using
-            # CRT or p-adic lifting.
-            N = R.characteristic()
-            m, D = self.lift_centered()._invert_flint()
-            if not D.gcd(N).is_one():
-                raise ZeroDivisionError("input matrix must be nonsingular")
-            return D.inverse_mod(N) * m.change_ring(R)
-        elif algorithm is None or algorithm == "df":
-            d = self.det()
-            if d.is_one():
-                dinv = d
-            elif not d.is_unit():
-                raise ArithmeticError("non-invertible matrix")
-            else:
-                dinv = d.inverse_of_unit()
-
-            return dinv * self.adjugate()
-        else:
-            raise ValueError('algorithm can only be "df"')
 
     def __pos__(self):
         """
