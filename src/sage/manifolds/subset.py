r"""
Subsets of Topological Manifolds

The class :class:`ManifoldSubset` implements generic subsets of a
topological manifold. Open subsets are implemented by the class
:class:`~sage.manifolds.manifold.TopologicalManifold` (since an
open subset of a manifold is a manifold by itself), which inherits
from :class:`ManifoldSubset`.  Besides, subsets that are images of
a manifold subset under a continuous map are implemented by the
subclass :class:`~sage.manifolds.continuous_map_image.ImageManifoldSubset`.

AUTHORS:

- Eric Gourgoulhon, Michal Bejger (2013-2015): initial version
- Travis Scrimshaw (2015): review tweaks; removal of facade parents

REFERENCES:

- [Lee2011]_


EXAMPLES:

Two subsets on a manifold::

    sage: M = Manifold(2, 'M', structure='topological')
    sage: a = M.subset('A'); a
    Subset A of the 2-dimensional topological manifold M
    sage: b = M.subset('B'); b
    Subset B of the 2-dimensional topological manifold M
    sage: M.subset_family()
    Set {A, B, M} of subsets of the 2-dimensional topological manifold M

The intersection of the two subsets::

    sage: c = a.intersection(b); c
    Subset A_inter_B of the 2-dimensional topological manifold M

Their union::

    sage: d = a.union(b); d
    Subset A_union_B of the 2-dimensional topological manifold M

Families of subsets after the above operations::

    sage: M.subset_family()
    Set {A, A_inter_B, A_union_B, B, M} of subsets of the 2-dimensional topological manifold M
    sage: a.subset_family()
    Set {A, A_inter_B} of subsets of the 2-dimensional topological manifold M
    sage: c.subset_family()
    Set {A_inter_B} of subsets of the 2-dimensional topological manifold M
    sage: d.subset_family()
    Set {A, A_inter_B, A_union_B, B} of subsets of the 2-dimensional topological manifold M

"""
#*****************************************************************************
#       Copyright (C) 2015 Eric Gourgoulhon <eric.gourgoulhon@obspm.fr>
#       Copyright (C) 2015 Michal Bejger <bejger@camk.edu.pl>
#       Copyright (C) 2015 Travis Scrimshaw <tscrimsh@umn.edu>
#
# This program is free software: you can redistribute it and/or modify
# it under the terms of the GNU General Public License as published by
# the Free Software Foundation, either version 2 of the License, or
# (at your option) any later version.
#                  http://www.gnu.org/licenses/
#*****************************************************************************

from sage.structure.parent import Parent
from sage.structure.unique_representation import UniqueRepresentation
from sage.misc.superseded import deprecation
from sage.categories.sets_cat import Sets
from sage.manifolds.family import ManifoldSubsetFiniteFamily
from sage.manifolds.point import ManifoldPoint

class ManifoldSubset(UniqueRepresentation, Parent):
    r"""
    Subset of a topological manifold.

    The class :class:`ManifoldSubset` inherits from the generic
    class :class:`~sage.structure.parent.Parent`.
    The corresponding element class is
    :class:`~sage.manifolds.point.ManifoldPoint`.

    Note that open subsets are not implemented directly by this class, but
    by the derived class :class:`~sage.manifolds.manifold.TopologicalManifold`
    (an open subset of a topological manifold being itself a topological
    manifold).

    INPUT:

    - ``manifold`` -- topological manifold on which the subset is defined
    - ``name`` -- string; name (symbol) given to the subset
    - ``latex_name`` --  (default: ``None``) string; LaTeX symbol to
      denote the subset; if none are provided, it is set to ``name``
    - ``category`` -- (default: ``None``) to specify the category;
      if ``None``, the category for generic subsets is used

    EXAMPLES:

    A subset of a manifold::

        sage: M = Manifold(2, 'M', structure='topological')
        sage: from sage.manifolds.subset import ManifoldSubset
        sage: A = ManifoldSubset(M, 'A', latex_name=r'\mathcal{A}')
        sage: A
        Subset A of the 2-dimensional topological manifold M
        sage: latex(A)
        \mathcal{A}
        sage: A.is_subset(M)
        True

    Instead of importing :class:`ManifoldSubset` in the global
    namespace, it is recommended to use the method
    :meth:`~sage.manifolds.subset.ManifoldSubset.subset` to create a new
    subset::

        sage: B = M.subset('B', latex_name=r'\mathcal{B}'); B
        Subset B of the 2-dimensional topological manifold M
        sage: M.subset_family()
        Set {A, B, M} of subsets of the 2-dimensional topological manifold M

    The manifold is itself a subset::

        sage: isinstance(M, ManifoldSubset)
        True
        sage: M in M.subsets()
        True

    Instances of :class:`ManifoldSubset` are parents::

        sage: isinstance(A, Parent)
        True
        sage: A.category()
        Category of subobjects of sets
        sage: p = A.an_element(); p
        Point on the 2-dimensional topological manifold M
        sage: p.parent()
        Subset A of the 2-dimensional topological manifold M
        sage: p in A
        True
        sage: p in M
        True

    """

    Element = ManifoldPoint

    def __init__(self, manifold, name, latex_name=None, category=None):
        r"""
        Construct a manifold subset.

        TESTS::

            sage: M = Manifold(2, 'M', structure='topological')
            sage: A = M.subset('A'); A
            Subset A of the 2-dimensional topological manifold M
            sage: type(A)
            <class 'sage.manifolds.subset.ManifoldSubset_with_category'>
            sage: A.category()
            Category of subobjects of sets
            sage: TestSuite(A).run(skip='_test_elements')

        .. NOTE::

            ``_test_elements`` cannot be passed without a proper
            coordinate definition of the subset.

        """
        if not isinstance(name, str):
            raise TypeError("{} is not a string".format(name))
        self._name = name
        if latex_name is None:
            self._latex_name = self._name
        else:
            if not isinstance(latex_name, str):
                raise TypeError("{} is not a string".format(latex_name))
            self._latex_name = latex_name
        if category is None:
            category = Sets().Subobjects()
            base = None
        else:
            base = manifold._field
        Parent.__init__(self, base=base, category=category)
        if self is not manifold:
            for dom in manifold._subsets:
                if name == dom._name:
                    raise ValueError("the name '" + name +
                                     "' is already used for another " +
                                     "subset of the {}".format(manifold))
            manifold._subsets.add(self)
        self._supersets = set([manifold, self])  # subsets containing self
        self._subsets = set([self])  # subsets of self
        self._top_subsets = set([self])  # subsets contained in self but not
                                         # in another strict subset of self
        self._intersections = {}  # dict. of intersections with other subsets
                                  # (key: subset name)
        self._unions = {}  # dict. of unions with other subsets (key: subset
                           # name)
        self._open_covers = []  # list of open covers of self
        self._is_open = False   # a priori (may be redefined by subclasses)
        self._manifold = manifold  # the ambient manifold

    def _repr_(self):
        r"""
        String representation of the object.

        TESTS::

            sage: M = Manifold(2, 'M', structure='topological')
            sage: A = M.subset('A')
            sage: A._repr_()
            'Subset A of the 2-dimensional topological manifold M'
            sage: repr(A)  # indirect doctest
            'Subset A of the 2-dimensional topological manifold M'

        """
        return "Subset {} of the {}".format(self._name, self._manifold)

    def _latex_(self):
        r"""
        LaTeX representation of ``self``.

        TESTS::

            sage: M = Manifold(2, 'M', structure='topological')
            sage: A = M.subset('A')
            sage: A._latex_()
            'A'
            sage: B = A.subset('B', latex_name=r'\mathcal{B}')
            sage: B._latex_()
            '\\mathcal{B}'
            sage: latex(B)  # indirect doctest
            \mathcal{B}

            sage: M = Manifold(3, 'M', structure='topological')
            sage: M._latex_()
            'M'
            sage: latex(M)
            M
            sage: M = Manifold(3, 'M', latex_name=r'\mathcal{M}',
            ....:              structure='topological')
            sage: M._latex_()
            '\\mathcal{M}'
            sage: latex(M)  # indirect doctest
            \mathcal{M}
        """
        return self._latex_name

    #### Methods required for any Parent in the category of sets:

    def _element_constructor_(self, coords=None, chart=None, name=None,
                              latex_name=None, check_coords=True):
        r"""
        Construct a point in the subset from its coordinates in some chart.

        INPUT:

        - ``coords`` -- (default: ``None``) either (i) the point coordinates
          (as a tuple or a list) in the chart ``chart`` or (ii) another point
          in the subset
        - ``chart`` -- (default: ``None``) chart in which the coordinates
          are given; if none are provided, the coordinates are assumed to
          refer to the subset's default chart
        - ``name`` -- (default: ``None``) name given to the point
        - ``latex_name`` -- (default: ``None``) LaTeX symbol to denote the
          point; if none are provided, the LaTeX symbol is set to ``name``
        - ``check_coords`` -- (default: ``True``) determines whether
          ``coords`` are valid coordinates for the chart ``chart``;
          for symbolic coordinates, it is recommended to set ``check_coords``
          to ``False``

        OUTPUT:

        - an instance of :class:`~sage.manifolds.point.ManifoldPoint`
          representing a point in the current subset.

        EXAMPLES::

            sage: M = Manifold(2, 'M', structure='topological')
            sage: X.<x,y> = M.chart()
            sage: p = M((-2,3)); p  # coord in the default chart
            Point on the 2-dimensional topological manifold M
            sage: X(p)
            (-2, 3)

        A generic subset has no default chart, so the chart must
        be explicitly given::

            sage: A = M.subset('A')
            sage: p = A((-2,3), chart=X); p
            Point on the 2-dimensional topological manifold M
            sage: X(p)
            (-2, 3)
            sage: p.parent()
            Subset A of the 2-dimensional topological manifold M
            sage: p in A
            True

        Coordinates in a chart with some coordinate restrictions::

            sage: Y.<u,v> = M.chart('u:(-1,1) v:(-1,1)')
            sage: p = A((0,1/2), chart=Y); p
            Point on the 2-dimensional topological manifold M
            sage: Y(p)
            (0, 1/2)
            sage: p = A((0,1/2), chart=Y, check_coords=False); p
            Point on the 2-dimensional topological manifold M
            sage: Y(p)
            (0, 1/2)
            sage: p = A((3,1/2), chart=Y)
            Traceback (most recent call last):
            ...
            ValueError: the coordinates (3, 1/2) are not valid on the Chart (M, (u, v))

        Specifying the name of the point::

            sage: p = A((-2,3), chart=X, name='p'); p
            Point p on the 2-dimensional topological manifold M

        A point as entry::

            sage: q = A(p); q
            Point p on the 2-dimensional topological manifold M
            sage: X(q)
            (-2, 3)

        """
        if isinstance(coords, ManifoldPoint):
            point = coords # for readability
            # This should actually never happen by the coercion framework...
            if point.parent() is self:
                return point
            if point in self:
                resu = self.element_class(self, name=point._name,
                                          latex_name=point._latex_name)
                for chart, coords in point._coordinates.items():
                    resu._coordinates[chart] = coords
                return resu
            else:
                raise ValueError("the {}".format(point) +
                                 " is not in {}".format(self))
        return self.element_class(self, coords=coords, chart=chart,
                                  name=name, latex_name=latex_name,
                                  check_coords=check_coords)

    def _an_element_(self):
        r"""
        Construct some point in the subset.

        EXAMPLES::

            sage: M = Manifold(2, 'M', structure='topological')
            sage: X.<x,y> = M.chart()
            sage: A = M.subset('A')
            sage: p = A._an_element_(); p
            Point on the 2-dimensional topological manifold M
            sage: p in A
            True

        """
        #!# should be improved...
        return self.element_class(self)

    #### End of methods required for any Parent in the category of sets

    def __contains__(self, point):
        r"""
        Check whether ``point`` is contained in ``self``.

        TESTS::

            sage: M = Manifold(2, 'M', structure='topological')
            sage: X.<x,y> = M.chart()
            sage: A = M.subset('A')
            sage: p = A((-2,3), chart=X); p
            Point on the 2-dimensional topological manifold M
            sage: A.__contains__(p)
            True
            sage: p in A  # indirect doctest
            True
            sage: A.__contains__(A.an_element())
            True
            sage: q = M((0,0), chart=X); q
            Point on the 2-dimensional topological manifold M
            sage: A.__contains__(q)
            False
        """
        # for efficiency, a quick test first:
        if point.parent() is self:
            return True
        if point.parent().is_subset(self):
            return True
        #!# should be improved once coordinate definition have been introduced
        # in ManifoldSubset
        return False

    def lift(self, p):
        r"""
        Return the lift of ``p`` to the ambient manifold of ``self``.

        INPUT:

        - ``p`` -- point of the subset

        OUTPUT:

        - the same point, considered as a point of the ambient manifold

        EXAMPLES::

            sage: M = Manifold(2, 'M', structure='topological')
            sage: X.<x,y> = M.chart()
            sage: A = M.open_subset('A', coord_def={X: x>0})
            sage: p = A((1, -2)); p
            Point on the 2-dimensional topological manifold M
            sage: p.parent()
            Open subset A of the 2-dimensional topological manifold M
            sage: q = A.lift(p); q
            Point on the 2-dimensional topological manifold M
            sage: q.parent()
            2-dimensional topological manifold M
            sage: q.coord()
            (1, -2)
            sage: (p == q) and (q == p)
            True

        """
        return self._manifold(p)

    def retract(self, p):
        r"""
        Return the retract of ``p`` to ``self``.

        INPUT:

        - ``p`` -- point of the ambient manifold

        OUTPUT:

        - the same point, considered as a point of the subset

        EXAMPLES::

            sage: M = Manifold(2, 'M', structure='topological')
            sage: X.<x,y> = M.chart()
            sage: A = M.open_subset('A', coord_def={X: x>0})
            sage: p = M((1, -2)); p
            Point on the 2-dimensional topological manifold M
            sage: p.parent()
            2-dimensional topological manifold M
            sage: q = A.retract(p); q
            Point on the 2-dimensional topological manifold M
            sage: q.parent()
            Open subset A of the 2-dimensional topological manifold M
            sage: q.coord()
            (1, -2)
            sage: (q == p) and (p == q)
            True

        Of course, if the point does not belong to ``A``, the ``retract``
        method fails::

            sage: p = M((-1, 3))  #  x < 0, so that p is not in A
            sage: q = A.retract(p)
            Traceback (most recent call last):
            ...
            ValueError: the Point on the 2-dimensional topological manifold M
             is not in Open subset A of the 2-dimensional topological manifold M

        """
        return self(p)

    #### Accessors

    def manifold(self):
        r"""
        Return the ambient manifold of ``self``.

        EXAMPLES::

            sage: M = Manifold(2, 'M', structure='topological')
            sage: A = M.subset('A')
            sage: A.manifold()
            2-dimensional topological manifold M
            sage: A.manifold() is M
            True
            sage: B = A.subset('B')
            sage: B.manifold() is M
            True

        An alias is ``ambient``::

            sage: A.ambient() is A.manifold()
            True

        """
        return self._manifold

    ambient = manifold

    def is_open(self):
        """
        Return if ``self`` is an open set.

        This method always returns ``False``, since open subsets must be
        constructed as instances of the subclass
        :class:`~sage.manifolds.manifold.TopologicalManifold`
        (which redefines ``is_open``)

        EXAMPLES::

            sage: M = Manifold(2, 'M', structure='topological')
            sage: A = M.subset('A')
            sage: A.is_open()
            False

        """
        return False

    def open_covers(self, trivial=True):
        r"""
        Generate the open covers of the current subset.

        If the current subset, `A` say, is a subset of the manifold `M`, an
        *open cover* of `A` is a :class:`ManifoldSubsetFiniteFamily` `F`
        of open subsets `U \in F` of `M` such that

        .. MATH::

            A \subset \bigcup_{U \in F} U.

        If `A` is open, we ask that the above inclusion is actually an
        identity:

        .. MATH::

            A = \bigcup_{U \in F} U.

        INPUT:

        - ``trivial`` -- (default: ``True``) if ``self`` is open, include the trivial
          open cover of ``self`` by itself

        EXAMPLES::

            sage: M = Manifold(2, 'M', structure='topological')
            sage: M.open_covers()
            <generator ...>
            sage: list(M.open_covers())
            [Set {M} of open subsets of the 2-dimensional topological manifold M]
            sage: U = M.open_subset('U')
            sage: list(U.open_covers())
            [Set {U} of open subsets of the 2-dimensional topological manifold M]
            sage: A = U.open_subset('A')
            sage: B = U.open_subset('B')
            sage: U.declare_union(A,B)
            sage: list(U.open_covers())
            [Set {U} of open subsets of the 2-dimensional topological manifold M,
             Set {A, B} of open subsets of the 2-dimensional topological manifold M]
            sage: list(U.open_covers(trivial=False))
            [Set {A, B} of open subsets of the 2-dimensional topological manifold M]
            sage: V = M.open_subset('V')
            sage: M.declare_union(U,V)
            sage: list(M.open_covers())
            [Set {M} of open subsets of the 2-dimensional topological manifold M,
             Set {U, V} of open subsets of the 2-dimensional topological manifold M,
             Set {A, B, V} of open subsets of the 2-dimensional topological manifold M]

        """
        for oc in self._open_covers:
            if not trivial:
                if len(oc) == 1 and next(iter(oc)) is self:
                    continue
            yield ManifoldSubsetFiniteFamily(oc)

    def open_supersets(self):
        r"""
        Generate the open supersets of ``self``.

<<<<<<< HEAD
=======
        .. NOTE::

            To get the open supersets as a family, sorted by name, use the method
            :meth:`open_superset_family` instead.

>>>>>>> 2b47b1b4
        EXAMPLES::

            sage: M = Manifold(2, 'M', structure='topological')
            sage: U = M.open_subset('U')
            sage: V = U.subset('V')
            sage: W = V.subset('W')
            sage: sorted(W.open_supersets(), key=lambda S: S._name)
            [2-dimensional topological manifold M,
             Open subset U of the 2-dimensional topological manifold M]

        """
        for superset in self._supersets:
            if superset.is_open():
                yield superset

<<<<<<< HEAD
=======
    def open_superset_family(self):
        r"""
        Return the family of open supersets of ``self``.

        The family is sorted by the alphabetical names of the subsets.

        OUTPUT:

        - a :class:`ManifoldSubsetFiniteFamily` instance containing all the
          open supersets that have been defined on the current subset

        .. NOTE::

            If you only need to iterate over the open supersets in arbitrary
            order, you can use the generator method :meth:`open_supersets`
            instead.

        EXAMPLES::

            sage: M = Manifold(2, 'M', structure='topological')
            sage: U = M.open_subset('U')
            sage: V = U.subset('V')
            sage: W = V.subset('W')
            sage: W.open_superset_family()
            Set {M, U} of open subsets of the 2-dimensional topological manifold M

        """
        return ManifoldSubsetFiniteFamily(self.open_supersets())

>>>>>>> 2b47b1b4
    def subsets(self):
        r"""
        Generate the subsets that have been defined on the current subset.

        .. NOTE::

            To get the subsets as a family, sorted by name, use the method
            :meth:`subset_family` instead.

        EXAMPLES:

        Subsets of a 2-dimensional manifold::

            sage: M = Manifold(2, 'M', structure='topological')
            sage: U = M.open_subset('U')
            sage: V = M.subset('V')
            sage: frozenset(M.subsets())  # random (set output)
            {Subset V of the 2-dimensional topological manifold M,
             2-dimensional topological manifold M,
             Open subset U of the 2-dimensional topological manifold M}
            sage: U in M.subsets()
            True

        The method :meth:`subset_family` returns a family (sorted
        alphabetically by the subset names)::

            sage: M.subset_family()
            Set {M, U, V} of subsets of the 2-dimensional topological manifold M

        """
        yield from self._subsets

    def list_of_subsets(self):
        r"""
        Return the list of subsets that have been defined on the current
        subset.

        The list is sorted by the alphabetical names of the subsets.

        OUTPUT:

        - a list containing all the subsets that have been defined on
          the current subset

        .. NOTE::

            This method is deprecated.

            To get the subsets as a :class:`ManifoldSubsetFiniteFamily`
            instance (which sorts its elements alphabetically by name),
            use :meth:`subset_family` instead.

            To loop over the subsets in an arbitrary order, use the
            generator method :meth:`subsets` instead.

        EXAMPLES:

        List of subsets of a 2-dimensional manifold (deprecated)::

            sage: M = Manifold(2, 'M', structure='topological')
            sage: U = M.open_subset('U')
            sage: V = M.subset('V')
            sage: M.list_of_subsets()
            doctest:...: DeprecationWarning: the method list_of_subsets of ManifoldSubset
             is deprecated; use subset_family or subsets instead...
            [2-dimensional topological manifold M,
             Open subset U of the 2-dimensional topological manifold M,
             Subset V of the 2-dimensional topological manifold M]

        Using :meth:`subset_family` instead (recommended when order matters)::

            sage: M.subset_family()
            Set {M, U, V} of subsets of the 2-dimensional topological manifold M

        The method :meth:`subsets` generates the subsets in an unspecified order.
        To create a set::

            sage: frozenset(M.subsets())  # random (set output)
            {Subset V of the 2-dimensional topological manifold M,
             2-dimensional topological manifold M,
             Open subset U of the 2-dimensional topological manifold M}

        """
        deprecation(31727, "the method list_of_subsets of ManifoldSubset is deprecated; use subset_family or subsets instead")
        return sorted(self._subsets, key=lambda x: x._name)

    def subset_family(self):
        r"""
        Return the family of subsets that have been defined on the current subset.

        The family is sorted by the alphabetical names of the subsets.

        OUTPUT:

        - a :class:`ManifoldSubsetFiniteFamily` instance containing all the
          subsets that have been defined on the current subset

        .. NOTE::

            If you only need to iterate over the subsets in arbitrary order,
            you can use the generator method :meth:`subsets` instead.

        EXAMPLES:

        Subsets of a 2-dimensional manifold::

            sage: M = Manifold(2, 'M', structure='topological')
            sage: U = M.open_subset('U')
            sage: V = M.subset('V')
            sage: M.subset_family()
            Set {M, U, V} of subsets of the 2-dimensional topological manifold M

        """
        return ManifoldSubsetFiniteFamily(self.subsets())

    def subset_digraph(self, loops=False, open_covers=False, lower_bound=None):
        r"""
        Return the digraph whose arcs represent subset relations among the subsets of ``self``.

        INPUT:

        - ``loops`` -- (default: ``False``) whether to include the trivial containment
          of each subset in itself as loops of the digraph
        - ``lower_bound`` -- (default: ``None``) only include supersets of this
        - ``open_covers`` -- (default: ``False``) whether to include vertices for open covers

        OUTPUT:

        A digraph. Each vertex of the digraph is either:

        - a :class:`ManifoldSubsetFiniteFamily` containing one instance of :class:`ManifoldSubset`.
        - (if ``open_covers`` is ``True``) a tuple of :class:`ManifoldSubsetFiniteFamily` instances,
          representing an open cover.

        EXAMPLES::

            sage: M = Manifold(3, 'M')
            sage: U = M.open_subset('U'); V = M.open_subset('V'); W = M.open_subset('W')
            sage: D = M.subset_digraph(); D
            Digraph on 4 vertices
            sage: D.edges(key=lambda e: (e[0]._name, e[1]._name))
            [(Set {U} of open subsets of the 3-dimensional differentiable manifold M,
              Set {M} of open subsets of the 3-dimensional differentiable manifold M,
              None),
             (Set {V} of open subsets of the 3-dimensional differentiable manifold M,
              Set {M} of open subsets of the 3-dimensional differentiable manifold M,
              None),
             (Set {W} of open subsets of the 3-dimensional differentiable manifold M,
              Set {M} of open subsets of the 3-dimensional differentiable manifold M,
              None)]
            sage: D.plot(layout='acyclic')
            Graphics object consisting of 8 graphics primitives
            sage: def label(element):
            ....:     try:
            ....:         return element._name
            ....:     except AttributeError:
            ....:         return '[' + ', '.join(sorted(x._name for x in element)) + ']'
            sage: D.relabel(label, inplace=False).plot(layout='acyclic')
            Graphics object consisting of 8 graphics primitives

            sage: VW = V.union(W)
            sage: D = M.subset_digraph(); D
            Digraph on 5 vertices
            sage: D.relabel(label, inplace=False).plot(layout='acyclic')
            Graphics object consisting of 12 graphics primitives

        If ``open_covers`` is ``True``, the digraph includes a special vertex for
        each nontrivial open cover of a subset::

            sage: D = M.subset_digraph(open_covers=True)
            sage: D.relabel(label, inplace=False).plot(layout='acyclic')
            Graphics object consisting of 14 graphics primitives

        .. PLOT::

            def label(element):
                try:
                    return element._name
                except AttributeError:
                    return '[' + ', '.join(sorted(x._name for x in element)) + ']'
            M = Manifold(3, 'M')
            U = M.open_subset('U'); V = M.open_subset('V'); W = M.open_subset('W')
            D = M.subset_digraph()
            g1 = D.relabel(label, inplace=False).plot(layout='acyclic')
            VW = V.union(W)
            D = M.subset_digraph()
            g2 = D.relabel(label, inplace=False).plot(layout='acyclic')
            D = M.subset_digraph(open_covers=True)
            g3 = D.relabel(label, inplace=False).plot(layout='acyclic')
            sphinx_plot(graphics_array([g1, g2, g3]), figsize=(8, 3))

        """
        from sage.graphs.digraph import DiGraph
        D = DiGraph(multiedges=False, loops=loops)

        def vertex(subset):
            return ManifoldSubsetFiniteFamily([subset])

        if lower_bound is not None:
            if not lower_bound.is_subset(self):
                return D
        visited = set()
        to_visit = [self]
        while to_visit:
            S = to_visit.pop()
            if S in visited:
                continue
            visited.add(S)

            if lower_bound is None:
                subsets = S._subsets
            else:
                subsets = [subset for subset in S._subsets
                           if lower_bound.is_subset(subset)]
            subsets_without_S = [subset for subset in subsets
                                 if subset is not S]
            if loops:
                D.add_edges((vertex(subset), vertex(S)) for subset in subsets)
            else:
                D.add_edges((vertex(subset), vertex(S)) for subset in subsets_without_S)

            to_visit.extend(subsets_without_S)

        if open_covers:

            def open_cover_vertex(open_cover):
                return tuple(sorted(ManifoldSubsetFiniteFamily([subset]) for subset in open_cover))

            for S in visited:
                D.add_edges((vertex(S), open_cover_vertex(open_cover))
                            for open_cover in S.open_covers(trivial=False))

        return D

    def subset_poset(self, open_covers=False, lower_bound=None):
        r"""
        Return the poset of the subsets of ``self``.

        INPUT:

        - ``lower_bound`` -- (default: ``None``) only include supersets of this
        - ``open_covers`` -- (default: ``False``) whether to include vertices for open covers

        EXAMPLES::

            sage: M = Manifold(3, 'M')
            sage: U = M.open_subset('U'); V = M.open_subset('V'); W = M.open_subset('W')
            sage: P = M.subset_poset(); P
            Finite poset containing 4 elements
            sage: P.plot(element_labels={element: element._name for element in P})
            Graphics object consisting of 8 graphics primitives
            sage: VW = V.union(W)
            sage: P = M.subset_poset(); P
            Finite poset containing 5 elements
            sage: P.maximal_elements()
            [Set {M} of open subsets of the 3-dimensional differentiable manifold M]
            sage: sorted(P.minimal_elements(), key=lambda v: v._name)
             [Set {U} of open subsets of the 3-dimensional differentiable manifold M,
              Set {V} of open subsets of the 3-dimensional differentiable manifold M,
              Set {W} of open subsets of the 3-dimensional differentiable manifold M]
            sage: from sage.manifolds.subset import ManifoldSubsetFiniteFamily
            sage: sorted(P.lower_covers(ManifoldSubsetFiniteFamily([M])), key=str)
             [Set {U} of open subsets of the 3-dimensional differentiable manifold M,
              Set {V_union_W} of open subsets of the 3-dimensional differentiable manifold M]
            sage: P.plot(element_labels={element: element._name for element in P})
            Graphics object consisting of 10 graphics primitives

        If ``open_covers`` is ``True``, the poset includes a special vertex for
        each nontrivial open cover of a subset::

            sage: P = M.subset_poset(open_covers=True); P
            Finite poset containing 6 elements
            sage: from sage.manifolds.subset import ManifoldSubsetFiniteFamily
            sage: P.upper_covers(ManifoldSubsetFiniteFamily([VW]))
            [(Set {V} of open subsets of the 3-dimensional differentiable manifold M,
              Set {W} of open subsets of the 3-dimensional differentiable manifold M),
             Set {M} of open subsets of the 3-dimensional differentiable manifold M]
            sage: def label(element):
            ....:     try:
            ....:         return element._name
            ....:     except AttributeError:
            ....:         return '[' + ', '.join(sorted(x._name for x in element)) + ']'
            sage: P.plot(element_labels={element: label(element) for element in P})
            Graphics object consisting of 12 graphics primitives

        .. PLOT::

            def label(element):
                try:
                    return element._name
                except AttributeError:
                    return '[' + ', '.join(sorted(x._name for x in element)) + ']'
            M = Manifold(3, 'M')
            U = M.open_subset('U'); V = M.open_subset('V'); W = M.open_subset('W')
            P = M.subset_poset()
            g1 = P.plot(element_labels={element: label(element) for element in P})
            VW = V.union(W)
            P = M.subset_poset()
            g2 = P.plot(element_labels={element: label(element) for element in P})
            P = M.subset_poset(open_covers=True)
            g3 = P.plot(element_labels={element: label(element) for element in P})
            sphinx_plot(graphics_array([g1, g2, g3]), figsize=(8, 3))

        """
        from sage.combinat.posets.posets import Poset
        return Poset(self.subset_digraph(open_covers=open_covers, lower_bound=lower_bound))

    def supersets(self):
        r"""
        Generate the declared supersets of the current subset.

        .. NOTE::

            To get the supersets as a family, sorted by name, use the method
            :meth:`superset_family` instead.

        EXAMPLES::

            sage: M = Manifold(2, 'M', structure='topological')
            sage: U = M.open_subset('U')
            sage: V = M.subset('V')
            sage: sorted(V.supersets(), key=lambda v: v._name)
            [2-dimensional topological manifold M,
             Subset V of the 2-dimensional topological manifold M]

        """
        yield from self._supersets

    def superset_family(self):
        r"""
        Return the family of declared supersets of the current subset.

        The family is sorted by the alphabetical names of the supersets.

        OUTPUT:

        - a :class:`ManifoldSubsetFiniteFamily` instance containing all the
          supersets

        .. NOTE::

            If you only need to iterate over the supersets in arbitrary order,
            you can use the generator method :meth:`supersets` instead.

        EXAMPLES::

            sage: M = Manifold(2, 'M', structure='topological')
            sage: U = M.open_subset('U')
            sage: V = M.subset('V')
            sage: V.superset_family()
            Set {M, V} of subsets of the 2-dimensional topological manifold M

        """
        return ManifoldSubsetFiniteFamily(self.supersets())

    def superset_digraph(self, loops=False, open_covers=False, upper_bound=None):
        """
        Return the digraph whose arcs represent subset relations among the supersets of ``self``.

        INPUT:

        - ``loops`` -- (default: ``False``) whether to include the trivial containment
          of each subset in itself as loops of the digraph
        - ``upper_bound`` -- (default: ``None``) only include subsets of this
        - ``open_covers`` -- (default: ``False``) whether to include vertices for open covers

        EXAMPLES::

            sage: M = Manifold(3, 'M')
            sage: U = M.open_subset('U'); V = M.open_subset('V'); W = M.open_subset('W')
            sage: VW = V.union(W)
            sage: P = V.superset_digraph(loops=False, upper_bound=VW); P
            Digraph on 2 vertices

        """
        if upper_bound is None:
            upper_bound = self._manifold
        return upper_bound.subset_digraph(loops=loops, open_covers=open_covers, lower_bound=self)

    def superset_poset(self, open_covers=False, upper_bound=None):
        r"""
        Return the poset of the supersets of ``self``.

        INPUT:

        - ``upper_bound`` -- (default: ``None``) only include subsets of this
        - ``open_covers`` -- (default: ``False``) whether to include vertices for open covers

        EXAMPLES::

            sage: M = Manifold(3, 'M')
            sage: U = M.open_subset('U'); V = M.open_subset('V'); W = M.open_subset('W')
            sage: VW = V.union(W)
            sage: P = V.superset_poset(); P
            Finite poset containing 3 elements
            sage: P.plot(element_labels={element: element._name for element in P})
            Graphics object consisting of 6 graphics primitives

        """
        if upper_bound is None:
            upper_bound = self._manifold
        return upper_bound.subset_poset(open_covers=open_covers, lower_bound=self)

    def get_subset(self, name):
        r"""
        Get a subset by its name.

        The subset must have been previously created by the method
        :meth:`subset` (or
        :meth:`~sage.manifolds.manifold.TopologicalManifold.open_subset`)

        INPUT:

        - ``name`` -- (string) name of the subset

        OUTPUT:

        - instance of :class:`~sage.manifolds.subset.ManifoldSubset` (or
          of the derived class
          :class:`~sage.manifolds.manifold.TopologicalManifold` for an open
          subset) representing the subset whose name is ``name``

        EXAMPLES::

            sage: M = Manifold(4, 'M', structure='topological')
            sage: A = M.subset('A')
            sage: B = A.subset('B')
            sage: U = M.open_subset('U')
            sage: M.subset_family()
            Set {A, B, M, U} of subsets of the 4-dimensional topological manifold M
            sage: M.get_subset('A')
            Subset A of the 4-dimensional topological manifold M
            sage: M.get_subset('A') is A
            True
            sage: M.get_subset('B') is B
            True
            sage: A.get_subset('B') is B
            True
            sage: M.get_subset('U')
            Open subset U of the 4-dimensional topological manifold M
            sage: M.get_subset('U') is U
            True

        """
        for ss in self._subsets:
            if ss._name == name:
                return ss
        raise ValueError("no subset of name '{}' found".format(name))

    #### End of accessors

    def is_subset(self, other):
        r"""
        Return ``True`` if and only if ``self`` is included in ``other``.

        EXAMPLES:

        Subsets on a 2-dimensional manifold::

            sage: M = Manifold(2, 'M', structure='topological')
            sage: a = M.subset('A')
            sage: b = a.subset('B')
            sage: c = M.subset('C')
            sage: a.is_subset(M)
            True
            sage: b.is_subset(a)
            True
            sage: b.is_subset(M)
            True
            sage: a.is_subset(b)
            False
            sage: c.is_subset(a)
            False
        """
        return self in other._subsets

    def declare_union(self, dom1, dom2):
        r"""
        Declare that the current subset is the union of two subsets.

        Suppose `U` is the current subset, then this method declares
        that `U`

        .. MATH::

            U = U_1 \cup U_2,

        where `U_1 \subset U` and `U_2 \subset U`.

        INPUT:

        - ``dom1`` -- the subset `U_1`
        - ``dom2`` -- the subset `U_2`

        EXAMPLES::

            sage: M = Manifold(2, 'M', structure='topological')
            sage: A = M.subset('A')
            sage: B = M.subset('B')
            sage: M.declare_union(A, B)
            sage: A.union(B)
            2-dimensional topological manifold M

        """
        if dom1 == dom2:
            if dom1 != self:
                raise ValueError("the union of two identical sets must be " +
                                 "this set")
            return
        if not dom1.is_subset(self):
            raise TypeError("the {} is not a subset of ".format(dom1) +
                            "the {}".format(self))
        if not dom2.is_subset(self):
            raise TypeError("the {} is not a subset of ".format(dom2) +
                            "the {}".format(self))
        dom1._unions[dom2._name] = self
        dom2._unions[dom1._name] = self
        for oc1 in dom1._open_covers:
            for oc2 in dom2._open_covers:
                oc = oc1[:]
                for s in oc2:
                    if s not in oc:
                        oc.append(s)
            self._open_covers.append(oc)

    def point(self, coords=None, chart=None, name=None, latex_name=None):
        r"""
        Define a point in ``self``.

        See :class:`~sage.manifolds.point.ManifoldPoint` for a
        complete documentation.

        INPUT:

        - ``coords`` -- the point coordinates (as a tuple or a list) in the
          chart specified by ``chart``
        - ``chart`` -- (default: ``None``) chart in which the point
          coordinates are given; if ``None``, the coordinates are assumed
          to refer to the default chart of the current subset
        - ``name`` -- (default: ``None``) name given to the point
        - ``latex_name`` -- (default: ``None``) LaTeX symbol to denote the
          point; if ``None``, the LaTeX symbol is set to ``name``

        OUTPUT:

        - the declared point, as an instance of
          :class:`~sage.manifolds.point.ManifoldPoint`

        EXAMPLES:

        Points on a 2-dimensional manifold::

            sage: M = Manifold(2, 'M', structure='topological')
            sage: c_xy.<x,y> = M.chart()
            sage: p = M.point((1,2), name='p'); p
            Point p on the 2-dimensional topological manifold M
            sage: p in M
            True
            sage: a = M.open_subset('A')
            sage: c_uv.<u,v> = a.chart()
            sage: q = a.point((-1,0), name='q'); q
            Point q on the 2-dimensional topological manifold M
            sage: q in a
            True
            sage: p._coordinates
            {Chart (M, (x, y)): (1, 2)}
            sage: q._coordinates
            {Chart (A, (u, v)): (-1, 0)}
        """
        return self.element_class(self, coords=coords, chart=chart,
                                  name=name, latex_name=latex_name)

    #### Construction of new sets from self:

    def subset(self, name, latex_name=None, is_open=False):
        r"""
        Create a subset of the current subset.

        INPUT:

        - ``name`` -- name given to the subset
        - ``latex_name`` --  (default: ``None``) LaTeX symbol to denote
          the subset; if none are provided, it is set to ``name``
        - ``is_open`` -- (default: ``False``) if ``True``, the created subset
          is assumed to be open with respect to the manifold's topology

        OUTPUT:

        - the subset, as an instance of :class:`ManifoldSubset`, or
          of the derived class
          :class:`~sage.manifolds.manifold.TopologicalManifold`
          if ``is_open`` is ``True``

        EXAMPLES:

        Creating a subset of a manifold::

            sage: M = Manifold(2, 'M', structure='topological')
            sage: a = M.subset('A'); a
            Subset A of the 2-dimensional topological manifold M

        Creating a subset of ``A``::

            sage: b = a.subset('B', latex_name=r'\mathcal{B}'); b
            Subset B of the 2-dimensional topological manifold M
            sage: latex(b)
            \mathcal{B}

        We have then::

            sage: b.is_subset(a)
            True
            sage: b in a.subsets()
            True
        """
        if is_open:
            return self.open_subset(name, latex_name=latex_name)
        res = ManifoldSubset(self._manifold, name, latex_name=latex_name)
        res._supersets.update(self._supersets)
        for sd in self._supersets:
            sd._subsets.add(res)
        self._top_subsets.add(res)
        return res

    def open_subset(self, name, latex_name=None, coord_def={}, supersets=None):
        r"""
        Create an open subset of the manifold that is a subset of ``self``.

        An open subset is a set that is (i) included in the manifold and (ii)
        open with respect to the manifold's topology. It is a topological
        manifold by itself. Hence the returned object is an instance of
        :class:`TopologicalManifold`.

        INPUT:

        - ``name`` -- name given to the open subset
        - ``latex_name`` --  (default: ``None``) LaTeX symbol to denote
          the subset; if none are provided, it is set to ``name``
        - ``coord_def`` -- (default: {}) definition of the subset in
          terms of coordinates; ``coord_def`` must a be dictionary with keys
          charts on the manifold and values the symbolic expressions formed
          by the coordinates to define the subset
        - ``supersets`` -- (default: only ``self``) list of sets that the
          new open subset is a subset of

        OUTPUT:

        - the open subset, as an instance of :class:`TopologicalManifold`
          or one of its subclasses

        EXAMPLES::

            sage: M = Manifold(2, 'R^2', structure='topological')
            sage: c_cart.<x,y> = M.chart() # Cartesian coordinates on R^2
            sage: cl_D = M.subset('cl_D'); cl_D
            Subset cl_D of the 2-dimensional topological manifold R^2
            sage: D = cl_D.open_subset('D', coord_def={c_cart: x^2+y^2<1}); D
            Open subset D of the 2-dimensional topological manifold R^2
            sage: D.is_subset(cl_D)
            True
            sage: D.is_subset(M)
            True

            sage: M = Manifold(2, 'R^2', structure='differentiable')
            sage: c_cart.<x,y> = M.chart() # Cartesian coordinates on R^2
            sage: cl_D = M.subset('cl_D'); cl_D
            Subset cl_D of the 2-dimensional differentiable manifold R^2
            sage: D = cl_D.open_subset('D', coord_def={c_cart: x^2+y^2<1}); D
            Open subset D of the 2-dimensional differentiable manifold R^2
            sage: D.is_subset(cl_D)
            True
            sage: D.is_subset(M)
            True

            sage: M = Manifold(2, 'R^2', structure='Riemannian')
            sage: c_cart.<x,y> = M.chart() # Cartesian coordinates on R^2
            sage: cl_D = M.subset('cl_D'); cl_D
            Subset cl_D of the 2-dimensional Riemannian manifold R^2
            sage: D = cl_D.open_subset('D', coord_def={c_cart: x^2+y^2<1}); D
            Open subset D of the 2-dimensional Riemannian manifold R^2
            sage: D.is_subset(cl_D)
            True
            sage: D.is_subset(M)
            True

        """
        if supersets is None:
            supersets = set()
        else:
            supersets = set(supersets)
        supersets.update([self])
        # Delegate to the manifold's method.
        return self._manifold.open_subset(name, latex_name=latex_name,
                                          coord_def=coord_def,
                                          supersets=supersets)

    def _init_open_subset(self, resu, coord_def):
        r"""
        Initialize ``resu`` as an open subset of ``self``.

        INPUT:

        - ``resu`` -- an instance of ``:class:`TopologicalManifold` or
          a subclass.

        - ``coord_def`` -- (default: {}) definition of the subset in
          terms of coordinates; ``coord_def`` must a be dictionary with keys
          charts on the manifold and values the symbolic expressions formed
          by the coordinates to define the subset

        EXAMPLES::

            sage: M = Manifold(2, 'R^2', structure='topological')
            sage: c_cart.<x,y> = M.chart() # Cartesian coordinates on R^2
            sage: cl_D = M.subset('cl_D')
            sage: coord_def = {c_cart: x^2+y^2<1}
            sage: D = M.open_subset('D', coord_def=coord_def)
            sage: D.is_subset(cl_D)
            False
            sage: cl_D._init_open_subset(D, coord_def)
            sage: D.is_subset(cl_D)
            True

        """
        resu._supersets.update(self._supersets)
        self._subsets.add(resu)
        # Recursively delegate to the supersets.
        for superset in self._supersets:
            if superset is not self:
                superset._init_open_subset(resu, coord_def=coord_def)

    def superset(self, name, latex_name=None, is_open=False):
        r"""
        Create a superset of the current subset.

        A *superset* is a manifold subset in which the current subset is
        included.

        INPUT:

        - ``name`` -- name given to the superset
        - ``latex_name`` --  (default: ``None``) LaTeX symbol to denote
          the superset; if none are provided, it is set to ``name``
        - ``is_open`` -- (default: ``False``) if ``True``, the created subset
          is assumed to be open with respect to the manifold's topology

        OUTPUT:

        - the superset, as an instance of :class:`ManifoldSubset` or
          of the derived class
          :class:`~sage.manifolds.manifold.TopologicalManifold`
          if ``is_open`` is ``True``

        EXAMPLES:

        Creating some superset of a given subset::

            sage: M = Manifold(2, 'M', structure='topological')
            sage: a = M.subset('A')
            sage: b = a.superset('B'); b
            Subset B of the 2-dimensional topological manifold M
            sage: b.subset_family()
            Set {A, B} of subsets of the 2-dimensional topological manifold M
            sage: a.superset_family()
            Set {A, B, M} of subsets of the 2-dimensional topological manifold M

        The superset of the whole manifold is itself::

            sage: M.superset('SM') is M
            True

        Two supersets of a given subset are a priori different::

            sage: c = a.superset('C')
            sage: c == b
            False

        """
        if self is self._manifold:
            return self
        if is_open:
            res = self._manifold.open_subset(name, latex_name=latex_name)
        else:
            res = ManifoldSubset(self._manifold, name, latex_name=latex_name)
        res._subsets.update(self._subsets)
        for sd in self._subsets:
            sd._supersets.add(res)
        if is_open and self._is_open:
            res._atlas = list(self._atlas)
            res._top_charts = list(self._top_charts)
            res._coord_changes = dict(self._coord_changes)
            res._def_chart = self._def_chart
        return res

    def intersection(self, other, name=None, latex_name=None):
        r"""
        Return the intersection of the current subset with another subset.

        INPUT:

        - ``other`` -- another subset of the same manifold
        - ``name`` -- (default: ``None``) name given to the intersection
          in the case the latter has to be created; the default is
          ``self._name`` inter ``other._name``
        - ``latex_name`` --  (default: ``None``) LaTeX symbol to denote the
          intersection in the case the latter has to be created; the default
          is built upon the symbol `\cap`

        OUTPUT:

        - instance of :class:`ManifoldSubset` representing the
          subset that is the intersection of the current subset with ``other``

        EXAMPLES:

        Intersection of two subsets::

            sage: M = Manifold(2, 'M', structure='topological')
            sage: a = M.subset('A')
            sage: b = M.subset('B')
            sage: c = a.intersection(b); c
            Subset A_inter_B of the 2-dimensional topological manifold M
            sage: a.subset_family()
            Set {A, A_inter_B} of subsets of the 2-dimensional topological manifold M
            sage: b.subset_family()
            Set {A_inter_B, B} of subsets of the 2-dimensional topological manifold M
            sage: c.superset_family()
            Set {A, A_inter_B, B, M} of subsets of the 2-dimensional topological manifold M

        Some checks::

            sage: (a.intersection(b)).is_subset(a)
            True
            sage: (a.intersection(b)).is_subset(a)
            True
            sage: a.intersection(b) is b.intersection(a)
            True
            sage: a.intersection(a.intersection(b)) is a.intersection(b)
            True
            sage: (a.intersection(b)).intersection(a) is a.intersection(b)
            True
            sage: M.intersection(a) is a
            True
            sage: a.intersection(M) is a
            True

        """
        if other._manifold != self._manifold:
            raise ValueError("the two subsets do not belong to the same manifold")
        # Particular cases:
        if self is self._manifold:
            return other
        if other is self._manifold:
            return self
        if self in other._subsets:
            return self
        if other in self._subsets:
            return other
        # Generic case:
        if other._name in self._intersections:
            # the intersection has already been created:
            return self._intersections[other._name]
        else:
            # the intersection must be created:
            if latex_name is None:
                if name is None:
                    latex_name = self._latex_name + r'\cap ' + other._latex_name
                else:
                    latex_name = name
            if name is None:
                name = self._name + "_inter_" + other._name
            if self._is_open and other._is_open:
                res = self.open_subset(name, latex_name=latex_name)
            else:
                res = self.subset(name, latex_name=latex_name)
            res._supersets.update(other._supersets)
            for sd in other._supersets:
                sd._subsets.add(res)
            other._top_subsets.add(res)
            self._intersections[other._name] = res
            other._intersections[self._name] = res
            return res

    def union(self, other, name=None, latex_name=None):
        r"""
        Return the union of the current subset with another subset.

        INPUT:

        - ``other`` -- another subset of the same manifold
        - ``name`` -- (default: ``None``) name given to the union in the
          case the latter has to be created; the default is
          ``self._name`` union ``other._name``
        - ``latex_name`` --  (default: ``None``) LaTeX symbol to denote the
          union in the case the latter has to be created; the default
          is built upon the symbol `\cup`

        OUTPUT:

        - instance of :class:`ManifoldSubset` representing the
          subset that is the union of the current subset with ``other``

        EXAMPLES:

        Union of two subsets::

            sage: M = Manifold(2, 'M', structure='topological')
            sage: a = M.subset('A')
            sage: b = M.subset('B')
            sage: c = a.union(b); c
            Subset A_union_B of the 2-dimensional topological manifold M
            sage: a.superset_family()
            Set {A, A_union_B, M} of subsets of the 2-dimensional topological manifold M
            sage: b.superset_family()
            Set {A_union_B, B, M} of subsets of the 2-dimensional topological manifold M
            sage: c.superset_family()
            Set {A_union_B, M} of subsets of the 2-dimensional topological manifold M

        Some checks::

            sage: a.is_subset(a.union(b))
            True
            sage: b.is_subset(a.union(b))
            True
            sage: a.union(b) is b.union(a)
            True
            sage: a.union(a.union(b)) is a.union(b)
            True
            sage: (a.union(b)).union(a) is a.union(b)
            True
            sage: a.union(M) is M
            True
            sage: M.union(a) is M
            True

        TESTS:

        Check that :trac:`30401` is fixed::

            sage: d = a.subset('D')
            sage: e = a.subset('E')
            sage: d.union(e).is_subset(a)
            True

        """
        if other._manifold != self._manifold:
            raise ValueError("the two subsets do not belong to the same manifold")
        # Particular cases:
        if (self is self._manifold) or (other is self._manifold):
            return self._manifold
        if self in other._subsets:
            return other
        if other in self._subsets:
            return self
        # Generic case:
        if other._name in self._unions:
            # the union has already been created:
            return self._unions[other._name]
        else:
            # the union must be created:
            if latex_name is None:
                if name is None:
                    latex_name = self._latex_name + r'\cup ' + other._latex_name
                else:
                    latex_name = name
            if name is None:
                name = self._name + "_union_" + other._name
            res_open = self._is_open and other._is_open
            res = self.superset(name, latex_name, is_open=res_open)
            res._subsets.update(other._subsets)
            res._top_subsets.add(self)
            res._top_subsets.add(other)
            for sd in other._subsets:
                sd._supersets.add(res)
            for sp in self._supersets:
                if sp in other._supersets:
                    sp._subsets.add(res)
                    res._supersets.add(sp)
            if res._is_open:
                for chart in other._atlas:
                    if chart not in res._atlas:
                        res._atlas.append(chart)
                for chart in other._top_charts:
                    if chart not in res._top_charts:
                        res._top_charts.append(chart)
                res._coord_changes.update(other._coord_changes)
            self._unions[other._name] = res
            other._unions[self._name] = res
            # Open covers of the union:
            for oc1 in self._open_covers:
                for oc2 in other._open_covers:
                    oc = oc1[:]
                    for s in oc2:
                        if s not in oc:
                            oc.append(s)
                res._open_covers.append(oc)
            return res

    #### End of construction of new sets from self
<|MERGE_RESOLUTION|>--- conflicted
+++ resolved
@@ -577,14 +577,11 @@
         r"""
         Generate the open supersets of ``self``.
 
-<<<<<<< HEAD
-=======
         .. NOTE::
 
             To get the open supersets as a family, sorted by name, use the method
             :meth:`open_superset_family` instead.
 
->>>>>>> 2b47b1b4
         EXAMPLES::
 
             sage: M = Manifold(2, 'M', structure='topological')
@@ -600,8 +597,6 @@
             if superset.is_open():
                 yield superset
 
-<<<<<<< HEAD
-=======
     def open_superset_family(self):
         r"""
         Return the family of open supersets of ``self``.
@@ -631,7 +626,6 @@
         """
         return ManifoldSubsetFiniteFamily(self.open_supersets())
 
->>>>>>> 2b47b1b4
     def subsets(self):
         r"""
         Generate the subsets that have been defined on the current subset.
