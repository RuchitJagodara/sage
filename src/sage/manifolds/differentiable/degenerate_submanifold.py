--- conflicted
+++ resolved
@@ -1344,15 +1344,11 @@
     - ``latex_name`` -- (default: ``None``) LaTeX symbol to denote the
       screen distribution; if ``None``, it is formed from ``name``
 
-<<<<<<< HEAD
     OUTPUT:
 
     - an instance of
       :class:`sage.manifolds.differentiable.vectorfield_module.VectorFieldModule`
 
-        """
-
-=======
     EXAMPLES:
 
     The horizon of the Schwarzschild black hole::
@@ -1401,7 +1397,7 @@
         (ht, hth, hph) |--> 1
 
     """
->>>>>>> 99916e00
+
     def __init__(self, submanifold, name, screen, rad, latex_name=None):
         r"""
 
