r"""
Differentiable manifolds

Given a non-discrete topological field `K` (in most applications, `K = \RR` or
`K = \CC`; see however [4]_ for `K = \QQ_p` and [5]_ for other fields),
a *differentiable manifold over* `K` is a topological manifold `M` over `K`
equipped with an atlas whose transitions maps are of class `C^k` (i.e.
`k`-times  continuously differentiable) for a fixed positive integer `k`
(possibly `k=\infty`). `M` is then called a `C^k`-*manifold over* `K`.

Note that

- If the mention of `K` is omitted, then `K=\RR` is assumed
- If `K=\CC`, any `C^k`-manifold with `k\geq 1` is actually a
  `C^\infty`-manifold (even an analytic manifold)
- If `K=\RR`, any `C^k`-manifold with `k\geq 1` admits a compatible
  `C^\infty`-structure (Whitney's smoothing theorem)

Differentiable manifolds are implemented via the class :class:`DiffManifold`.
Open subsets of differentiable manifolds are also implemented via
:class:`DiffManifold`, since they are differentiable manifolds by themselves.


.. RUBRIC:: Example 1: the 2-sphere as a differentiable manifold of dimension
  2 over `\RR`

One starts by declaring `S^2` as a 2-dimensional differentiable manifold::

    sage: M = DiffManifold(2, 'S^2')
    sage: M
    2-dimensional differentiable manifold S^2

Since the base topological field has not been specified in the argument list
of ``DiffManifold``, `\RR` is assumed::

    sage: M.base_field()
    'real'
    sage: dim(M)
    2

Let us consider the complement of a point, the "North pole" say; this is an
open subset of `S^2`, which we call `U`::

    sage: U = M.open_subset('U'); U
    Open subset U of the 2-dimensional differentiable manifold S^2

A standard chart on `U` is provided by the stereographic projection from the
North pole to the equatorial plane::

    sage: stereoN.<x,y> = U.chart(); stereoN
    Chart (U, (x, y))

Thanks to the operator ``<x,y>`` on the left-hand side, the coordinates
declared in a chart (here `x` and `y`), are accessible by their names; they are
Sage's symbolic variables::

    sage: y
    y
    sage: type(y)
    <type 'sage.symbolic.expression.Expression'>

The South pole is the point of coordinates `(x,y)=(0,0)` in the above
chart::

    sage: S = U.point((0,0), chart=stereoN, name='S'); S
    Point S on the 2-dimensional differentiable manifold S^2

Let us call `V` the open subset that is the complement of the South pole and
let us introduce on it the chart induced by the stereographic projection from
the South pole to the equatorial plane::

    sage: V = M.open_subset('V'); V
    Open subset V of the 2-dimensional differentiable manifold S^2
    sage: stereoS.<u,v> = V.chart(); stereoS
    Chart (V, (u, v))

The North pole is the point of coordinates `(u,v)=(0,0)` in this chart::

    sage: N = V.point((0,0), chart=stereoS, name='N'); N
    Point N on the 2-dimensional differentiable manifold S^2

To fully construct the manifold, we declare that it is the union of `U`
and `V`::

    sage: M.declare_union(U,V)

and we provide the transition map between the charts ``stereoN`` = `(U, (x, y))`
and ``stereoS`` = `(V, (u, v))`, denoting by `W` the intersection of `U` and
`V` (`W` is the subset of `U` defined by `x^2+y^2\not=0`, as well as the subset
of `V` defined by `u^2+v^2\not=0`)::

    sage: stereoN_to_S = stereoN.transition_map(stereoS,
    ....:                [x/(x^2+y^2), y/(x^2+y^2)], intersection_name='W',
    ....:                restrictions1= x^2+y^2!=0, restrictions2= u^2+v^2!=0)
    sage: stereoN_to_S
    Change of coordinates from Chart (W, (x, y)) to Chart (W, (u, v))
    sage: stereoN_to_S.display()
    u = x/(x^2 + y^2)
    v = y/(x^2 + y^2)

We give the name ``W`` to the Python variable representing `W=U\cap V`::

    sage: W = U.intersection(V)

The inverse of the transition map is computed by the method ``inverse()``::

    sage: stereoN_to_S.inverse()
    Change of coordinates from Chart (W, (u, v)) to Chart (W, (x, y))
    sage: stereoN_to_S.inverse().display()
    x = u/(u^2 + v^2)
    y = v/(u^2 + v^2)

At this stage, we have four open subsets on `S^2`::

    sage: M.list_of_subsets()
    [2-dimensional differentiable manifold S^2,
     Open subset U of the 2-dimensional differentiable manifold S^2,
     Open subset V of the 2-dimensional differentiable manifold S^2,
     Open subset W of the 2-dimensional differentiable manifold S^2]

`W` is the open subset that is the complement of the two poles::

    sage: N in W or S in W
    False

The North pole lies in `V` and the South pole in `U`::

    sage: N in V, N in U
    (True, False)
    sage: S in U, S in V
    (True, False)

The manifold's (user) atlas contains four charts, two of them
being restrictions of charts to a smaller domain::

    sage: M.atlas()
    [Chart (U, (x, y)), Chart (V, (u, v)), Chart (W, (x, y)), Chart (W, (u, v))]

Let us consider the point of coordinates (1,2) in the chart ``stereoN``::

    sage: p = M.point((1,2), chart=stereoN, name='p'); p
    Point p on the 2-dimensional differentiable manifold S^2
    sage: p.parent()
    2-dimensional differentiable manifold S^2
    sage: p in W
    True

The coordinates of `p` in the chart ``stereoS`` are::

    sage: stereoS(p)
    (1/5, 2/5)

Given the definition of `p`, we have of course::

    sage: stereoN(p)
    (1, 2)

Similarly::

    sage: stereoS(N)
    (0, 0)
    sage: stereoN(S)
    (0, 0)

A differentiable scalar field on the sphere::

    sage: f = M.scalar_field({stereoN: atan(x^2+y^2), stereoS: pi/2-atan(u^2+v^2)},
    ....:                    name='f')
    sage: f
    Scalar field f on the 2-dimensional differentiable manifold S^2
    sage: f.display()
    f: S^2 --> R
    on U: (x, y) |--> arctan(x^2 + y^2)
    on V: (u, v) |--> 1/2*pi - arctan(u^2 + v^2)
    sage: f(p)
    arctan(5)
    sage: f(N)
    1/2*pi
    sage: f(S)
    0
    sage: f.parent()
    Algebra of differentiable scalar fields on the 2-dimensional differentiable
     manifold S^2
    sage: f.parent().category()
    Category of commutative algebras over Symbolic Ring

A differentiable manifold has a default vector frame, which, unless otherwise
specified, is the coordinate frame associated with the first defined chart::

    sage: M.default_frame()
    Coordinate frame (U, (d/dx,d/dy))
    sage: latex(M.default_frame())
    \left(U ,\left(\frac{\partial}{\partial x },\frac{\partial}{\partial y }\right)\right)
    sage: M.default_frame() is stereoN.frame()
    True

A vector field on the sphere::

    sage: w = M.vector_field('w')
    sage: w[stereoN.frame(), :] = [x, y]
    sage: w.add_comp_by_continuation(stereoS.frame(), W, stereoS)
    sage: w.display() # display in the default frame (stereoN.frame())
    w = x d/dx + y d/dy
    sage: w.display(stereoS.frame())
    w = -u d/du - v d/dv
    sage: w.parent()
    Module X(S^2) of vector fields on the 2-dimensional differentiable
     manifold S^2
    sage: w.parent().category()
    Category of modules over Algebra of differentiable scalar fields on the
     2-dimensional differentiable manifold S^2

Vector fields act on scalar fields::

    sage: w(f)
    Scalar field w(f) on the 2-dimensional differentiable manifold S^2
    sage: w(f).display()
    w(f): S^2 --> R
    on U: (x, y) |--> 2*(x^2 + y^2)/(x^4 + 2*x^2*y^2 + y^4 + 1)
    on V: (u, v) |--> 2*(u^2 + v^2)/(u^4 + 2*u^2*v^2 + v^4 + 1)
    sage: w(f) == f.differential()(w)
    True

<<<<<<< HEAD
=======
The value of the vector field at point `p` is a vector tangent to the sphere::

    sage: w.at(p)
    Tangent vector w at Point p on the 2-dimensional differentiable manifold S^2
    sage: w.at(p).display()
    w = d/dx + 2 d/dy
    sage: w.at(p).parent()
    Tangent space at Point p on the 2-dimensional differentiable manifold S^2

>>>>>>> 513f5ba4
A 1-form on the sphere::

    sage: df = f.differential() ; df
    1-form df on the 2-dimensional differentiable manifold S^2
    sage: df.display()
    df = 2*x/(x^4 + 2*x^2*y^2 + y^4 + 1) dx + 2*y/(x^4 + 2*x^2*y^2 + y^4 + 1) dy
    sage: df.display(stereoS.frame())
    df = -2*u/(u^4 + 2*u^2*v^2 + v^4 + 1) du - 2*v/(u^4 + 2*u^2*v^2 + v^4 + 1) dv
    sage: df.parent()
    Module /\^1(S^2) of 1-forms on the 2-dimensional differentiable manifold S^2
    sage: df.parent().category()
    Category of modules over Algebra of differentiable scalar fields on the
     2-dimensional differentiable manifold S^2

<<<<<<< HEAD
=======
The value of the 1-form at point `p` is a linear form on the tangent space
at `p`::

    sage: df.at(p)
    Linear form df on the Tangent space at Point p on the 2-dimensional
     differentiable manifold S^2
    sage: df.at(p).display()
    df = 1/13 dx + 2/13 dy
    sage: df.at(p).parent()
    Dual of the Tangent space at Point p on the 2-dimensional differentiable
     manifold S^2

>>>>>>> 513f5ba4

.. RUBRIC:: Example 2: the Riemann sphere as a differentiable manifold of
  dimension 1 over `\CC`

We declare the Riemann sphere `\CC^*` as a 1-dimensional differentiable
manifold over `\CC`::

    sage: M = DiffManifold(1, 'C*', field='complex'); M
    1-dimensional complex manifold C*

We introduce a first open subset, which is actually
`\CC = \CC^*\setminus\{\infty\}` if we interpret `\CC^*` as the Alexandroff
one-point compactification of `\CC`::

    sage: U = M.open_subset('U')

A natural chart on `U` is then nothing but the identity map of `\CC`, hence
we denote the associated coordinate by `z`::

    sage: Z.<z> = U.chart()

The origin of the complex plane is the point of coordinate `z=0`::

    sage: O = U.point((0,), chart=Z, name='O'); O
    Point O on the 1-dimensional complex manifold C*

Another open subset of `\CC^*` is `V = \CC^*\setminus\{O\}`::

    sage: V = M.open_subset('V')

We define a chart on `V` such that the point at infinity is the point of
coordinate 0 in this chart::

    sage: W.<w> = V.chart(); W
    Chart (V, (w,))
    sage: inf = M.point((0,), chart=W, name='inf', latex_name=r'\infty')
    sage: inf
    Point inf on the 1-dimensional complex manifold C*

To fully construct the Riemann sphere, we declare that it is the union of `U`
and `V`::

    sage: M.declare_union(U,V)

and we provide the transition map between the two charts as `w=1/z` on
on `A = U\cap V`::

    sage: Z_to_W = Z.transition_map(W, 1/z, intersection_name='A',
    ....:                           restrictions1= z!=0, restrictions2= w!=0)
    sage: Z_to_W
    Change of coordinates from Chart (A, (z,)) to Chart (A, (w,))
    sage: Z_to_W.display()
    w = 1/z
    sage: Z_to_W.inverse()
    Change of coordinates from Chart (A, (w,)) to Chart (A, (z,))
    sage: Z_to_W.inverse().display()
    z = 1/w

Let consider the complex number `i` as a point of the Riemann sphere::

    sage: i = M((I,), chart=Z, name='i'); i
    Point i on the 1-dimensional complex manifold C*

Its coordinates w.r.t. the charts ``Z`` and ``W`` are::

    sage: Z(i)
    (I,)
    sage: W(i)
    (-I,)

and we have::

    sage: i in U
    True
    sage: i in V
    True

The following subsets and charts have been defined::

    sage: M.list_of_subsets()
    [Open subset A of the 1-dimensional complex manifold C*,
     1-dimensional complex manifold C*,
     Open subset U of the 1-dimensional complex manifold C*,
     Open subset V of the 1-dimensional complex manifold C*]
    sage: M.atlas()
    [Chart (U, (z,)), Chart (V, (w,)), Chart (A, (z,)), Chart (A, (w,))]


AUTHORS:

- Eric Gourgoulhon (2015): initial version

REFERENCES:

.. [1] J.M. Lee : *Introduction to Smooth Manifolds*, 2nd ed., Springer
   (New York) (2012); :doi:`10.1007/978-1-4419-9982-5`
.. [2] S. Kobayashi & K. Nomizu : *Foundations of Differential Geometry*,
   vol. 1, Interscience Publishers (New York) (1963)
.. [3] D. Huybrechts : *Complex Geometry*, Springer (Berlin) (2005);
   :doi:`10.1007/b137952`
.. [4] J.-P. Serre : *Lie Algebras and Lie Groups*, 2nd ed., Springer
   (Berlin) (1992); :doi:`10.1007/978-3-540-70634-2`
.. [5] W. Bertram : *Differential Geometry, Lie Groups and Symmetric Spaces
   over General Base Fields and Rings*, Memoirs of the American Mathematical
   Society, vol. 192 (2008); :doi:`10.1090/memo/0900`; :arxiv:`math/0502168`
.. [6] M. Berger & B. Gostiaux : *Differential Geometry: Manifolds, Curves and
   Surfaces*, Springer (New York) (1988); :doi:`10.1007/978-1-4612-1033-7`

"""

#*****************************************************************************
#       Copyright (C) 2015 Eric Gourgoulhon <eric.gourgoulhon@obspm.fr>
#       Copyright (C) 2015 Michal Bejger <bejger@camk.edu.pl>
#
#  Distributed under the terms of the GNU General Public License (GPL)
#  as published by the Free Software Foundation; either version 2 of
#  the License, or (at your option) any later version.
#                  http://www.gnu.org/licenses/
#*****************************************************************************

#*# Before #18175:
from sage.categories.sets_cat import Sets
#*# After #18175:
# from sage.categories.manifolds import Manifolds
from sage.categories.homset import Hom
from sage.rings.infinity import infinity, minus_infinity
from sage.misc.latex import latex
from sage.manifolds.manifold import TopManifold
from sage.manifolds.differentiable.scalarfield_algebra import \
                                                         DiffScalarFieldAlgebra

class DiffManifold(TopManifold):
    r"""
    Differentiable manifold over a topological field `K`.

    Given a non-discrete topological field `K` (in most applications,
    `K = \RR` or `K = \CC`; see however [4]_ for `K = \QQ_p` and [5]_ for
    other fields), a *differentiable manifold over* `K` is a topological
    manifold `M` over `K` equipped with an atlas whose transitions maps are of
    class `C^k` (i.e. `k`-times  continuously differentiable) for a fixed
    positive integer `k` (possibly `k=\infty`). `M` is then called a
    `C^k`-*manifold over* `K`.

    Note that

    - If the mention of `K` is omitted, then `K=\RR` is assumed
    - If `K=\CC`, any `C^k`-manifold with `k\geq 1` is actually a
      `C^\infty`-manifold (even an analytic manifold)
    - If `K=\RR`, any `C^k`-manifold with `k\geq 1` admits a compatible
      `C^\infty`-structure (Whitney's smoothing theorem)

    INPUT:

    - ``n`` -- positive integer; dimension of the manifold
    - ``name`` -- string; name (symbol) given to the manifold
    - ``latex_name`` -- (default: ``None``) string; LaTeX symbol to denote the
      manifold; if none is provided, it is set to ``name``
    - ``field`` -- (default: 'real') field `K` on which the manifold is
      defined; allowed values are

        - 'real' for a manifold over `\RR`
        - 'complex' for a manifold over `\CC`
        - an object in the category of fields (see
          :class:`~sage.categories.fields.Fields`) for other types of manifolds

    - ``diff_degree`` -- (default: ``infinity``) degree `k` of
      differentiability
    - ``start_index`` -- (default: 0) integer; lower value of the range of
      indices used for "indexed objects" on the manifold, e.g. coordinates
      in a chart
    - ``category`` -- (default: ``None``) to specify the category; the
      default being ``Sets()`` (``DiffManifolds()`` after :trac:`18175` is
      implemented)
    - ``ambient_manifold`` -- (default: ``None``) ``None`` or a differentiable
      manifold; in the latter case, the created object is considered as an
      open subset of the differentiable manifold ``ambient_manifold``

    EXAMPLES:

    A 4-dimensional differentiable manifold (over `\RR`)::

        sage: M = DiffManifold(4, 'M', latex_name=r'\mathcal{M}')
        sage: M
        4-dimensional differentiable manifold M
        sage: latex(M)
        \mathcal{M}
        sage: M.base_field()
        'real'
        sage: dim(M)
        4

    The input parameter ``start_index`` defines the range of indices on the
    manifold::

        sage: M = DiffManifold(4, 'M')
        sage: list(M.irange())
        [0, 1, 2, 3]
        sage: M = DiffManifold(4, 'M', start_index=1)
        sage: list(M.irange())
        [1, 2, 3, 4]
        sage: list(DiffManifold(4, 'M', start_index=-2).irange())
        [-2, -1, 0, 1]

    A complex manifold::

        sage: N = DiffManifold(3, 'N', field='complex'); N
        3-dimensional complex manifold N

    A differentiable manifold over `\QQ_5`, the field of 5-adic numbers::

        sage: N = DiffManifold(2, 'N', field=Qp(5)); N
        2-dimensional differentiable manifold N over the 5-adic Field with
         capped relative precision 20

    A differentiable manifold is of course a topological manifold::

        sage: isinstance(M, TopManifold)
        True
        sage: isinstance(N, TopManifold)
        True

    A differentiable manifold is a Sage *parent* object, in the category of
    sets::

        sage: isinstance(M, Parent)
        True
        sage: M.category()
        Category of sets
        sage: M in Sets()
        True

    The corresponding Sage *elements* are points::

        sage: X.<t, x, y, z> = M.chart()
        sage: p = M.an_element(); p
        Point on the 4-dimensional differentiable manifold M
        sage: p.parent()
        4-dimensional differentiable manifold M
        sage: M.is_parent_of(p)
        True
        sage: p in M
        True

    The manifold's points are instances of class
    :class:`~sage.manifolds.point.TopManifoldPoint`::

        sage: isinstance(p, sage.manifolds.point.TopManifoldPoint)
        True

    Manifolds are unique, as long as they are created with the same arguments::

        sage: M is DiffManifold(4, 'M', start_index=1)
        True
        sage: M is DiffManifold(4, 'M')
        False
        sage: M is DiffManifold(4, 'M', latex_name='M', start_index=1)
        False

    Since an open subset of a differentiable manifold `M` is itself a
    differentiable manifold, open subsets of `M` are instances of the class
    :class:`DiffManifold`::

        sage: U = M.open_subset('U'); U
        Open subset U of the 4-dimensional differentiable manifold M
        sage: isinstance(U, DiffManifold)
        True
        sage: U.base_field() == M.base_field()
        True
        sage: dim(U) == dim(M)
        True

    The manifold passes all the tests of the test suite relative to the
    category of Sets::

        sage: TestSuite(M).run()

    """
    def __init__(self, n, name, latex_name=None, field='real',
                 diff_degree=infinity, start_index=0, category=None,
                 ambient_manifold=None):
        r"""
        Construct a differentiable manifold.

        TESTS::

            sage: M = DiffManifold(3, 'M', latex_name=r'\mathbb{M}',
            ....:                  start_index=1)
            sage: M
            3-dimensional differentiable manifold M
            sage: latex(M)
            \mathbb{M}
            sage: dim(M)
            3
            sage: X.<x,y,z> = M.chart()
            sage: TestSuite(M).run()

        """
        from sage.rings.integer import Integer
        if category is None:
            category = Sets()
            #*# After #18175, this should become
            # category = Manifolds().Differentiable()
        if ambient_manifold is None:
            ambient_manifold = self
        elif not isinstance(ambient_manifold, DiffManifold):
            raise TypeError("the argument 'ambient_manifold' must be " +
                            "a differentiable manifold")
        TopManifold.__init__(self, n, name, latex_name=latex_name, field=field,
                             start_index=start_index, category=category,
                             ambient_manifold=ambient_manifold)
        # The degree of differentiability:
        if diff_degree is infinity:
            self._diff_degree = infinity
        elif not isinstance(diff_degree, (int, Integer)):
            raise TypeError("the argument 'diff_degree' must be an integer")
        elif diff_degree < 1:
            raise ValueError("the argument 'diff_degree' must be a positive " +
                             "integer")
        else:
            self._diff_degree = diff_degree
        # Vector frames:
        self._frames = []  # list of vector frames defined on subsets of self
        self._top_frames = []  # list of vector frames defined on subsets
                   # of self that are not subframes of frames on larger subsets
        self._def_frame = None  # default frame
        self._coframes = []  # list of coframes defined on subsets of self
        # List of vector frames that individually cover self, i.e. whose
        # domains are self (if non-empty, self is parallelizable):
        self._covering_frames = []
        self._parallelizable_parts = set() # parallelizable subsets contained
                                           # in self
        self._frame_changes = {} # dictionary of changes of frames
        # Dictionary of vector field modules along self
        # (keys = diff. map from self to an open set (possibly the identity
        #  map))
        self._vector_field_modules = {}

    def _repr_(self):
        r"""
        String representation of the manifold.

        TESTS::

            sage: M = DiffManifold(3, 'M')
            sage: M._repr_()
            '3-dimensional differentiable manifold M'
            sage: repr(M)  # indirect doctest
            '3-dimensional differentiable manifold M'
            sage: M  # indirect doctest
            3-dimensional differentiable manifold M
            sage: M = DiffManifold(3, 'M', field='complex')
            sage: M._repr_()
            '3-dimensional complex manifold M'
            sage: M = DiffManifold(3, 'M', field=QQ)
            sage: M._repr_()
            '3-dimensional differentiable manifold M over the Rational Field'

        If the manifold is actually an open subset of a larger manifold, the
        string representation is different::

            sage: U = M.open_subset('U')
            sage: U._repr_()
            'Open subset U of the 3-dimensional differentiable manifold M over the Rational Field'

        """
        if self._manifold is self:
            if self._field == 'real':
                return "{}-dimensional differentiable manifold {}".format(
                                                         self._dim, self._name)
            elif self._field == 'complex':
                return "{}-dimensional complex manifold {}".format(
                                                         self._dim, self._name)
            return "{}-dimensional differentiable ".format(self._dim) + \
                   "manifold {} over the {}".format(self._name, self._field)
        else:
            return "Open subset {} of the {}".format(self._name,
                                                     self._manifold)

    def diff_degree(self):
        r"""
        Return the manifold's degree of differentiability.

        The degree of differentiability is the integer `k` (possibly
        `k=\infty`) such that the manifold is a `C^k`-manifold over its base
        field.

        EXAMPLES::

            sage: M = DiffManifold(2, 'M')
            sage: M.diff_degree()
            +Infinity
            sage: M = DiffManifold(2, 'M', diff_degree=3)
            sage: M.diff_degree()
            3

        """
        return self._diff_degree

    def open_subset(self, name, latex_name=None, coord_def={}):
        r"""
        Create an open subset of the manifold.

        An open subset is a set that is (i) included in the manifold and (ii)
        open with respect to the manifold's topology. It is a differentiable
        manifold by itself. Hence the returned object is an instance of
        :class:`DiffManifold`.

        INPUT:

        - ``name`` -- name given to the open subset
        - ``latex_name`` --  (default: ``None``) LaTeX symbol to denote the
          subset; if none is provided, it is set to ``name``
        - ``coord_def`` -- (default: {}) definition of the subset in
          terms of coordinates; ``coord_def`` must a be dictionary with keys
          charts in the manifold's atlas and values the symbolic expressions
          formed by the coordinates to define the subset.

        OUTPUT:

        - the open subset, as an instance of :class:`DiffManifold`.

        EXAMPLES:

        Creating an open subset of a manifold::

            sage: DiffManifold._clear_cache_()  # for doctests only
            sage: M = DiffManifold(2, 'M')
            sage: A = M.open_subset('A'); A
            Open subset A of the 2-dimensional differentiable manifold M

        As an open subset of a differentiable manifold, A is itself a
        differentiable manifold, on the same topological field and of the same
        dimension as M::

            sage: isinstance(A, DiffManifold)
            True
            sage: A.base_field() == M.base_field()
            True
            sage: dim(A) == dim(M)
            True

        Creating an open subset of A::

            sage: B = A.open_subset('B'); B
            Open subset B of the 2-dimensional differentiable manifold M

        We have then::

            sage: A.subsets()  # random (set output)
            {Open subset B of the 2-dimensional differentiable manifold M,
             Open subset A of the 2-dimensional differentiable manifold M}
            sage: B.is_subset(A)
            True
            sage: B.is_subset(M)
            True

        Defining an open subset by some coordinate restrictions: the open
        unit disk in `\RR^2`::

            sage: M = DiffManifold(2, 'R^2')
            sage: c_cart.<x,y> = M.chart() # Cartesian coordinates on R^2
            sage: U = M.open_subset('U', coord_def={c_cart: x^2+y^2<1}); U
            Open subset U of the 2-dimensional differentiable manifold R^2

        Since the argument ``coord_def`` has been set, U is automatically
        provided with a chart, which is the restriction of the Cartesian one
        to U::

            sage: U.atlas()
            [Chart (U, (x, y))]

        Therefore, one can immediately check whether a point belongs to U::

            sage: M.point((0,0)) in U
            True
            sage: M.point((1/2,1/3)) in U
            True
            sage: M.point((1,2)) in U
            False

        """
        resu = DiffManifold(self._dim, name, latex_name=latex_name,
                            field=self._field, diff_degree=self._diff_degree,
                            start_index=self._sindex, category=self.category(),
                            ambient_manifold=self._manifold)
        #!# NB: the above could have been
        # resu = type(self).__base__(...) instead of resu = DiffManifold(...)
        # to allow for open_subset() of derived classes to call first this
        # version,
        # but, because of the category framework, it could NOT have been
        # resu = self.__class__(...)
        # cf. the discussion in
        # https://groups.google.com/forum/#!topic/sage-devel/jHlFxhMDf3Y
        resu._supersets.update(self._supersets)
        for sd in self._supersets:
            sd._subsets.add(resu)
        self._top_subsets.add(resu)
        # Charts on the result from the coordinate definition:
        for chart, restrictions in coord_def.iteritems():
            if chart not in self._atlas:
                raise ValueError("the {} does not belong to ".format(chart) +
                                 "the atlas of {}".format(self))
            chart.restrict(resu, restrictions)
        # Transition maps on the result inferred from those of self:
        for chart1 in coord_def:
            for chart2 in coord_def:
                if chart2 != chart1:
                    if (chart1, chart2) in self._coord_changes:
                        self._coord_changes[(chart1, chart2)].restrict(resu)
        #!# update vector frames and change of frames
        return resu

    def chart(self, coordinates='', names=None):
        r"""
        Define a chart, the domain of which is the manifold, in the
        differentiable atlas of the manifold.

        A *chart* is a member `(U,\varphi)` of the manifold's differentiable
        atlas, where `U` stands for the manifold and
        `\varphi: U \rightarrow V \subset K^n`
        is a homeomorphism from `U` to an open subset `V` of `K^n`, `K` being
        the field on which the manifold is defined.

        The components `(x^1,\ldots,x^n)` of `\varphi`, defined by
        `\varphi(p) = (x^1(p),\ldots,x^n(p))\in K^n` for any point `p\in U`,
        are called the *coordinates* of the chart `(U,\varphi)`.

        See :class:`~sage.manifolds.differentiable.chart.DiffChart` for a
        complete documentation.

        INPUT:

        - ``coordinates`` -- (default: '' (empty string)) single string
          defining the coordinate symbols and ranges: the coordinates are
          separated by ' ' (space) and each coordinate has at most three
          fields, separated by ':':

          1. The coordinate symbol (a letter or a few letters)
          2. (optional, only for manifolds over `\RR`) The interval `I`
             defining the coordinate range: if not
             provided, the coordinate is assumed to span all `\RR`; otherwise
             `I` must be provided in the form (a,b) (or equivalently ]a,b[)
             The bounds a and b can be +/-Infinity, Inf, infinity, inf or oo.
             For *singular* coordinates, non-open intervals such as [a,b] and
             (a,b] (or equivalently ]a,b]) are allowed.
             Note that the interval declaration must not contain any space
             character.
          3. (optional) The LaTeX spelling of the coordinate; if not provided,
             the coordinate symbol given in the first field will be used.

          The order of the fields 2 and 3 does not matter and each of them can
          be omitted.
          If it contains any LaTeX expression, the string ``coordinates`` must
          be declared with the prefix 'r' (for "raw") to allow for a proper
          treatment of the backslash character (see examples below).
          If no interval range and no LaTeX spelling is to be provided for any
          coordinate, the argument ``coordinates`` can be omitted when the
          shortcut operator ``<,>`` is used via Sage preparser (see examples
          below)
        - ``names`` -- (default: ``None``) unused argument, except if
          ``coordinates`` is not provided; it must then be a tuple containing
          the coordinate symbols (this is guaranteed if the shortcut operator
          ``<,>`` is used).

        OUTPUT:

        - the created chart, as an instance of
          :class:`~sage.manifolds.differentiable.chart.DiffChart` or of the
          subclass
          :class:`~sage.manifolds.differentiable.chart.RealDiffChart` for
          manifolds over `\RR`.

        EXAMPLES:

        Chart on a 2-dimensional differentiable manifold::

            sage: DiffManifold._clear_cache_() # for doctests only
            sage: M = DiffManifold(2, 'M')
            sage: U = M.open_subset('U')
            sage: X = U.chart('x y'); X
            Chart (U, (x, y))
            sage: X[0]
            x
            sage: X[1]
            y
            sage: X[:]
            (x, y)

        The declared coordinates are not known at the global level::

            sage: y
            Traceback (most recent call last):
            ...
            NameError: name 'y' is not defined

        They can be recovered by the operator ``[:]`` applied to the chart::

            sage: (x, y) = X[:]
            sage: y
            y
            sage: type(y)
            <type 'sage.symbolic.expression.Expression'>

        But a shorter way to proceed is to use the operator ``<,>`` in the
        left-hand side of the chart declaration (there is then no need to
        pass the string 'x y' to chart())::

            sage: DiffManifold._clear_cache_() # for doctests only
            sage: M = DiffManifold(2, 'M')
            sage: U = M.open_subset('U')
            sage: X.<x,y> = U.chart(); X
            Chart (U, (x, y))

        Indeed, the declared coordinates are then known at the global level::

            sage: y
            y
            sage: (x,y) == X[:]
            True

        Actually the instruction ``X.<x,y> = U.chart()`` is
        equivalent to the combination of the two instructions
        ``X = U.chart('x y')`` and ``(x,y) = X[:]``.

        See the documentation of class
        :class:`~sage.manifolds.differentiable.chart.RealDiffChart`
        for more examples, especially regarding the coordinates ranges and
        restrictions.

        """
        from sage.manifolds.differentiable.chart import DiffChart, RealDiffChart
        if self._field == 'real':
            return RealDiffChart(self, coordinates=coordinates, names=names)
        return DiffChart(self, coordinates=coordinates, names=names)

    def scalar_field_algebra(self):
        r"""
        Return the algebra of scalar fields defined the manifold.

        See
        :class:`~sage.manifolds.differentiable.scalarfield_algebra.DiffScalarFieldAlgebra`
        for a complete documentation.

        OUTPUT:

        - instance of
          :class:`~sage.manifolds.differentiable.scalarfield_algebra.DiffScalarFieldAlgebra`
          representing the algebra `C^k(M)` of all scalar fields defined
          on `M` (the current manifold), `k` being the degree of
          differentiability of the manifold.

        EXAMPLE:

        Scalar algebra of a 3-dimensional open subset of a differentiable
        manifold::

            sage: DiffManifold._clear_cache_() # for doctests only
            sage: M = DiffManifold(3, 'M')
            sage: U = M.open_subset('U')
            sage: CU = U.scalar_field_algebra() ; CU
            Algebra of differentiable scalar fields on the Open subset U of the
             3-dimensional differentiable manifold M
            sage: CU.category()
            Category of commutative algebras over Symbolic Ring
            sage: CU.zero()
            Scalar field zero on the Open subset U of the 3-dimensional
             differentiable manifold M

        """
        if self._scalar_field_algebra is None:
            self._scalar_field_algebra = DiffScalarFieldAlgebra(self)
        return self._scalar_field_algebra

    def _Hom_(self, other, category=None):
        r"""
        Construct the set of morphisms (i.e. differentiable maps)
        ``self`` --> ``other``.

        INPUT:

        - ``other`` -- a differentiable manifold over the same field as
          ``self``
        - ``category`` -- (default: ``None``) not used here (to ensure
          compatibility with generic hook ``_Hom_``)

        OUTPUT:

        - the homset Hom(M,N), where M is ``self`` and N is ``other``

        See class
        :class:`~sage.manifolds.differentiable.manifold_homset.DiffManifoldHomset`
        for more documentation.

        TESTS::

            sage: M = DiffManifold(2, 'M')
            sage: N = DiffManifold(3, 'N')
            sage: H = M._Hom_(N); H
            Set of Morphisms from 2-dimensional differentiable manifold M to
             3-dimensional differentiable manifold N in Category of sets
            sage: H is Hom(M, N)
            True

        """
        from sage.manifolds.differentiable.manifold_homset import \
                                                             DiffManifoldHomset
        return DiffManifoldHomset(self, other)

    def diff_map(self, codomain, coord_functions=None, chart1=None,
                       chart2=None, name=None, latex_name=None):
        r"""
        Define a differentiable map between the current differentiable manifold
        and a differentiable manifold over the same topological field.

        See :class:`~sage.manifolds.differentiable.diff_map.DiffMap` for a
        complete documentation.

        INPUT:

        - ``codomain`` -- the map codomain (a differentiable manifold over the
          same topological field as the current differentiable manifold)
        - ``coord_functions`` -- (default: ``None``) if not ``None``, must be
          either

          - (i) a dictionary of
            the coordinate expressions (as lists (or tuples) of the
            coordinates of the image expressed in terms of the coordinates of
            the considered point) with the pairs of charts (chart1, chart2)
            as keys (chart1 being a chart on the current manifold and chart2 a
            chart on ``codomain``)
          - (ii) a single coordinate expression in a given pair of charts, the
            latter being provided by the arguments ``chart1`` and ``chart2``

          In both cases, if the dimension of the arrival manifold is 1,
          a single coordinate expression can be passed instead of a tuple with
          a single element
        - ``chart1`` -- (default: ``None``; used only in case (ii) above) chart
          on the current manifold defining the start coordinates involved in
          ``coord_functions`` for case (ii); if none is provided, the
          coordinates are assumed to refer to the manifold's default chart
        - ``chart2`` -- (default: ``None``; used only in case (ii) above) chart
          on ``codomain`` defining the arrival coordinates involved in
          ``coord_functions`` for case (ii); if none is provided, the
          coordinates are assumed to refer to the default chart of ``codomain``
        - ``name`` -- (default: ``None``) name given to the differentiable
          map
        - ``latex_name`` -- (default: ``None``) LaTeX symbol to denote the
          differentiable map; if none is provided, the LaTeX symbol is set to
          ``name``

        OUTPUT:

        - the differentiable map, as an instance of
          :class:`~sage.manifolds.differentiable.diff_map.DiffMap`

        EXAMPLES:

        A differentiable map between an open subset of `S^2` covered by regular
        spherical coordinates and `\RR^3`::

            sage: DiffManifold._clear_cache_() # for doctests only
            sage: M = DiffManifold(2, 'S^2')
            sage: U = M.open_subset('U')
            sage: c_spher.<th,ph> = U.chart(r'th:(0,pi):\theta ph:(0,2*pi):\phi')
            sage: N = DiffManifold(3, 'R^3', r'\RR^3')
            sage: c_cart.<x,y,z> = N.chart()  # Cartesian coord. on R^3
            sage: Phi = U.diff_map(N, (sin(th)*cos(ph), sin(th)*sin(ph), cos(th)),
            ....:                  name='Phi', latex_name=r'\Phi')
            sage: Phi
            Differentiable map Phi from the Open subset U of the 2-dimensional
             differentiable manifold S^2 to the 3-dimensional differentiable
             manifold R^3

        The same definition, but with a dictionary with pairs of charts as
        keys (case (i) above)::

            sage: Phi1 = U.diff_map(N,
            ....:        {(c_spher, c_cart): (sin(th)*cos(ph), sin(th)*sin(ph),
            ....:         cos(th))}, name='Phi', latex_name=r'\Phi')
            sage: Phi1 == Phi
            True

        The differentiable map acting on a point::

            sage: p = U.point((pi/2, pi)) ; p
            Point on the 2-dimensional differentiable manifold S^2
            sage: Phi(p)
            Point on the 3-dimensional differentiable manifold R^3
            sage: Phi(p).coord(c_cart)
            (-1, 0, 0)
            sage: Phi1(p) == Phi(p)
            True

        See the documentation of class
        :class:`~sage.manifolds.differentiable.diff_map.DiffMap` for more
        examples.

        """
        homset = Hom(self, codomain)
        if coord_functions is None:
            coord_functions = {}
        if not isinstance(coord_functions, dict):
            # Turn coord_functions into a dictionary:
            if chart1 is None:
                chart1 = self._def_chart
            elif chart1 not in self._atlas:
                raise ValueError("{} is not a chart ".format(chart1) +
                                 "defined on the {}".format(self))
            if chart2 is None:
                chart2 = codomain._def_chart
            elif chart2 not in codomain._atlas:
                raise ValueError("{} is not a chart ".format(chart2) +
                                 " defined on the {}".format(codomain))
            coord_functions = {(chart1, chart2): coord_functions}
        return homset(coord_functions, name=name, latex_name=latex_name)

    def diff_mapping(self, codomain, coord_functions=None, chart1=None,
                     chart2=None, name=None, latex_name=None):
        r"""
        Deprecated.

        Use :meth:`diff_map` instead.

        EXAMPLE::

            sage: M = DiffManifold(2, 'M'); X.<x,y> = M.chart()
            sage: N = DiffManifold(2, 'M'); Y.<u,v> = N.chart()
            sage: Phi = M.diff_mapping(N, {(X,Y): [x+y, x-y]}, name='Phi')
            doctest:...: DeprecationWarning: Use diff_map() instead.
            See http://trac.sagemath.org/18783 for details.
            sage: Phi
            Differentiable map Phi from the 2-dimensional differentiable
             manifold M to itself

        """
        from sage.misc.superseded import deprecation
        deprecation(18783, 'Use diff_map() instead.')
        return self.diff_map(codomain, coord_functions=coord_functions,
                             chart1=chart1, chart2=chart2, name=name,
                             latex_name=latex_name)

    def diffeomorphism(self, codomain, coord_functions=None, chart1=None,
                       chart2=None, name=None, latex_name=None):
        r"""
        Define a diffeomorphism between the current manifold and another one.

        See :class:`~sage.manifolds.differentiable.diff_map.DiffMap` for a
        complete documentation.

        INPUT:

        - ``codomain`` -- codomain of the diffeomorphism (the arrival manifold
          or some subset of it)
        - ``coord_functions`` -- (default: ``None``) if not ``None``, must be
          either

          - (i) a dictionary of
            the coordinate expressions (as lists (or tuples) of the
            coordinates of the image expressed in terms of the coordinates of
            the considered point) with the pairs of charts (chart1, chart2)
            as keys (chart1 being a chart on the current manifold and chart2
            a chart on ``codomain``)
          - (ii) a single coordinate expression in a given pair of charts, the
            latter being provided by the arguments ``chart1`` and ``chart2``

          In both cases, if the dimension of the arrival manifold is 1,
          a single coordinate expression can be passed instead of a tuple with
          a single element
        - ``chart1`` -- (default: ``None``; used only in case (ii) above) chart
          on the current manifold defining the start coordinates involved in
          ``coord_functions`` for case (ii); if none is provided, the
          coordinates are assumed to refer to the manifold's default chart
        - ``chart2`` -- (default: ``None``; used only in case (ii) above) chart
          on ``codomain`` defining the arrival coordinates involved in
          ``coord_functions`` for case (ii); if none is provided, the
          coordinates are assumed to refer to the default chart of ``codomain``
        - ``name`` -- (default: ``None``) name given to the diffeomorphism
        - ``latex_name`` -- (default: ``None``) LaTeX symbol to denote the
          diffeomorphism; if none is provided, the LaTeX symbol is set to
          ``name``

        OUTPUT:

        - the diffeomorphism, as an instance of
          :class:`~sage.manifolds.differentiable.diff_map.DiffMap`

        EXAMPLE:

        Diffeomorphism between the open unit disk in `\RR^2` and `\RR^2`::

            sage: DiffManifold._clear_cache_() #  for doctests only
            sage: M = DiffManifold(2, 'M')  # the open unit disk
            sage: forget()  # for doctests only
            sage: c_xy.<x,y> = M.chart('x:(-1,1) y:(-1,1)')  # Cartesian coord on M
            sage: c_xy.add_restrictions(x^2+y^2<1)
            sage: N = DiffManifold(2, 'N')  # R^2
            sage: c_XY.<X,Y> = N.chart()  # canonical coordinates on R^2
            sage: Phi = M.diffeomorphism(N, [x/sqrt(1-x^2-y^2), y/sqrt(1-x^2-y^2)],
            ....:                        name='Phi', latex_name=r'\Phi')
            sage: Phi
            Diffeomorphism Phi from the 2-dimensional differentiable manifold M
             to the 2-dimensional differentiable manifold N
            sage: Phi.display()
            Phi: M --> N
               (x, y) |--> (X, Y) = (x/sqrt(-x^2 - y^2 + 1), y/sqrt(-x^2 - y^2 + 1))

        The inverse diffeomorphism::

            sage: Phi^(-1)
            Diffeomorphism Phi^(-1) from the 2-dimensional differentiable
             manifold N to the 2-dimensional differentiable manifold M
            sage: (Phi^(-1)).display()
            Phi^(-1): N --> M
               (X, Y) |--> (x, y) = (X/sqrt(X^2 + Y^2 + 1), Y/sqrt(X^2 + Y^2 + 1))

        See the documentation of class
        :class:`~sage.manifolds.differentiable.diff_map.DiffMap` for more
        examples.

        """
        homset = Hom(self, codomain)
        if coord_functions is None:
            coord_functions = {}
        if not isinstance(coord_functions, dict):
            # Turn coord_functions into a dictionary:
            if chart1 is None:
                chart1 = self._def_chart
            elif chart1 not in self._atlas:
                raise ValueError("{} is not a chart ".format(chart1) +
                                 "defined on the {}".format(self))
            if chart2 is None:
                chart2 = codomain._def_chart
            elif chart2 not in codomain._atlas:
                raise ValueError("{} is not a chart ".format(chart2) +
                                 " defined on the {}".format(codomain))
            coord_functions = {(chart1, chart2): coord_functions}
        return homset(coord_functions, name=name, latex_name=latex_name,
                      is_isomorphism=True)


    def vector_field_module(self, dest_map=None, force_free=False):
        r"""
        Return the set of vector fields defined on the manifold, possibly
        with values in another differentiable manifold, as a module over the
        algebra of scalar fields defined on the manifold.

        See :class:`~sage.manifolds.differentiable.vectorfield_module.VectorFieldModule`
        for a complete documentation.

        INPUT:

        - ``dest_map`` -- (default: ``None``) destination map, i.e. a
          differentiable map `\Phi:\ M \rightarrow N`, where `M` is the
          current manifold and `N` a differentiable manifold;
          if ``None``, it is assumed that `N=M` and that `\Phi` is the identity
          map (case of vector fields *on* `M`), otherwise ``dest_map`` must be
          an instance of
          :class:`~sage.manifolds.differentiable.diff_map.DiffMap`
        - ``force_free`` -- (default: ``False``) if set to ``True``, force the
          construction of a *free* module (this implies that `N` is
          parallelizable)

        OUTPUT:

        - instance of
          :class:`~sage.manifolds.differentiable.vectorfield_module.VectorFieldModule`
          (or of
          :class:`~sage.manifolds.differentiable.vectorfield_module.VectorFieldFreeModule`
          if `N` is parallelizable)
          representing the module `\mathcal{X}(M,\Phi)` of vector fields on
          `M` taking values on `\Phi(M)\subset N`.

        EXAMPLES:

        Vector field module `\mathcal{X}(U):=\mathcal{X}(U,\mathrm{Id}_U)` of
        the complement `U` of the two poles on the sphere `\mathbb{S}^2`::

            sage: S2 = DiffManifold(2, 'S^2')
            sage: U = S2.open_subset('U')  # the complement of the two poles
            sage: spher_coord.<th,ph> = U.chart(r'th:(0,pi):\theta ph:(0,2*pi):\phi') # spherical coordinates
            sage: XU = U.vector_field_module() ; XU
            Free module X(U) of vector fields on the Open subset U of the
             2-dimensional differentiable manifold S^2
            sage: XU.category()
            Category of modules over Algebra of differentiable scalar fields
             on the Open subset U of the 2-dimensional differentiable
             manifold S^2
            sage: XU.base_ring()
            Algebra of differentiable scalar fields on the Open subset U of the
             2-dimensional differentiable manifold S^2
            sage: XU.base_ring() is U.scalar_field_algebra()
            True

        `\mathcal{X}(U)` is a free module because `U` is parallelizable (being
        a chart domain)::

            sage: U.is_manifestly_parallelizable()
            True

        Its rank is the manifold's dimension::

            sage: XU.rank()
            2

        The elements of `\mathcal{X}(U)` are vector fields on `U`::

            sage: XU.an_element()
            Vector field on the Open subset U of the 2-dimensional
             differentiable manifold S^2
            sage: XU.an_element().display()
            2 d/dth + 2 d/dph

        Vector field module `\mathcal{X}(U,\Phi)` of the
        `\mathbb{R}^3`-valued vector fields along `U`, associated with the
        embedding `\Phi` of `\mathbb{S}^2` into `\mathbb{R}^3`::

            sage: R3 = DiffManifold(3, 'R^3')
            sage: cart_coord.<x, y, z> = R3.chart()
            sage: Phi = U.diff_map(R3,
            ....:      [sin(th)*cos(ph), sin(th)*sin(ph), cos(th)], name='Phi')
            sage: XU_R3 = U.vector_field_module(dest_map=Phi) ; XU_R3
            Free module X(U,Phi) of vector fields along the Open subset U of
             the 2-dimensional differentiable manifold S^2 mapped into the
             3-dimensional differentiable manifold R^3
            sage: XU_R3.base_ring()
            Algebra of differentiable scalar fields on the Open subset U of the
             2-dimensional differentiable manifold S^2

        `\mathcal{X}(U,\Phi)` is a free module because `\mathbb{R}^3`
        is parallelizable and its rank is 3::

            sage: XU_R3.rank()
            3

        """
        from sage.manifolds.differentiable.vectorfield_module import \
                                       VectorFieldModule, VectorFieldFreeModule
        if dest_map is None:
            dest_map = self._identity_map
        codomain = dest_map._codomain
        if dest_map not in self._vector_field_modules:
            if codomain.is_manifestly_parallelizable() or force_free:
                self._vector_field_modules[dest_map] = \
                                 VectorFieldFreeModule(self, dest_map=dest_map)
            else:
                self._vector_field_modules[dest_map] = \
                                     VectorFieldModule(self, dest_map=dest_map)
        return self._vector_field_modules[dest_map]

    def tensor_field_module(self, tensor_type, dest_map=None):
        r"""
        Return the set of tensor fields of a given type defined on the
        manifold, possibly with values in another manifold, as a module over
        the algebra of scalar fields defined on the manifold.

        See
        :class:`~sage.manifolds.differentiable.tensorfield_module.TensorFieldModule`
        for a complete documentation.

        INPUT:

        - ``tensor_type`` -- pair `(k,l)` with `k` being the contravariant
          rank and `l` the covariant rank
        - ``dest_map`` -- (default: ``None``) destination map, i.e. a
          differentiable map `\Phi:\ M \rightarrow N`, where `M` is the
          current manifold and `N` a differentiable manifold;
          if ``None``, it is assumed that `N=M` and that `\Phi` is the identity
          map (case of tensor fields *on* `M`), otherwise ``dest_map`` must be
          an instance of
          :class:`~sage.manifolds.differentiable.diff_map.DiffMap`

        OUTPUT:

        - instance of
          :class:`~sage.manifolds.differentiable.tensorfield_module.TensorFieldModule`
          (or of
          :class:`~sage.manifolds.differentiable.tensorfield_module.TensorFieldFreeModule`
          if `N` is parallelizable) representing the module
          `\mathcal{T}^{(k,l)}(M,\Phi)` of type-`(k,l)` tensor fields on `M`
          taking values on `\Phi(M)\subset M`.

        EXAMPLE:

        Module of type-(2,1) tensor fields on a 3-dimensional open subset of
        a differentiable manifold::

            sage: DiffManifold._clear_cache_() # for doctests only
            sage: M = DiffManifold(3, 'M')
            sage: U = M.open_subset('U')
            sage: c_xyz.<x,y,z> = U.chart()
            sage: TU = U.tensor_field_module((2,1)) ; TU
            Free module T^(2,1)(U) of type-(2,1) tensors fields on the Open
             subset U of the 3-dimensional differentiable manifold M
            sage: TU.category()
            Category of modules over Algebra of differentiable scalar fields on
             the Open subset U of the 3-dimensional differentiable manifold M
            sage: TU.base_ring()
            Algebra of differentiable scalar fields on the Open subset U of
             the 3-dimensional differentiable manifold M
            sage: TU.base_ring() is U.scalar_field_algebra()
            True
            sage: TU.an_element()
            Tensor field of type (2,1) on the Open subset U of the
             3-dimensional differentiable manifold M
            sage: TU.an_element().display()
            2 d/dx*d/dx*dx

        """
        return self.vector_field_module(dest_map=dest_map).tensor_module(
                                                                  *tensor_type)

    def diff_form_module(self, degree, dest_map=None):
        r"""
        Return the set of differential forms of a given degree defined on
        the manifold, possibly with values in another manifold, as a module
        over the algebra of scalar fields defined on the manifold.

        See :class:`~sage.manifolds.differentiable.diff_form_module.DiffFormModule`
        for a complete documentation.

        INPUT:

        - ``degree`` -- positive integer; the degree `p` of the differential
          forms
        - ``dest_map`` -- (default: ``None``) destination map, i.e. a
          differentiable map `\Phi:\ M \rightarrow N`, where `M` is the
          current manifold and `N` a differentiable manifold;
          if ``None``, it is assumed that `N=M` and that `\Phi` is the identity
          map (case of differential forms *on* `M`), otherwise ``dest_map``
          must be an instance of
          :class:`~sage.manifolds.differentiable.diff_map.DiffMap`

        OUTPUT:

        - instance of
          :class:`~sage.manifolds.differentiable.diff_form_module.DiffFormModule`
          (or of
          :class:`~sage.manifolds.differentiable.diff_form_module.DiffFormFreeModule`
          if `N` is parallelizable) representing the module `\Lambda^p(M,\Phi)`
          of `p`-forms on `M` taking values on `\Phi(M)\subset N`.

        EXAMPLE:

        Module of 2-forms on a 3-dimensional parallelizable manifold::

            sage: M = DiffManifold(3, 'M')
            sage: X.<x,y,z> = M.chart()
            sage: M.diff_form_module(2)
            Free module /\^2(M) of 2-forms on the 3-dimensional differentiable
             manifold M
            sage: M.diff_form_module(2).category()
            Category of modules over Algebra of differentiable scalar fields
             on the 3-dimensional differentiable manifold M
            sage: M.diff_form_module(2).base_ring()
            Algebra of differentiable scalar fields on the 3-dimensional
             differentiable manifold M
            sage: M.diff_form_module(2).rank()
            3

        The outcome is cached::

            sage: M.diff_form_module(2) is M.diff_form_module(2)
            True

        """
        return self.vector_field_module(dest_map=dest_map).dual_exterior_power(
                                                                        degree)

    def automorphism_field_group(self, dest_map=None):
        r"""
        Return the group of tangent-space automorphism fields defined on
        the manifold, possibly with values in another manifold, as a module
        over the algebra of scalar fields defined on the manifold.

        If `M` is the current manifold and `\Phi` a differentiable map
        `\Phi: M \rightarrow N`, where `N` is a differentiable manifold,
        this method called
        with ``dest_map`` being `\Phi` returns the general linear group
        `\mathrm{GL}(\mathcal{X}(M,\Phi))` of the module
        `\mathcal{X}(M,\Phi)` of vector fields along `M` with values in
        `\Phi(M)\subset N`.

        INPUT:

        - ``dest_map`` -- (default: ``None``) destination map, i.e. a
          differentiable map `\Phi:\ M \rightarrow N`, where `M` is the
          current manifold and `N` a differentiable manifold;
          if ``None``, it is assumed that `N=M` and that `\Phi` is the identity
          map, otherwise ``dest_map`` must be an instance of
          :class:`~sage.manifolds.differentiable.diff_map.DiffMap`

        OUTPUT:

        - instance of
          :class:`~sage.manifolds.differentiable.automorphismfield_group.AutomorphismFieldParalGroup`
          (if `N` is parallelizable) or of
          :class:`~sage.manifolds.differentiable.automorphismfield_group.AutomorphismFieldGroup`
          (if `N` is not parallelizable) representing
          `\mathrm{GL}(\mathcal{X}(U,\Phi))`

        EXAMPLE:

        Group of tangent-space automorphism fields of a 2-dimensional
        differentiable manifold::

            sage: M = DiffManifold(2, 'M')
            sage: M.automorphism_field_group()
            General linear group of the Module X(M) of vector fields on the
             2-dimensional differentiable manifold M
            sage: M.automorphism_field_group().category()
            Category of groups

        See the documentation of classes
        :class:`~sage.manifolds.differentiable.automorphismfield_group.AutomorphismFieldParalGroup`
        and
        :class:`~sage.manifolds.differentiable.automorphismfield_group.AutomorphismFieldGroup`
        for more examples.
        """
        return self.vector_field_module(dest_map=dest_map).general_linear_group()

    def vector_field(self, name=None, latex_name=None, dest_map=None):
        r"""
        Define a vector field on the manifold.

        Via the argument ``dest_map``, it is possible to let the vector field
        take its values on another manifold. More precisely, if `M` is
        the current manifold, `N` a differentiable manifold and
        `\Phi:\  M \rightarrow N` a differentiable map, a *vector field
        along* `M` *with values on* `N` is a differentiable map

        .. MATH::

            v:\ M  \longrightarrow TN

        (`TN` being the tangent bundle of `N`) such that

        .. MATH::

            \forall p \in M,\ v(p) \in T_{\Phi(p)}N,

        where `T_{\Phi(p)}N` is the tangent space to `N` at the point `\Phi(p)`.

        The standard case of vector fields *on* `M` corresponds
        to `N=M` and `\Phi = \mathrm{Id}_M`. Other common cases are `\Phi`
        being an immersion and `\Phi` being a curve in `N` (`M` is then an open
        interval of `\RR`).

        See :class:`~sage.manifolds.differentiable.vectorfield.VectorField` for
        a complete documentation.

        INPUT:

        - ``name`` -- (default: ``None``) name given to the vector field
        - ``latex_name`` -- (default: ``None``) LaTeX symbol to denote the
          vector field; if none is provided, the LaTeX symbol is set to
          ``name``
        - ``dest_map`` -- (default: ``None``) the destination map
          `\Phi:\ M \rightarrow N`; if ``None``, it is assumed that `N=M` and
          that `\Phi` is the identity map (case of a vector field *on* `M`),
          otherwise ``dest_map`` must be an instance of instance of
          class :class:`~sage.manifolds.differentiable.diff_map.DiffMap`

        OUTPUT:

        - instance of
          :class:`~sage.manifolds.differentiable.vectorfield.VectorField`
          (or of
          :class:`~sage.manifolds.differentiable.vectorfield.VectorFieldParal`
          if `N` is parallelizable)
          representing the defined vector field.

        EXAMPLES:

        A vector field on a open subset of a 3-dimensional differentiable
        manifold::

            sage: DiffManifold._clear_cache_() # for doctests only
            sage: M = DiffManifold(3, 'M')
            sage: U = M.open_subset('U')
            sage: c_xyz.<x,y,z> = U.chart()
            sage: v = U.vector_field('v'); v
            Vector field v on the Open subset U of the 3-dimensional
             differentiable manifold M

        The vector fields on `U` form the set `\mathcal{X}(U)`, which is a
        module over the algebra `C^k(U)` of differentiable scalar fields on
        `U`::

            sage: v.parent()
            Free module X(U) of vector fields on the Open subset U of the
             3-dimensional differentiable manifold M
            sage: v in U.vector_field_module()
            True

        See the documentation of class
        :class:`~sage.manifolds.differentiable.vectorfield.VectorField` for
        more examples.

        """
        vmodule = self.vector_field_module(dest_map)  # the parent
        return vmodule.element_class(vmodule, name=name, latex_name=latex_name)

    def tensor_field(self, k, l, name=None, latex_name=None, sym=None,
        antisym=None, dest_map=None):
        r"""
        Define a tensor field on the manifold.

        Via the argument ``dest_map``, it is possible to let the tensor field
        take its values on another manifold. More precisely, if `M` is
        the current manifold, `N` a differentiable manifold,
        `\Phi:\  M \rightarrow N` a differentiable map and `(k,l)`
        a pair of non-negative integers, a *tensor field of type* `(k,l)`
        *along* `M` *with values on* `N` is a differentiable map

        .. MATH::

            t:\ M  \longrightarrow T^{(k,l)}N

        (`T^{(k,l)}N` being the tensor bundle of type `(k,l)` over `N`)
        such that

        .. MATH::

            \forall p \in M,\ t(p) \in T^{(k,l)}(T_{\Phi(p)}N),

        where `T^{(k,l)}(T_{\Phi(p)}N)` is the space of tensors of type
        `(k,l)` on the tangent space `T_{\Phi(p)}N`.

        The standard case of tensor fields *on* `M` corresponds
        to `N=M` and `\Phi = \mathrm{Id}_M`. Other common cases are `\Phi`
        being an immersion and `\Phi` being a curve in `N` (`M` is then an open
        interval of `\RR`).

        See :class:`~sage.manifolds.differentiable.tensorfield.TensorField` for
        a complete documentation.

        INPUT:

        - ``k`` -- the contravariant rank `k`, the tensor type being `(k,l)`
        - ``l`` -- the covariant rank `l`, the tensor type being `(k,l)`
        - ``name`` -- (default: ``None``) name given to the tensor field
        - ``latex_name`` -- (default: ``None``) LaTeX symbol to denote the
          tensor field; if none is provided, the LaTeX symbol is set to ``name``
        - ``sym`` -- (default: ``None``) a symmetry or a list of symmetries
          among the tensor arguments: each symmetry is described by a tuple
          containing the positions of the involved arguments, with the
          convention position=0 for the first argument. For instance:

          * sym=(0,1) for a symmetry between the 1st and 2nd arguments
          * sym=[(0,2),(1,3,4)] for a symmetry between the 1st and 3rd
            arguments and a symmetry between the 2nd, 4th and 5th arguments.

        - ``antisym`` -- (default: ``None``) antisymmetry or list of
          antisymmetries among the arguments, with the same convention as for
          ``sym``.
        - ``dest_map`` -- (default: ``None``) the destination map
          `\Phi:\ M \rightarrow N`; if ``None``, it is assumed that `N=M` and
          that `\Phi` is the identity map (case of a tensor field *on* `M`),
          otherwise ``dest_map`` must be an instance of instance of
          class :class:`~sage.manifolds.differentiable.diff_map.DiffMap`

        OUTPUT:

        - instance of
          :class:`~sage.manifolds.differentiable.tensorfield.TensorField`
          (or of
          :class:`~sage.manifolds.differentiable.tensorfield_paral.TensorFieldParal`
          if `N` is parallelizable)
          representing the defined tensor field.

        EXAMPLES:

        A tensor field of type (2,0) on an open subset of a 3-dimensional
        differentiable manifold::

            sage: DiffManifold._clear_cache_() # for doctests only
            sage: M = DiffManifold(3, 'M')
            sage: U = M.open_subset('U')
            sage: c_xyz.<x,y,z> = U.chart()
            sage: t = U.tensor_field(2, 0, 'T'); t
            Tensor field T of type (2,0) on the Open subset U of the
             3-dimensional differentiable manifold M

        The type-(2,0) tensor fields on `U` form the set
        `\mathcal{T}^{(2,0)}(U)`, which is a module over the algebra `C^k(U)`
        of differentiable scalar
        fields on `U`::

            sage: t.parent()
            Free module T^(2,0)(U) of type-(2,0) tensors fields on the Open
             subset U of the 3-dimensional differentiable manifold M
            sage: t in U.tensor_field_module((2,0))
            True

        See the documentation of class
        :class:`~sage.manifolds.differentiable.tensorfield.TensorField` for
        more examples.

        """
        vmodule = self.vector_field_module(dest_map)
        return vmodule.tensor((k,l), name=name, latex_name=latex_name, sym=sym,
                              antisym=antisym)

    def sym_bilin_form_field(self, name=None, latex_name=None, dest_map=None):
        r"""
        Define a field of symmetric bilinear forms on the manifold.

        Via the argument ``dest_map``, it is possible to let the field
        take its values on another manifold. More precisely, if `M` is
        the current manifold, `N` a differentiable manifold and
        `\Phi:\  M \rightarrow N` a differentiable map, a *field of
        symmetric bilinear forms along* `M` *with values on* `N` is a
        differentiable map

        .. MATH::

            t:\ M  \longrightarrow T^{(0,2)}N

        (`T^{(0,2)}N` being the tensor bundle of type `(0,2)` over `N`)
        such that

        .. MATH::

            \forall p \in M,\ t(p) \in S(T_{\Phi(p)}N),

        where `S(T_{\Phi(p)}N)` is the space of symmetric bilinear forms on
        the tangent space `T_{\Phi(p)}N`.

        The standard case of fields of symmetric bilinear forms *on* `M`
        corresponds to `N=M` and `\Phi = \mathrm{Id}_M`. Other common cases are
        `\Phi` being an immersion and `\Phi` being a curve in `N` (`M` is then
        an open interval of `\RR`).


        INPUT:

        - ``name`` -- (default: ``None``) name given to the field
        - ``latex_name`` -- (default: ``None``) LaTeX symbol to denote the
          field; if none is provided, the LaTeX symbol is set to ``name``
        - ``dest_map`` -- (default: ``None``) the destination map
          `\Phi:\ M \rightarrow N`; if ``None``, it is assumed that `N=M` and
          that `\Phi` is the identity map (case of a field *on* `M`),
          otherwise ``dest_map`` must be an instance of instance of
          class :class:`~sage.manifolds.differentiable.diff_map.DiffMap`

        OUTPUT:

        - instance of
          :class:`~sage.manifolds.differentiable.tensorfield.TensorField`
          (or of
          :class:`~sage.manifolds.differentiable.tensorfield_paral.TensorFieldParal`
          if `N` is parallelizable)
          of tensor type (0,2) and symmetric representing the defined field of
          symmetric bilinear forms.

        EXAMPLE:

        A field of symmetric bilinear forms on a 3-dimensional manifold::

            sage: DiffManifold._clear_cache_() # for doctests only
            sage: M = DiffManifold(3, 'M')
            sage: c_xyz.<x,y,z> = M.chart()
            sage: t = M.sym_bilin_form_field('T'); t
            Field of symmetric bilinear forms T on the 3-dimensional
             differentiable manifold M

        Such a object is a tensor field of rank 2 and type (0,2)::

            sage: t.parent()
            Free module T^(0,2)(M) of type-(0,2) tensors fields on the
             3-dimensional differentiable manifold M
            sage: t.tensor_rank()
            2
            sage: t.tensor_type()
            (0, 2)

        The LaTeX symbol is deduced from the name or can be specified when
        creating the object::

            sage: latex(t)
            T
            sage: om = M.sym_bilin_form_field('Omega', r'\Omega')
            sage: latex(om)
            \Omega

        Components with respect to some vector frame::

            sage: e = M.vector_frame('e') ; M.set_default_frame(e)
            sage: t.set_comp()
            Fully symmetric 2-indices components w.r.t. Vector frame
             (M, (e_0,e_1,e_2))
            sage: type(t.comp())
            <class 'sage.tensor.modules.comp.CompFullySym'>

        For the default frame, the components are accessed with the
        square brackets::

            sage: t[0,0], t[0,1], t[0,2] = (1, 2, 3)
            sage: t[1,1], t[1,2] = (4, 5)
            sage: t[2,2] = 6

        The other components are deduced by symmetry::

            sage: t[1,0], t[2,0], t[2,1]
            (2, 3, 5)
            sage: t[:]
            [1 2 3]
            [2 4 5]
            [3 5 6]

        A symmetric bilinear form acts on vector pairs::

            sage: M = DiffManifold(2, 'M')
            sage: c_xy.<x,y> = M.chart()
            sage: t = M.sym_bilin_form_field('T')
            sage: t[0,0], t[0,1], t[1,1] = (-1, x, y*x)
            sage: v1 = M.vector_field('V_1')
            sage: v1[:] = (y,x)
            sage: v2 = M.vector_field('V_2')
            sage: v2[:] = (x+y,2)
            sage: s = t(v1,v2) ; s
            Scalar field T(V_1,V_2) on the 2-dimensional differentiable
             manifold M
            sage: s.expr()
            x^3 + (3*x^2 + x)*y - y^2
            sage: s.expr() - t[0,0]*v1[0]*v2[0] - \
            ....: t[0,1]*(v1[0]*v2[1]+v1[1]*v2[0]) - t[1,1]*v1[1]*v2[1]
            0
            sage: latex(s)
            T\left(V_1,V_2\right)

        Adding two symmetric bilinear forms results in another symmetric
        bilinear form::

            sage: a = M.sym_bilin_form_field()
            sage: a[0,0], a[0,1], a[1,1] = (1,2,3)
            sage: b = M.sym_bilin_form_field()
            sage: b[0,0], b[0,1], b[1,1] = (-1,4,5)
            sage: s = a + b ; s
            Field of symmetric bilinear forms on the 2-dimensional
             differentiable manifold M
            sage: s[:]
            [0 6]
            [6 8]

        But adding a symmetric bilinear from with a non-symmetric bilinear form
        results in a generic type (0,2) tensor::

            sage: c = M.tensor_field(0,2)
            sage: c[:] = [[-2, -3], [1,7]]
            sage: s1 = a + c ; s1
            Tensor field of type (0,2) on the 2-dimensional differentiable
             manifold M
            sage: s1[:]
            [-1 -1]
            [ 3 10]
            sage: s2 = c + a ; s2
            Tensor field of type (0,2) on the 2-dimensional differentiable
             manifold M
            sage: s2[:]
            [-1 -1]
            [ 3 10]

        """
        return self.tensor_field(0, 2, name=name, latex_name=latex_name,
                                 sym=(0,1))

    def diff_form(self, degree, name=None, latex_name=None,
                  dest_map=None):
        r"""
        Define a differential form on the manifold.

        Via the argument ``dest_map``, it is possible to let the
        differential form take its values on another manifold. More precisely,
        if `M` is the current manifold, `N` a differentiable
        manifold, `\Phi:\  M \rightarrow N` a differentiable map and `p`
        a non-negative integer, a *differential form of degree* `p` (or
        `p`-form) *along* `M` *with values on* `N` is a differentiable map

        .. MATH::

            t:\ M  \longrightarrow T^{(0,p)}N

        (`T^{(0,p)}N` being the tensor bundle of type `(0,p)` over `N`)
        such that

        .. MATH::

            \forall p \in M,\ t(p) \in \Lambda^p(T^*_{\Phi(p)}N),

        where `\Lambda^p(T^*_{\Phi(p)}N)` is the `p`-th exterior power of the
        dual of the tangent space `T_{\Phi(p)}N`.

        The standard case of a differential form *on* `M` corresponds
        to `N=M` and `\Phi = \mathrm{Id}_M`. Other common cases are `\Phi`
        being an immersion and `\Phi` being a curve in `N` (`M` is then an open
        interval of `\RR`).

        For `p=1`, one can use the method
        :meth:`~sage.manifolds.differentiable.manifold.DiffManifold.one_form`
        instead.

        See :class:`~sage.manifolds.differentiable.diff_form.DiffForm` for a
        complete documentation.

        INPUT:

        - ``degree`` -- the degree `p` of the differential form (i.e. its
          tensor rank)
        - ``name`` -- (default: ``None``) name given to the differential form
        - ``latex_name`` -- (default: ``None``) LaTeX symbol to denote the
          differential form; if none is provided, the LaTeX symbol is set to
          ``name``
        - ``dest_map`` -- (default: ``None``) the destination map
          `\Phi:\ M \rightarrow N`; if ``None``, it is assumed that `N=M` and
          that `\Phi` is the identity map (case of a differential form *on*
          `M`), otherwise ``dest_map`` must be an instance of instance of
          class :class:`~sage.manifolds.differentiable.diff_map.DiffMap`

        OUTPUT:

        - the `p`-form, as an instance of
          :class:`~sage.manifolds.differentiable.diff_form.DiffForm`
          (or of
          :class:`~sage.manifolds.differentiable.diff_form.DiffFormParal`
          if `N` is parallelizable)

        EXAMPLE:

        A 2-form on a open subset of a 4-dimensional differentiable manifold::

            sage: DiffManifold._clear_cache_() # for doctests only
            sage: M = DiffManifold(4, 'M')
            sage: A = M.open_subset('A', latex_name=r'\mathcal{A}'); A
            Open subset A of the 4-dimensional differentiable manifold M
            sage: c_xyzt.<x,y,z,t> = A.chart()
            sage: f = A.diff_form(2, 'F'); f
            2-form F on the Open subset A of the 4-dimensional differentiable
             manifold M

        See the documentation of class
        :class:`~sage.manifolds.differentiable.diff_form.DiffForm` for more
        examples.

        """
        vmodule = self.vector_field_module(dest_map)
        return vmodule.alternating_form(degree, name=name,
                                        latex_name=latex_name)

    def one_form(self, name=None, latex_name=None, dest_map=None):
        r"""
        Define a 1-form on the manifold.

        Via the argument ``dest_map``, it is possible to let the
        1-form take its values on another manifold. More precisely,
        if `M` is the current manifold, `N` a differentiable
        manifold and `\Phi:\  M \rightarrow N` a differentiable map,
        a *1-form along* `M` *with values on* `N` is a differentiable map

        .. MATH::

            t:\ M  \longrightarrow T^*N

        (`T^*N` being the cotangent bundle of `N`) such that

        .. MATH::

            \forall p \in M,\ t(p) \in T^*_{\Phi(p)}N,

        where `T^*_{\Phi(p)}` is the dual of the tangent space `T_{\Phi(p)}N`.

        The standard case of a 1-form *on* `M` corresponds
        to `N=M` and `\Phi = \mathrm{Id}_M`. Other common cases are `\Phi`
        being an immersion and `\Phi` being a curve in `N` (`M` is then an open
        interval of `\RR`).

        See :class:`~sage.manifolds.differentiable.diff_form.DiffForm` for a
        complete documentation.

        INPUT:

        - ``name`` -- (default: ``None``) name given to the 1-form
        - ``latex_name`` -- (default: ``None``) LaTeX symbol to denote the
          1-form; if none is provided, the LaTeX symbol is set to ``name``
        - ``dest_map`` -- (default: ``None``) the destination map
          `\Phi:\ M \rightarrow N`; if ``None``, it is assumed that `N=M` and
          that `\Phi` is the identity map (case of a 1-form *on* `M`),
          otherwise ``dest_map`` must be an instance of instance of
          class :class:`~sage.manifolds.differentiable.diff_map.DiffMap`

        OUTPUT:

        - the 1-form, as an instance of
          :class:`~sage.manifolds.differentiable.diff_form.DiffForm`
          (or of
          :class:`~sage.manifolds.differentiable.diff_form.DiffFormParal`
          if `N` is parallelizable)

        EXAMPLE:

        A 1-form on a 3-dimensional open subset::

            sage: DiffManifold._clear_cache_() # for doctests only
            sage: M = DiffManifold(3, 'M')
            sage: A = M.open_subset('A', latex_name=r'\mathcal{A}')
            sage: X.<x,y,z> = A.chart()
            sage: om = A.one_form('omega', r'\omega') ; om
            1-form omega on the Open subset A of the 3-dimensional
             differentiable manifold M
            sage: om.parent()
            Free module /\^1(A) of 1-forms on the Open subset A of the
             3-dimensional differentiable manifold M

        See the documentation of class
        :class:`~sage.manifolds.differentiable.diff_form.DiffForm` for more
        examples.

        """
        vmodule = self.vector_field_module(dest_map)
        return vmodule.linear_form(name=name, latex_name=latex_name)

    def automorphism_field(self, name=None, latex_name=None,
                           dest_map=None):
        r"""
        Define a field of automorphisms (invertible endomorphisms in each
        tangent space) on the manifold.

        Via the argument ``dest_map``, it is possible to let the
        field take its values on another manifold. More precisely,
        if `M` is the current manifold, `N` a differentiable
        manifold and `\Phi:\  M \rightarrow N` a differentiable map,
        a *field of automorphisms along* `M` *with values on* `N` is a
        differentiable map

        .. MATH::

            t:\ M  \longrightarrow T^{(1,1)}N

        (`T^{(1,1)}N` being the tensor bundle of type `(1,1)` over `N`) such
        that

        .. MATH::

            \forall p \in M,\ t(p) \in \mathrm{GL}\left(T_{\Phi(p)}N\right),

        where `\mathrm{GL}\left(T_{\Phi(p)}N\right)` is the general linear
        group of the the tangent space `T_{\Phi(p)}N`.

        The standard case of a field of automorphisms *on* `M` corresponds
        to `N=M` and `\Phi = \mathrm{Id}_M`. Other common cases are `\Phi`
        being an immersion and `\Phi` being a curve in `N` (`M` is then an open
        interval of `\RR`).

        See :class:`~sage.manifolds.differentiable.automorphismfield.AutomorphismField`
        for a complete documentation.

        INPUT:

        - ``name`` -- (default: ``None``) name given to the field
        - ``latex_name`` -- (default: ``None``) LaTeX symbol to denote the
          field; if none is provided, the LaTeX symbol is set to ``name``
        - ``dest_map`` -- (default: ``None``) the destination map
          `\Phi:\ M \rightarrow N`; if ``None``, it is assumed that `N=M` and
          that `\Phi` is the identity map (case of a field of automorphisms
          *on* `M`), otherwise ``dest_map`` must be an instance of instance of
          class :class:`~sage.manifolds.differentiable.diff_map.DiffMap`

        OUTPUT:

        - instance of
          :class:`~sage.manifolds.differentiable.automorphismfield.AutomorphismField`
          (or of
          :class:`~sage.manifolds.differentiable.automorphismfield.AutomorphismFieldParal`
          if `N` is parallelizable) representing the defined field of
          automorphisms.

        EXAMPLE:

        A field of automorphisms on a 3-dimensional manifold::

            sage: DiffManifold._clear_cache_() # for doctests only
            sage: M = DiffManifold(3,'M')
            sage: c_xyz.<x,y,z> = M.chart()
            sage: a = M.automorphism_field('A') ; a
            Field of tangent-space automorphisms A on the 3-dimensional
             differentiable manifold M
            sage: a.parent()
            General linear group of the Free module X(M) of vector fields on
             the 3-dimensional differentiable manifold M

        See the documentation of class
        :class:`~sage.manifolds.differentiable.automorphismfield.AutomorphismField`
        for more examples.

        """
        vmodule = self.vector_field_module(dest_map)
        return vmodule.automorphism(name=name, latex_name=latex_name)

    def tangent_identity_field(self, name='Id', latex_name=None,
                               dest_map=None):
        r"""
        Return the field of identity maps in the tangent spaces on the
        manifold.

        Via the argument ``dest_map``, it is possible to let the
        field take its values on another manifold. More precisely,
        if `M` is the current manifold, `N` a differentiable
        manifold and `\Phi:\  M \rightarrow N` a differentiable map,
        a *field of identity maps along* `M` *with values on* `N` is a
        differentiable map

        .. MATH::

            t:\ M  \longrightarrow T^{(1,1)}N

        (`T^{(1,1)}N` being the tensor bundle of type `(1,1)` over `N`) such
        that

        .. MATH::

            \forall p \in M,\ t(p) = \mathrm{Id}_{T_{\Phi(p)}N},

        where `\mathrm{Id}_{T_{\Phi(p)}N}` is the identity map of the tangent
        space `T_{\Phi(p)}N`.

        The standard case of a field of identity maps *on* `M` corresponds
        to `N=M` and `\Phi = \mathrm{Id}_M`. Other common cases are `\Phi`
        being an immersion and `\Phi` being a curve in `N` (`M` is then an open
        interval of `\RR`).

        INPUT:

        - ``name`` -- (string; default: 'Id') name given to the field of
          identity maps
        - ``latex_name`` -- (string; default: ``None``) LaTeX symbol to denote
          the field of identity map; if none is provided, the LaTeX symbol is
          set to '\mathrm{Id}' if ``name`` is 'Id' and to ``name`` otherwise
        - ``dest_map`` -- (default: ``None``) the destination map
          `\Phi:\ M \rightarrow N`; if ``None``, it is assumed that `N=M` and
          that `\Phi` is the identity map (case of a field of identity maps
          *on* `M`), otherwise ``dest_map`` must be an instance of instance of
          class :class:`~sage.manifolds.differentiable.diff_map.DiffMap`

        OUTPUT:

        - instance of
          :class:`~sage.manifolds.differentiable.automorphismfield.AutomorphismField`
          (or of
          :class:`~sage.manifolds.differentiable.automorphismfield.AutomorphismFieldParal`
          if `N` is parallelizable) representing the field of identity maps.

        EXAMPLE:

        Field of tangent-space identity maps on a 3-dimensional manifold::

            sage: DiffManifold._clear_cache_() # for doctests only
            sage: M = DiffManifold(3, 'M', start_index=1)
            sage: c_xyz.<x,y,z> = M.chart()
            sage: a = M.tangent_identity_field(); a
            Field of tangent-space identity maps on the 3-dimensional
             differentiable manifold M
            sage: a.comp()
            Kronecker delta of size 3x3

        See the documentation of class
        :class:`~sage.manifolds.differentiable.automorphismfield.AutomorphismField`
        for more examples.

        """
        vmodule = self.vector_field_module(dest_map)
        return vmodule.identity_map(name=name, latex_name=latex_name)

    def default_frame(self):
        r"""
        Return the default vector frame defined on the manifold.

        By 'vector frame' it is meant a field on the manifold that provides,
        at each point p, a vector basis of the tangent space at p.

        Unless changed via :meth:`set_default_frame`, the default frame is the
        first one defined on the manifold, usually implicitely as the
        coordinate basis associated with the first chart defined on the
        manifold.

        OUTPUT:

        - instance of :class:`~sage.manifolds.differentiable.vectorframe.VectorFrame`
          representing the default vector frame.

        EXAMPLES:

        The default vector frame is often the coordinate frame associated
        with the first chart defined on the manifold::

            sage: DiffManifold._clear_cache_() # for doctests only
            sage: M = DiffManifold(2, 'M')
            sage: c_xy.<x,y> = M.chart()
            sage: M.default_frame()
            Coordinate frame (M, (d/dx,d/dy))

        """
        return self._def_frame

    def set_default_frame(self, frame):
        r"""
        Changing the default vector frame on the manifold.

        INPUT:

        - ``frame`` -- a vector frame (instance of
          :class:`~sage.manifolds.differentiable.vectorframe.VectorFrame`)
          defined on the manifold

        EXAMPLE:

        Changing the default frame on a 2-dimensional manifold::

            sage: DiffManifold._clear_cache_() # for doctests only
            sage: M = DiffManifold(2, 'M')
            sage: c_xy.<x,y> = M.chart()
            sage: e = M.vector_frame('e')
            sage: M.default_frame()
            Coordinate frame (M, (d/dx,d/dy))
            sage: M.set_default_frame(e)
            sage: M.default_frame()
            Vector frame (M, (e_0,e_1))

        """
        from sage.manifolds.differentiable.vectorframe import VectorFrame
        if not isinstance(frame, VectorFrame):
            raise TypeError("{} is not a vector frame".format(frame))
        if frame._domain is not self:
            if self.is_manifestly_parallelizable():
                raise ValueError("the frame domain must coincide with " +
                                "the {}".format(self))
            if not frame._domain.is_subset(self):
                raise ValueError("the frame must be defined on " +
                                 "the {}".format(self))
        self._def_frame = frame
        frame._fmodule.set_default_basis(frame)

    def change_of_frame(self, frame1, frame2):
        r"""
        Return a change of vector frames defined on the manifold.

        INPUT:

        - ``frame1`` -- vector frame 1
        - ``frame2`` -- vector frame 2

        OUTPUT:

        - instance of
          :class:`~sage.manifolds.differentiable.automorphismfield.AutomorphismField`
          representing, at each point, the vector space automorphism `P`
          that relates frame 1, `(e_i)` say, to frame 2, `(n_i)` say,
          according to `n_i = P(e_i)`

        EXAMPLES:

        Change of vector frames induced by a change of coordinates::

            sage: DiffManifold._clear_cache_() # for doctests only
            sage: M = DiffManifold(2, 'M')
            sage: c_xy.<x,y> = M.chart()
            sage: c_uv.<u,v> = M.chart()
            sage: c_xy.transition_map(c_uv, (x+y, x-y))
            Change of coordinates from Chart (M, (x, y)) to Chart (M, (u, v))
            sage: M.change_of_frame(c_xy.frame(), c_uv.frame())
            Field of tangent-space automorphisms on the 2-dimensional
             differentiable manifold M
            sage: M.change_of_frame(c_xy.frame(), c_uv.frame())[:]
            [ 1/2  1/2]
            [ 1/2 -1/2]
            sage: M.change_of_frame(c_uv.frame(), c_xy.frame())
            Field of tangent-space automorphisms on the 2-dimensional
             differentiable manifold M
            sage: M.change_of_frame(c_uv.frame(), c_xy.frame())[:]
            [ 1  1]
            [ 1 -1]
            sage: M.change_of_frame(c_uv.frame(), c_xy.frame()) == \
            ....:       M.change_of_frame(c_xy.frame(), c_uv.frame()).inverse()
            True

        In the present example, the manifold M is parallelizable, so that the
        module X(M) of vector fields on M is free. A change of frame on M is
        then identical to a change of basis in X(M)::

            sage: XM = M.vector_field_module() ; XM
            Free module X(M) of vector fields on the 2-dimensional
             differentiable manifold M
            sage: XM.print_bases()
            Bases defined on the Free module X(M) of vector fields on the
             2-dimensional differentiable manifold M:
             - (M, (d/dx,d/dy)) (default basis)
             - (M, (d/du,d/dv))
            sage: XM.change_of_basis(c_xy.frame(), c_uv.frame())
            Field of tangent-space automorphisms on the 2-dimensional
             differentiable manifold M
            sage: M.change_of_frame(c_xy.frame(), c_uv.frame()) is \
            ....:  XM.change_of_basis(c_xy.frame(), c_uv.frame())
            True

        """
        if (frame1, frame2) not in self._frame_changes:
            raise ValueError("the change of frame from {} ".format(frame1) +
                            "to ".format(frame2) + " has not been " +
                            "defined on the {}".format(self))
        return self._frame_changes[(frame1, frame2)]


    def set_change_of_frame(self, frame1, frame2, change_of_frame,
                         compute_inverse=True):
        r"""
        Relates two vector frames by an automorphism.

        This updates the internal dictionary ``self._frame_changes``.

        INPUT:

        - ``frame1`` -- frame 1, denoted `(e_i)`  below
        - ``frame2`` -- frame 2, denoted `(f_i)`  below
        - ``change_of_frame`` -- instance of class
          :class:`~sage.manifolds.differentiable.automorphismfield.AutomorphismFieldParal`
          describing the automorphism `P` that relates the basis `(e_i)` to
          the basis `(f_i)` according to `f_i = P(e_i)`
        - ``compute_inverse`` (default: True) -- if set to True, the inverse
          automorphism is computed and the change from basis `(f_i)` to `(e_i)`
          is set to it in the internal dictionary ``self._frame_changes``

        EXAMPLE:

        Connecting two vector frames on a 2-dimensional manifold::

            sage: M = DiffManifold(2, 'M')
            sage: c_xy.<x,y> = M.chart()
            sage: e = M.vector_frame('e')
            sage: f = M.vector_frame('f')
            sage: a = M.automorphism_field()
            sage: a[e,:] = [[1,2],[0,3]]
            sage: M.set_change_of_frame(e, f, a)
            sage: f[0].display(e)
            f_0 = e_0
            sage: f[1].display(e)
            f_1 = 2 e_0 + 3 e_1
            sage: e[0].display(f)
            e_0 = f_0
            sage: e[1].display(f)
            e_1 = -2/3 f_0 + 1/3 f_1
            sage: M.change_of_frame(e,f)[e,:]
            [1 2]
            [0 3]

        """
        from sage.manifolds.differentiable.automorphismfield import \
                                                         AutomorphismFieldParal
        fmodule = frame1._fmodule
        if frame2._fmodule != fmodule:
            raise ValueError("the two frames are not defined on the same " +
                             "vector field module")
        if not isinstance(change_of_frame, AutomorphismFieldParal):
            raise TypeError("the argument change_of_frame must be some " +
                            "instance of AutomorphismFieldParal")
        fmodule.set_change_of_basis(frame1, frame2, change_of_frame,
                                    compute_inverse=compute_inverse)
        for sdom in self._supersets:
            sdom._frame_changes[(frame1, frame2)] = change_of_frame
        if compute_inverse:
            if (frame2, frame1) not in self._frame_changes:
                for sdom in self._supersets:
                    sdom._frame_changes[(frame2, frame1)] = \
                                                      change_of_frame.inverse()
    def vector_frame(self, symbol=None, latex_symbol=None, dest_map=None,
                     from_frame=None):
        r"""
        Define a vector frame on the manifold.

        A *vector frame* is a field on the manifold that provides, at each
        point p of the manifold, a vector basis of the tangent space at p.

        See :class:`~sage.manifolds.differentiable.vectorframe.VectorFrame` for
        a complete documentation.

        INPUT:

        - ``symbol`` -- (default: ``None``) a letter (of a few letters) to
          denote a generic vector of the frame; can be set to ``None`` if the
          parameter ``from_frame`` is filled.
        - ``latex_symbol`` -- (default: ``None``) symbol to denote a generic
          vector of the frame; if None, the value of ``symbol`` is used.
        - ``dest_map`` -- (default: ``None``) destination map
          `\Phi:\ U \rightarrow V`
          (type: :class:`~sage.manifolds.differentiable.diff_map.DiffMap`);
          if none is provided, the identity is assumed (case of a vector frame
          *on* `U`)
        - ``from_frame`` -- (default: ``None``) vector frame `\tilde e` on the
          codomain `V` of the destination map `\Phi`; the returned frame `e` is
          then such that `\forall p \in U, e(p) = \tilde e(\Phi(p))`

        OUTPUT:

        - instance of :class:`~sage.manifolds.differentiable.vectorframe.VectorFrame`
          representing the defined vector frame.

        EXAMPLES:

        Setting a vector frame on a 3-dimensional open subset::

            sage: DiffManifold._clear_cache_() # for doctests only
            sage: M = DiffManifold(3, 'M')
            sage: A = M.open_subset('A', latex_name=r'\mathcal{A}'); A
            Open subset A of the 3-dimensional differentiable manifold M
            sage: c_xyz.<x,y,z> = A.chart()
            sage: e = A.vector_frame('e'); e
            Vector frame (A, (e_0,e_1,e_2))
            sage: e[0]
            Vector field e_0 on the Open subset A of the 3-dimensional
             differentiable manifold M

        See the documentation of class
        :class:`~sage.manifolds.differentiable.vectorframe.VectorFrame` for
        more examples.

        """
        from sage.manifolds.differentiable.vectorframe import VectorFrame
        return VectorFrame(self.vector_field_module(dest_map=dest_map,
                                                    force_free=True),
                           symbol=symbol, latex_symbol=latex_symbol,
                           from_frame=from_frame)

    def _set_covering_frame(self, frame):
        r"""
        Declare a frame covering the manifold.

        This helper method is invoked by the frame constructor.

        TEST::

            sage: M = DiffManifold(2, 'M')
            sage: M._covering_frames
            []
            sage: e = M.vector_frame('e')
            sage: M._covering_frames
            [Vector frame (M, (e_0,e_1))]
            sage: M._covering_frames = []
            sage: M._set_covering_frame(e)
            sage: M._covering_frames
            [Vector frame (M, (e_0,e_1))]

        """
        self._covering_frames.append(frame)
        self._parallelizable_parts = set([self])
        # if self contained smaller parallelizable parts, they are forgotten
        for sd in self._supersets:
            if not sd.is_manifestly_parallelizable():
                sd._parallelizable_parts.add(self)


    def frames(self):
        r"""
        Return the list of vector frames defined on open subsets of the
        manifold.

        OUTPUT:

        - list of vector frames defined on open subsets of the manifold.

        EXAMPLES:

        Vector frames on subsets of `\RR^2`::

            sage: DiffManifold._clear_cache_() # for doctests only
            sage: M = DiffManifold(2, 'R^2')
            sage: c_cart.<x,y> = M.chart() # Cartesian coordinates on R^2
            sage: M.frames()
            [Coordinate frame (R^2, (d/dx,d/dy))]
            sage: e = M.vector_frame('e')
            sage: M.frames()
            [Coordinate frame (R^2, (d/dx,d/dy)),
             Vector frame (R^2, (e_0,e_1))]
            sage: U = M.open_subset('U', coord_def={c_cart: x^2+y^2<1}) # unit disk
            sage: U.frames()
            [Coordinate frame (U, (d/dx,d/dy))]
            sage: M.frames()
            [Coordinate frame (R^2, (d/dx,d/dy)),
             Vector frame (R^2, (e_0,e_1)),
             Coordinate frame (U, (d/dx,d/dy))]

        """
        return self._frames

    def coframes(self):
        r"""
        Return the list of coframes defined on open subsets of the manifold.

        OUTPUT:

        - list of coframes defined on open subsets of the manifold.

        EXAMPLES:

        Coframes on subsets of `\RR^2`::

            sage: DiffManifold._clear_cache_() # for doctests only
            sage: M = DiffManifold(2, 'R^2')
            sage: c_cart.<x,y> = M.chart() # Cartesian coordinates on R^2
            sage: M.coframes()
            [Coordinate coframe (R^2, (dx,dy))]
            sage: e = M.vector_frame('e')
            sage: M.coframes()
            [Coordinate coframe (R^2, (dx,dy)), Coframe (R^2, (e^0,e^1))]
            sage: U = M.open_subset('U', coord_def={c_cart: x^2+y^2<1}) # unit disk
            sage: U.coframes()
            [Coordinate coframe (U, (dx,dy))]
            sage: e.restrict(U)
            Vector frame (U, (e_0,e_1))
            sage: U.coframes()
            [Coordinate coframe (U, (dx,dy)), Coframe (U, (e^0,e^1))]
            sage: M.coframes()
            [Coordinate coframe (R^2, (dx,dy)),
             Coframe (R^2, (e^0,e^1)),
             Coordinate coframe (U, (dx,dy)),
             Coframe (U, (e^0,e^1))]

        """
        return self._coframes

    def changes_of_frame(self):
        r"""
        Return all the changes of vector frames defined on the manifold.

        OUTPUT:

        - dictionary of fields of tangent-space automorphisms representing
          the changes of frames, the keys being the pair of frames

        EXAMPLE:

        Let us consider a first vector frame on a 2-dimensional differentiable
        manifold::

            sage: M = DiffManifold(2, 'M')
            sage: X.<x,y> = M.chart()
            sage: e = X.frame(); e
            Coordinate frame (M, (d/dx,d/dy))

        At this stage, the dictionary of changes of frame is empty::

            sage: M.changes_of_frame()
            {}

        We introduce a second frame on the manifold, relating it to
        frame ``e`` by a field of tangent-space automorphisms::

            sage: a = M.automorphism_field(name='a')
            sage: a[:] = [[-y, x], [1, 2]]
            sage: f = e.new_frame(a, 'f'); f
            Vector frame (M, (f_0,f_1))

        Then we have::

            sage: M.changes_of_frame()  # random (dictionary output)
            {(Coordinate frame (M, (d/dx,d/dy)),
              Vector frame (M, (f_0,f_1))): Field of tangent-space
               automorphisms on the 2-dimensional differentiable manifold M,
             (Vector frame (M, (f_0,f_1)),
              Coordinate frame (M, (d/dx,d/dy))): Field of tangent-space
               automorphisms on the 2-dimensional differentiable manifold M}

        Some checks::

            sage: M.changes_of_frame()[(e,f)] == a
            True
            sage: M.changes_of_frame()[(f,e)] == a^(-1)
            True

        """
        return self._frame_changes

    def is_manifestly_parallelizable(self):
        r"""
        Return ``True`` if the manifold is known to be a parallelizable and
        ``False`` otherwise.

        If ``False`` is returned, either the manifold is not parallelizable or
        no vector frame has been defined on it yet.

        EXAMPLES:

        A just created manifold is a priori not manifestly parallelizable::

            sage: DiffManifold._clear_cache_()  # for doctests only
            sage: M = DiffManifold(2, 'M')
            sage: M.is_manifestly_parallelizable()
            False

        Defining a vector frame on it makes it parallelizable::

            sage: e = M.vector_frame('e')
            sage: M.is_manifestly_parallelizable()
            True

        Defining a coordinate chart on the whole manifold also makes it
        parallelizable::

            sage: N = DiffManifold(4, 'N')
            sage: X.<t,x,y,z> = N.chart()
            sage: N.is_manifestly_parallelizable()
            True

        """
        return not self._covering_frames == []

    def tangent_space(self, point):
        r"""
        Tangent space to the manifold at a given point.

        INPUT:

        - ``point`` -- (instance of
          :class:`~sage.manifolds.point.TopManifoldPoint`) point `p` on the
          manifold

        OUTPUT:

        - instance of
          :class:`~sage.manifolds.differentiable.tangent_space.TangentSpace`
          representing the tangent vector space `T_{p} M`, where `M` is the
          current manifold.

        EXAMPLE:

        A tangent space to a 2-dimensional manifold::

            sage: M = DiffManifold(2, 'M')
            sage: X.<x,y> = M.chart()
            sage: p = M.point((2, -3), name='p')
            sage: Tp = M.tangent_space(p); Tp
            Tangent space at Point p on the 2-dimensional differentiable
             manifold M
            sage: Tp.category()
            Category of vector spaces over Symbolic Ring
            sage: dim(Tp)
            2

        See the documentation of class
        :class:`~sage.manifolds.differentiable.tangent_space.TangentSpace`
        for more examples.

        """
        from sage.manifolds.point import TopManifoldPoint
        from sage.manifolds.differentiable.tangent_space import TangentSpace
        if not isinstance(point, TopManifoldPoint):
            raise TypeError("{} is not a manifold point".format(point))
        if point not in self:
            raise ValueError("{} is not a point on the {}".format(point, self))
        return TangentSpace(point)<|MERGE_RESOLUTION|>--- conflicted
+++ resolved
@@ -221,8 +221,6 @@
     sage: w(f) == f.differential()(w)
     True
 
-<<<<<<< HEAD
-=======
 The value of the vector field at point `p` is a vector tangent to the sphere::
 
     sage: w.at(p)
@@ -232,7 +230,6 @@
     sage: w.at(p).parent()
     Tangent space at Point p on the 2-dimensional differentiable manifold S^2
 
->>>>>>> 513f5ba4
 A 1-form on the sphere::
 
     sage: df = f.differential() ; df
@@ -247,8 +244,6 @@
     Category of modules over Algebra of differentiable scalar fields on the
      2-dimensional differentiable manifold S^2
 
-<<<<<<< HEAD
-=======
 The value of the 1-form at point `p` is a linear form on the tangent space
 at `p`::
 
@@ -261,7 +256,6 @@
     Dual of the Tangent space at Point p on the 2-dimensional differentiable
      manifold S^2
 
->>>>>>> 513f5ba4
 
 .. RUBRIC:: Example 2: the Riemann sphere as a differentiable manifold of
   dimension 1 over `\CC`
