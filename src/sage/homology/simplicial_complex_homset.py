r"""
Homsets between simplicial complexes

AUTHORS:

- Travis Scrimshaw (2012-08-18): Made all simplicial complexes immutable to
  work with the homset cache.

EXAMPLES::

    sage: S = simplicial_complexes.Sphere(1)
    sage: T = simplicial_complexes.Sphere(2)
    sage: H = Hom(S,T)
    sage: f = {0:0,1:1,2:3}
    sage: x = H(f)
    sage: x
    Simplicial complex morphism:
<<<<<<< HEAD
      From: Simplicial complex with vertex set (0, 1, 2) and facets {(1, 2), (0, 2), (0, 1)}
      To: Simplicial complex with vertex set (0, 1, 2, 3) and facets {(0, 2, 3), (0, 1, 2), (1, 2, 3), (0, 1, 3)}
=======
      From: Minimal triangulation of the 1-sphere
      To: Minimal triangulation of the 2-sphere
>>>>>>> 4d80eb34
      Defn: 0 |--> 0
            1 |--> 1
            2 |--> 3
    sage: x.is_injective()
    True
    sage: x.is_surjective()
    False
    sage: x.image()
    Simplicial complex with vertex set (0, 1, 3) and facets {(1, 3), (0, 3), (0, 1)}
    sage: from sage.homology.simplicial_complex import Simplex
    sage: s = Simplex([1,2])
    sage: x(s)
    (1, 3)

TESTS::

    sage: S = simplicial_complexes.Sphere(1)
    sage: T = simplicial_complexes.Sphere(2)
    sage: H = Hom(S,T)
    sage: loads(dumps(H)) == H
    True

"""

#*****************************************************************************
# Copyright (C) 2009 D. Benjamin Antieau <d.ben.antieau@gmail.com>
#
#  Distributed under the terms of the GNU General Public License (GPL)
#
#    This code is distributed in the hope that it will be useful,
#    but WITHOUT ANY WARRANTY; without even the implied warranty
#    of MERCHANTABILITY or FITNESS FOR A PARTICULAR PURPOSE.
#
#  See the GNU General Public License for more details; the full text
#  is available at:
#
#                  http://www.gnu.org/licenses/
#
#*****************************************************************************

import sage.categories.homset
from sage.homology.simplicial_complex_morphism import SimplicialComplexMorphism

def is_SimplicialComplexHomset(x):
    """
    Return ``True`` if and only if ``x`` is a simplicial complex homspace.

    EXAMPLES::

        sage: S = SimplicialComplex(is_mutable=False)
        sage: T = SimplicialComplex(is_mutable=False)
        sage: H = Hom(S, T)
        sage: H
        Set of Morphisms from Simplicial complex with vertex set () and facets {()}
         to Simplicial complex with vertex set () and facets {()}
         in Category of finite simplicial complexes
        sage: from sage.homology.simplicial_complex_homset import is_SimplicialComplexHomset
        sage: is_SimplicialComplexHomset(H)
        True
    """
    return isinstance(x, SimplicialComplexHomset)

class SimplicialComplexHomset(sage.categories.homset.Homset):
    def __call__(self, f):
        """
        INPUT:

        - ``f`` -- a dictionary with keys exactly the vertices of the domain
          and values vertices of the codomain

        EXAMPLES::

            sage: S = simplicial_complexes.Sphere(3)
            sage: T = simplicial_complexes.Sphere(2)
            sage: f = {0:0,1:1,2:2,3:2,4:2}
            sage: H = Hom(S,T)
            sage: x = H(f)
            sage: x
            Simplicial complex morphism:
<<<<<<< HEAD
              From: Simplicial complex with vertex set (0, 1, 2, 3, 4) and 5 facets
              To: Simplicial complex with vertex set (0, 1, 2, 3) and facets {(0, 2, 3), (0, 1, 2), (1, 2, 3), (0, 1, 3)}
=======
              From: Minimal triangulation of the 3-sphere
              To: Minimal triangulation of the 2-sphere
>>>>>>> 4d80eb34
              Defn: [0, 1, 2, 3, 4] --> [0, 1, 2, 2, 2]
        """
        return SimplicialComplexMorphism(f,self.domain(),self.codomain())

    def diagonal_morphism(self,rename_vertices=True):
        r"""
        Return the diagonal morphism in `Hom(S, S \times S)`.

        EXAMPLES::

            sage: S = simplicial_complexes.Sphere(2)
            sage: H = Hom(S,S.product(S, is_mutable=False))
            sage: d = H.diagonal_morphism()
            sage: d
            Simplicial complex morphism:
<<<<<<< HEAD
              From: Simplicial complex with vertex set (0, 1, 2, 3) and facets {(0, 2, 3), (0, 1, 2), (1, 2, 3), (0, 1, 3)}
=======
              From: Minimal triangulation of the 2-sphere
>>>>>>> 4d80eb34
              To:   Simplicial complex with 16 vertices and 96 facets
              Defn: 0 |--> L0R0
                    1 |--> L1R1
                    2 |--> L2R2
                    3 |--> L3R3

            sage: T = SimplicialComplex([[0], [1]], is_mutable=False)
            sage: U = T.product(T,rename_vertices = False, is_mutable=False)
            sage: G = Hom(T,U)
            sage: e = G.diagonal_morphism(rename_vertices = False)
            sage: e
            Simplicial complex morphism:
              From: Simplicial complex with vertex set (0, 1) and facets {(0,), (1,)}
              To:   Simplicial complex with 4 vertices and facets {((1, 1),), ((1, 0),), ((0, 0),), ((0, 1),)}
              Defn: 0 |--> (0, 0)
                    1 |--> (1, 1)
        """
        # Preserve whether the codomain is mutable when renaming the vertices.
        mutable = self._codomain.is_mutable()
        X = self._domain.product(self._domain,rename_vertices=rename_vertices, is_mutable=mutable)
        if self._codomain != X:
            raise TypeError("diagonal morphism is only defined for Hom(X,XxX)")
        f = {}
        if rename_vertices:
            f = {i: "L{0}R{0}".format(i) for i in self._domain.vertices().set()}
        else:
            f = {i: (i,i) for i in self._domain.vertices().set()}
        return SimplicialComplexMorphism(f, self._domain, X)

    def identity(self):
        """
        Return the identity morphism of `Hom(S,S)`.

        EXAMPLES::

            sage: S = simplicial_complexes.Sphere(2)
            sage: H = Hom(S,S)
            sage: i = H.identity()
            sage: i.is_identity()
            True

            sage: T = SimplicialComplex([[0,1]], is_mutable=False)
            sage: G = Hom(T,T)
            sage: G.identity()
            Simplicial complex endomorphism of Simplicial complex with vertex set (0, 1) and facets {(0, 1)}
              Defn: 0 |--> 0
                    1 |--> 1
        """
        if not self.is_endomorphism_set():
            raise TypeError("identity map is only defined for endomorphism sets")
        f = {i:i for i in self._domain.vertices().set()}
        return SimplicialComplexMorphism(f, self._domain, self._codomain)

    def an_element(self):
        """
        Return a (non-random) element of ``self``.

        EXAMPLES::

            sage: S = simplicial_complexes.KleinBottle()
            sage: T = simplicial_complexes.Sphere(5)
            sage: H = Hom(S,T)
            sage: x = H.an_element()
            sage: x
            Simplicial complex morphism:
<<<<<<< HEAD
              From: Simplicial complex with vertex set (0, 1, 2, 3, 4, 5, 6, 7) and 16 facets
              To:   Simplicial complex with vertex set (0, 1, 2, 3, 4, 5, 6) and 7 facets
=======
              From: Minimal triangulation of the Klein bottle
              To:   Minimal triangulation of the 5-sphere
>>>>>>> 4d80eb34
              Defn: [0, 1, 2, 3, 4, 5, 6, 7] --> [0, 0, 0, 0, 0, 0, 0, 0]
        """
        X_vertices = self._domain.vertices().set()
        try:
            i = next(iter(self._codomain.vertices().set()))
        except StopIteration:
            if not X_vertices:
                return {}
            else:
                raise TypeError("there are no morphisms from a non-empty simplicial complex to an empty simplicial complex")
        f = {x:i for x in X_vertices}
        return SimplicialComplexMorphism(f, self._domain, self._codomain)
<|MERGE_RESOLUTION|>--- conflicted
+++ resolved
@@ -15,13 +15,8 @@
     sage: x = H(f)
     sage: x
     Simplicial complex morphism:
-<<<<<<< HEAD
-      From: Simplicial complex with vertex set (0, 1, 2) and facets {(1, 2), (0, 2), (0, 1)}
-      To: Simplicial complex with vertex set (0, 1, 2, 3) and facets {(0, 2, 3), (0, 1, 2), (1, 2, 3), (0, 1, 3)}
-=======
       From: Minimal triangulation of the 1-sphere
       To: Minimal triangulation of the 2-sphere
->>>>>>> 4d80eb34
       Defn: 0 |--> 0
             1 |--> 1
             2 |--> 3
@@ -101,13 +96,8 @@
             sage: x = H(f)
             sage: x
             Simplicial complex morphism:
-<<<<<<< HEAD
-              From: Simplicial complex with vertex set (0, 1, 2, 3, 4) and 5 facets
-              To: Simplicial complex with vertex set (0, 1, 2, 3) and facets {(0, 2, 3), (0, 1, 2), (1, 2, 3), (0, 1, 3)}
-=======
               From: Minimal triangulation of the 3-sphere
               To: Minimal triangulation of the 2-sphere
->>>>>>> 4d80eb34
               Defn: [0, 1, 2, 3, 4] --> [0, 1, 2, 2, 2]
         """
         return SimplicialComplexMorphism(f,self.domain(),self.codomain())
@@ -123,11 +113,7 @@
             sage: d = H.diagonal_morphism()
             sage: d
             Simplicial complex morphism:
-<<<<<<< HEAD
-              From: Simplicial complex with vertex set (0, 1, 2, 3) and facets {(0, 2, 3), (0, 1, 2), (1, 2, 3), (0, 1, 3)}
-=======
               From: Minimal triangulation of the 2-sphere
->>>>>>> 4d80eb34
               To:   Simplicial complex with 16 vertices and 96 facets
               Defn: 0 |--> L0R0
                     1 |--> L1R1
@@ -193,13 +179,8 @@
             sage: x = H.an_element()
             sage: x
             Simplicial complex morphism:
-<<<<<<< HEAD
-              From: Simplicial complex with vertex set (0, 1, 2, 3, 4, 5, 6, 7) and 16 facets
-              To:   Simplicial complex with vertex set (0, 1, 2, 3, 4, 5, 6) and 7 facets
-=======
               From: Minimal triangulation of the Klein bottle
               To:   Minimal triangulation of the 5-sphere
->>>>>>> 4d80eb34
               Defn: [0, 1, 2, 3, 4, 5, 6, 7] --> [0, 0, 0, 0, 0, 0, 0, 0]
         """
         X_vertices = self._domain.vertices().set()
