# -*- coding: utf-8 -*-
r"""
Finite simplicial complexes

AUTHORS:

- John H. Palmieri (2009-04)

- D. Benjamin Antieau (2009-06): added is_connected, generated_subcomplex,
  remove_facet, and is_flag_complex methods;
  cached the output of the graph() method.

- Travis Scrimshaw (2012-08-17): Made :class:`SimplicialComplex` have an
  immutable option, and added ``__hash__()`` function which checks to make
  sure it is immutable. Made :meth:`SimplicialComplex.remove_face()` into a
  mutator. Deprecated the ``vertex_set`` parameter.

- Christian Stump (2011-06): implementation of is_cohen_macaulay

- Travis Scrimshaw (2013-02-16): Allowed :class:`SimplicialComplex` to make
  mutable copies.

- Simon King (2014-05-02): Let simplicial complexes be objects of the
  category of simplicial complexes.

- Jeremy Martin (2016-06-02): added cone_vertices, decone, is_balanced,
  is_partitionable, intersection methods

This module implements the basic structure of finite simplicial
complexes. Given a set `V` of "vertices", a simplicial complex on `V`
is a collection `K` of subsets of `V` satisfying the condition that if
`S` is one of the subsets in `K`, then so is every subset of `S`.  The
subsets `S` are called the 'simplices' of `K`.

.. NOTE::

   In Sage, the elements of the vertex set are determined
   automatically: `V` is defined to be the union of the sets in
   `K`. So in Sage's implementation of simplicial complexes, every
   vertex is included in some face.

A simplicial complex `K` can be viewed as a purely combinatorial
object, as described above, but it also gives rise to a topological
space `|K|` (its *geometric realization*) as follows: first, the
points of `V` should be in general position in euclidean space.  Next,
if `\{v\}` is in `K`, then the vertex `v` is in `|K|`.  If `\{v, w\}`
is in `K`, then the line segment from `v` to `w` is in `|K|`. If `\{u,
v, w\}` is in `K`, then the triangle with vertices `u`, `v`, and `w`
is in `|K|`.  In general, `|K|` is the union of the convex hulls of
simplices of `K`.  Frequently, one abuses notation and uses `K` to
denote both the simplicial complex and the associated topological
space.

.. image:: ../../media/simplices.png

For any simplicial complex `K` and any commutative ring `R` there is
an associated chain complex, with differential of degree `-1`.  The
`n^{th}` term is the free `R`-module with basis given by the
`n`-simplices of `K`.  The differential is determined by its value on
any simplex: on the `n`-simplex with vertices `(v_0, v_1, ..., v_n)`,
the differential is the alternating sum with `i^{th}` summand `(-1)^i`
multiplied by the `(n-1)`-simplex obtained by omitting vertex `v_i`.

In the implementation here, the vertex set must be finite. To define a
simplicial complex, specify its *facets*: the maximal subsets (with
respect to inclusion) of the vertex set belonging to `K`. Each facet
can be specifed as a list, a tuple, or a set.

.. NOTE::

   This class derives from
   :class:`~sage.homology.cell_complex.GenericCellComplex`, and so
   inherits its methods.  Some of those methods are not listed here;
   see the :mod:`Generic Cell Complex <sage.homology.cell_complex>`
   page instead.

EXAMPLES::

    sage: SimplicialComplex([[1], [3, 7]])
    Simplicial complex with vertex set (1, 3, 7) and facets {(1,), (3, 7)}
    sage: SimplicialComplex()   # the empty simplicial complex
    Simplicial complex with vertex set () and facets {()}
    sage: X = SimplicialComplex([[0,1], [1,2], [2,3], [3,0]])
    sage: X
    Simplicial complex with vertex set (0, 1, 2, 3) and facets {(0, 1), (0, 3), (1, 2), (2, 3)}

Sage can perform a number of operations on simplicial complexes, such
as the join and the product, and it can also compute homology::

    sage: S = SimplicialComplex([[0,1], [1,2], [0,2]]) # circle
    sage: T = S.product(S)  # torus
    sage: T
    Simplicial complex with 9 vertices and 18 facets
    sage: T.homology()   # this computes reduced homology
    {0: 0, 1: Z x Z, 2: Z}
    sage: T.euler_characteristic()
    0

Sage knows about some basic combinatorial data associated to a
simplicial complex::

    sage: X = SimplicialComplex([[0,1], [1,2], [2,3], [0,3]])
    sage: X.f_vector()
    [1, 4, 4]
    sage: X.face_poset()
    Finite poset containing 8 elements
    sage: x0, x1, x2, x3 = X.stanley_reisner_ring().gens()
    sage: x0*x2 == x1*x3 == 0
    True
    sage: X.is_pure()
    True

Mutability (see :trac:`12587`)::

    sage: S = SimplicialComplex([[1,4], [2,4]])
    sage: S.add_face([1,3])
    sage: S.remove_face([1,3]); S
    Simplicial complex with vertex set (1, 2, 3, 4) and facets {(3,), (1, 4), (2, 4)}
    sage: hash(S)
    Traceback (most recent call last):
    ...
    ValueError: This simplicial complex must be immutable. Call set_immutable().
    sage: S = SimplicialComplex([[1,4], [2,4]])
    sage: S.set_immutable()
    sage: S.add_face([1,3])
    Traceback (most recent call last):
    ...
    ValueError: This simplicial complex is not mutable
    sage: S.remove_face([1,3])
    Traceback (most recent call last):
    ...
    ValueError: This simplicial complex is not mutable
    sage: hash(S) == hash(S)
    True

    sage: S2 = SimplicialComplex([[1,4], [2,4]], is_mutable=False)
    sage: hash(S2) == hash(S)
    True

We can also make mutable copies of an immutable simplicial complex
(see :trac:`14142`)::

    sage: S = SimplicialComplex([[1,4], [2,4]])
    sage: S.set_immutable()
    sage: T = copy(S)
    sage: T.is_mutable()
    True
    sage: S == T
    True
"""
from __future__ import print_function, absolute_import
from six.moves import range
from six import integer_types
from operator import index as PyNumber_Index

# possible future directions for SimplicialComplex:
#
#  make compatible with GAP (see http://linalg.org/gap.html)
#  compare to and make compatible with polymake
#  see Macaulay: http://www.math.uiuc.edu/Macaulay2/doc/Macaulay2-1.1/share/doc/Macaulay2/SimplicialComplexes/html/___Simplicial__Complex.html; compare performance and make compatible
#  should + have any meaning?
#  cohomology: compute cup products (and Massey products?)

from copy import copy
from sage.misc.lazy_import import lazy_import
from sage.misc.cachefunc import cached_method
from sage.homology.cell_complex import GenericCellComplex
from sage.structure.sage_object import SageObject
from sage.structure.parent import Parent
from sage.rings.integer import Integer
from sage.rings.polynomial.polynomial_ring_constructor import PolynomialRing
from sage.sets.set import Set
from sage.rings.integer_ring import ZZ
from sage.rings.rational_field import QQ
from sage.structure.category_object import normalize_names
from sage.misc.latex import latex
from sage.misc.misc import union
from sage.matrix.constructor import matrix
from sage.homology.chain_complex import ChainComplex
from sage.graphs.graph import Graph
from functools import reduce, total_ordering
from itertools import combinations
lazy_import('sage.categories.simplicial_complexes', 'SimplicialComplexes')
from sage.misc.cachefunc import cached_method


def lattice_paths(t1, t2, length=None):
    r"""
    Given lists (or tuples or ...) ``t1`` and ``t2``, think of them as
    labelings for vertices: ``t1`` labeling points on the x-axis,
    ``t2`` labeling points on the y-axis, both increasing.  Return the
    list of rectilinear paths along the grid defined by these points
    in the plane, starting from ``(t1[0], t2[0])``, ending at
    ``(t1[last], t2[last])``, and at each grid point, going either
    right or up.  See the examples.

    :param t1: labeling for vertices
    :param t2: labeling for vertices
    :param length: if not ``None``, then an integer, the length of the desired
        path.
    :type length: integer or ``None``; optional, default ``None``
    :type t1: list, other iterable
    :type t2: list, other iterable
    :return: list of lists of vertices making up the paths as described above
    :rtype: list of lists

    This is used when triangulating the product of simplices.  The
    optional argument ``length`` is used for `\Delta`-complexes, to
    specify all simplices in a product: in the triangulation of a
    product of two simplices, there is a `d`-simplex for every path of
    length `d+1` in the lattice.  The path must start at the bottom
    left and end at the upper right, and it must use at least one
    point in each row and in each column, so if ``length`` is too
    small, there will be no paths.

    EXAMPLES::

        sage: from sage.homology.simplicial_complex import lattice_paths
        sage: lattice_paths([0,1,2], [0,1,2])
        [[(0, 0), (0, 1), (0, 2), (1, 2), (2, 2)],
         [(0, 0), (0, 1), (1, 1), (1, 2), (2, 2)],
         [(0, 0), (1, 0), (1, 1), (1, 2), (2, 2)],
         [(0, 0), (0, 1), (1, 1), (2, 1), (2, 2)],
         [(0, 0), (1, 0), (1, 1), (2, 1), (2, 2)],
         [(0, 0), (1, 0), (2, 0), (2, 1), (2, 2)]]
        sage: lattice_paths(('a', 'b', 'c'), (0, 3, 5))
        [[('a', 0), ('a', 3), ('a', 5), ('b', 5), ('c', 5)],
         [('a', 0), ('a', 3), ('b', 3), ('b', 5), ('c', 5)],
         [('a', 0), ('b', 0), ('b', 3), ('b', 5), ('c', 5)],
         [('a', 0), ('a', 3), ('b', 3), ('c', 3), ('c', 5)],
         [('a', 0), ('b', 0), ('b', 3), ('c', 3), ('c', 5)],
         [('a', 0), ('b', 0), ('c', 0), ('c', 3), ('c', 5)]]
        sage: lattice_paths(range(3), range(3), length=2)
        []
        sage: lattice_paths(range(3), range(3), length=3)
        [[(0, 0), (1, 1), (2, 2)]]
        sage: lattice_paths(range(3), range(3), length=4)
        [[(0, 0), (1, 1), (1, 2), (2, 2)],
         [(0, 0), (0, 1), (1, 2), (2, 2)],
         [(0, 0), (1, 1), (2, 1), (2, 2)],
         [(0, 0), (1, 0), (2, 1), (2, 2)],
         [(0, 0), (0, 1), (1, 1), (2, 2)],
         [(0, 0), (1, 0), (1, 1), (2, 2)]]
    """
    # Convert t1, t2 to tuples, in case they are (for example) Python 3 ranges.
    t1 = tuple(t1)
    t2 = tuple(t2)
    if length is None:
        # 0 x n (or k x 0) rectangle:
        if len(t1) == 0 or len(t2) == 0:
            return [[]]
        # 1 x n (or k x 1) rectangle:
        elif len(t1) == 1:
            return [[(t1[0], w) for w in t2]]
        elif len(t2) == 1:
            return [[(v, t2[0]) for v in t1]]
        else:
            # recursive: paths in rectangle with either one fewer row
            # or column, plus the upper right corner
            return ([path + [(t1[-1], t2[-1])] for path
                     in lattice_paths(t1[:-1], t2)] +
                    [path + [(t1[-1], t2[-1])] for path
                     in lattice_paths(t1, t2[:-1])])
    else:
        if length > len(t1) + len(t2) - 1:
            return []
        # as above, except make sure that lengths are correct.  if
        # not, return an empty list.
        #
        # 0 x n (or k x 0) rectangle:
        elif len(t1) == 0 or len(t2) == 0:
            if length == 0:
                return [[]]
            else:
                return []
        # 1 x n (or k x 1) rectangle:
        elif len(t1) == 1:
            if length == len(t2):
                return [[(t1[0], w) for w in t2]]
            else:
                return []
        elif len(t2) == 1:
            if length == len(t1):
                return [[(v, t2[0]) for v in t1]]
            else:
                return []
        else:
            # recursive: paths of length one fewer in rectangle with
            # either one fewer row, one fewer column, or one fewer of
            # each, and then plus the upper right corner
            return ([path + [(t1[-1], t2[-1])] for path
                     in lattice_paths(t1[:-1], t2, length=length-1)] +
                    [path + [(t1[-1], t2[-1])] for path
                     in lattice_paths(t1, t2[:-1], length=length-1)] +
                    [path + [(t1[-1], t2[-1])] for path
                     in lattice_paths(t1[:-1], t2[:-1], length=length-1)])

def rename_vertex(n, keep, left=True):
    """
    Rename a vertex: the vertices from the list ``keep`` get
    relabeled 0, 1, 2, ..., in order.  Any other vertex (e.g. 4) gets
    renamed to by prepending an 'L' or an 'R' (thus to either 'L4' or
    'R4'), depending on whether the argument left is ``True`` or ``False``.

    :param n: a 'vertex': either an integer or a string
    :param keep: a list of three vertices
    :param left: if ``True``, rename for use in left factor
    :type left: boolean; optional, default ``True``

    This is used by the :meth:`~SimplicialComplex.connected_sum` method for
    simplicial complexes.

    EXAMPLES::

        sage: from sage.homology.simplicial_complex import rename_vertex
        sage: rename_vertex(6, [5, 6, 7])
        1
        sage: rename_vertex(3, [5, 6, 7, 8, 9])
        'L3'
        sage: rename_vertex(3, [5, 6, 7], left=False)
        'R3'
    """
    lookup = {i:v for v,i in enumerate(keep)}
    try:
        return lookup[n]
    except KeyError:
        if left:
            return "L" + str(n)
        else:
            return "R" + str(n)

@total_ordering
class Simplex(SageObject):
    """
    Define a simplex.

    Topologically, a simplex is the convex hull of a collection of
    vertices in general position.  Combinatorially, it is defined just
    by specifying a set of vertices.  It is represented in Sage by the
    tuple of the vertices.

    :param X: set of vertices
    :type X: integer, list, other iterable
    :return: simplex with those vertices

    ``X`` may be a non-negative integer `n`, in which case the
    simplicial complex will have `n+1` vertices `(0, 1, ..., n)`, or
    it may be anything which may be converted to a tuple, in which
    case the vertices will be that tuple.  In the second case, each
    vertex must be hashable, so it should be a number, a string, or a
    tuple, for instance, but not a list.

    .. WARNING::

       The vertices should be distinct, and no error checking is done
       to make sure this is the case.

    EXAMPLES::

        sage: Simplex(4)
        (0, 1, 2, 3, 4)
        sage: Simplex([3, 4, 1])
        (3, 4, 1)
        sage: X = Simplex((3, 'a', 'vertex')); X
        (3, 'a', 'vertex')
        sage: X == loads(dumps(X))
        True

    Vertices may be tuples but not lists::

        sage: Simplex([(1,2), (3,4)])
        ((1, 2), (3, 4))
        sage: Simplex([[1,2], [3,4]])
        Traceback (most recent call last):
        ...
        TypeError: unhashable type: 'list'
    """

    def __init__(self, X):
        """
        Define a simplex.  See :class:`Simplex` for full documentation.

        EXAMPLES::

            sage: Simplex(2)
            (0, 1, 2)
            sage: Simplex(('a', 'b', 'c'))
            ('a', 'b', 'c')
            sage: Simplex(-1)
            ()
            sage: Simplex(-3)
            Traceback (most recent call last):
            ...
            ValueError: the n-simplex is only defined if n > -2
        """
        try:
            N = int(X) + 1
            if N < 0:
                raise ValueError('the n-simplex is only defined if n > -2')
            self.__tuple = tuple(range(N))
        except TypeError:
            self.__tuple = tuple(X)
        self.__set = frozenset(self.__tuple)

    def tuple(self):
        """
        The tuple attached to this simplex.

        EXAMPLES::

            sage: Simplex(3).tuple()
            (0, 1, 2, 3)

        Although simplices are printed as if they were tuples, they
        are not the same type::

            sage: type(Simplex(3).tuple())
            <... 'tuple'>
            sage: type(Simplex(3))
            <class 'sage.homology.simplicial_complex.Simplex'>
        """
        return self.__tuple

    def set(self):
        """
        The frozenset attached to this simplex.

        EXAMPLES::

            sage: Simplex(3).set()
            frozenset({0, 1, 2, 3})
        """
        return self.__set

    def is_face(self, other):
        """
        Return ``True`` iff this simplex is a face of other.

        EXAMPLES::

            sage: Simplex(3).is_face(Simplex(5))
            True
            sage: Simplex(5).is_face(Simplex(2))
            False
            sage: Simplex(['a', 'b', 'c']).is_face(Simplex(8))
            False
        """
        return self.__set.issubset(other.__set)

    def __contains__(self, x):
        """
        Return ``True`` iff ``x`` is a vertex of this simplex.

        EXAMPLES::

            sage: 3 in Simplex(5)
            True
            sage: 3 in Simplex(2)
            False
        """
        return x in self.__set

    def __getitem__(self, n):
        """
        Return the `n`-th vertex in this simplex.

        EXAMPLES::

            sage: Simplex(5)[2]
            2
            sage: Simplex(['a', 'b', 'c'])[1]
            'b'
        """
        return self.__tuple[n]

    def __iter__(self):
        """
        Iterator for the vertices of this simplex.

        EXAMPLES::

            sage: [v**2 for v in Simplex(3)]
            [0, 1, 4, 9]
        """
        return iter(self.__tuple)

    def __add__(self, other):
        """
        Simplex obtained by concatenating the underlying tuples of the
        two arguments.

        :param other: another simplex

        EXAMPLES::

            sage: Simplex((1,2,3)) + Simplex((5,6))
            (1, 2, 3, 5, 6)
        """
        return Simplex(self.__tuple + other.__tuple)

    def face(self, n):
        """
        The `n`-th face of this simplex.

        :param n: an integer between 0 and the dimension of this simplex
        :type n: integer
        :return: the simplex obtained by removing the `n`-th vertex from this
            simplex

        EXAMPLES::

            sage: S = Simplex(4)
            sage: S.face(0)
            (1, 2, 3, 4)
            sage: S.face(3)
            (0, 1, 2, 4)
        """
        if n >= 0 and n <= self.dimension():
            return Simplex(self.__tuple[:n] + self.__tuple[n+1:])
        else:
            raise IndexError("{} does not have an nth face for n={}".format(self, n))

    def faces(self):
        """
        The list of faces (of codimension 1) of this simplex.

        EXAMPLES::

            sage: S = Simplex(4)
            sage: S.faces()
            [(1, 2, 3, 4), (0, 2, 3, 4), (0, 1, 3, 4), (0, 1, 2, 4), (0, 1, 2, 3)]
            sage: len(Simplex(10).faces())
            11
        """
        return [self.face(i) for i in range(self.dimension() + 1)]

    def dimension(self):
        """
        The dimension of this simplex.

        The dimension of a simplex is the number of vertices minus 1.

        EXAMPLES::

            sage: Simplex(5).dimension() == 5
            True
            sage: Simplex(5).face(1).dimension()
            4
        """
        return len(self.__tuple) - 1

    def is_empty(self):
        """
        Return ``True`` iff this simplex is the empty simplex.

        EXAMPLES::

            sage: [Simplex(n).is_empty() for n in range(-1,4)]
            [True, False, False, False, False]
        """
        return self.dimension() < 0

    def join(self, right, rename_vertices=True):
        """
        The join of this simplex with another one.

        The join of two simplices `[v_0, ..., v_k]` and `[w_0, ...,
        w_n]` is the simplex `[v_0, ..., v_k, w_0, ..., w_n]`.

        :param right: the other simplex (the right-hand factor)

        :param rename_vertices: If this is ``True``, the vertices in the
            join will be renamed by this formula: vertex "v" in the
            left-hand factor --> vertex "Lv" in the join, vertex "w"
            in the right-hand factor --> vertex "Rw" in the join.  If
            this is false, this tries to construct the join without
            renaming the vertices; this may cause problems if the two
            factors have any vertices with names in common.

        :type rename_vertices: boolean; optional, default ``True``

        EXAMPLES::

            sage: Simplex(2).join(Simplex(3))
            ('L0', 'L1', 'L2', 'R0', 'R1', 'R2', 'R3')
            sage: Simplex(['a', 'b']).join(Simplex(['x', 'y', 'z']))
            ('La', 'Lb', 'Rx', 'Ry', 'Rz')
            sage: Simplex(['a', 'b']).join(Simplex(['x', 'y', 'z']), rename_vertices=False)
            ('a', 'b', 'x', 'y', 'z')
        """
        if rename_vertices:
            vertex_set = (["L" + str(v) for v in self]
                          + ["R" + str(w) for w in right])
        else:
            vertex_set = self.__tuple + right.__tuple
        return Simplex(vertex_set)

    def product(self, other, rename_vertices=True):
        r"""
        The product of this simplex with another one, as a list of simplices.

        :param other: the other simplex

        :param rename_vertices: If this is ``False``, then the vertices in
            the product are the set of ordered pairs `(v,w)` where `v`
            is a vertex in the left-hand factor (``self``) and `w` is
            a vertex in the right-hand factor (``other``). If this is
            ``True``, then the vertices are renamed as "LvRw" (e.g., the
            vertex (1,2) would become "L1R2").  This is useful if you
            want to define the Stanley-Reisner ring of the complex:
            vertex names like (0,1) are not suitable for that, while
            vertex names like "L0R1" are.

        :type rename_vertices: boolean; optional, default ``True``

        Algorithm: see Hatcher, p. 277-278 [Hat2002]_ (who in turn refers to
        Eilenberg-Steenrod, p. 68): given ``S = Simplex(m)`` and
        ``T = Simplex(n)``, then `S \times T` can be
        triangulated as follows: for each path `f` from `(0,0)` to
        `(m,n)` along the integer grid in the plane, going up or right
        at each lattice point, associate an `(m+n)`-simplex with
        vertices `v_0`, `v_1`, ..., where `v_k` is the `k^{th}` vertex
        in the path `f`.

        Note that there are `m+n` choose `n` such paths.  Note also
        that each vertex in the product is a pair of vertices `(v,w)`
        where `v` is a vertex in the left-hand factor and `w`
        is a vertex in the right-hand factor.

        .. NOTE::

           This produces a list of simplices -- not a :class:`Simplex`, not
           a :class:`SimplicialComplex`.

        EXAMPLES::

            sage: len(Simplex(2).product(Simplex(2)))
            6
            sage: Simplex(1).product(Simplex(1))
            [('L0R0', 'L0R1', 'L1R1'), ('L0R0', 'L1R0', 'L1R1')]
            sage: Simplex(1).product(Simplex(1), rename_vertices=False)
            [((0, 0), (0, 1), (1, 1)), ((0, 0), (1, 0), (1, 1))]
        """
        if not rename_vertices:
            return [Simplex(x) for x in lattice_paths(self.tuple(), other.tuple())]

        answer = []
        for x in lattice_paths(self.tuple(), other.tuple()):
            new = tuple(["L" + str(v) + "R" + str(w) for (v, w) in x])
            answer.append(Simplex(new))
        return answer

    def alexander_whitney(self, dim):
        r"""
        Subdivide this simplex into a pair of simplices.

        If this simplex has vertices `v_0`, `v_1`, ..., `v_n`, then
        subdivide it into simplices `(v_0, v_1, ..., v_{dim})` and
        `(v_{dim}, v_{dim + 1}, ..., v_n)`.

        INPUT:

        - ``dim`` -- integer between 0 and one more than the
          dimension of this simplex

        OUTPUT:

        - a list containing just the triple ``(1, left, right)``,
          where ``left`` and ``right`` are the two simplices described
          above.

        This method allows one to construct a coproduct from the
        `p+q`-chains to the tensor product of the `p`-chains and the
        `q`-chains. The number 1 (a Sage integer) is the coefficient
        of ``left tensor right`` in this coproduct. (The corresponding
        formula is more complicated for the cubes that make up a
        cubical complex, and the output format is intended to be
        consistent for both cubes and simplices.)

        Calling this method ``alexander_whitney`` is an abuse of
        notation, since the actual Alexander-Whitney map goes from
        `C(X \times Y) \to C(X) \otimes C(Y)`, where `C(-)` denotes
        the chain complex of singular chains, but this subdivision of
        simplices is at the heart of it.

        EXAMPLES::

            sage: s = Simplex((0,1,3,4))
            sage: s.alexander_whitney(0)
            [(1, (0,), (0, 1, 3, 4))]
            sage: s.alexander_whitney(2)
            [(1, (0, 1, 3), (3, 4))]
        """
        return [(ZZ.one(), Simplex(self.tuple()[:dim+1]),
                 Simplex(self.tuple()[dim:]))]

    def __eq__(self, other):
        """
        Return ``True`` iff this simplex is the same as ``other``: that
        is, if the vertices of the two are the same, even with a
        different ordering

        :param other: the other simplex

        EXAMPLES::

            sage: Simplex([0,1,2]) == Simplex([0,2,1])
            True
            sage: Simplex([0,1,2]) == Simplex(['a','b','c'])
            False
            sage: Simplex([1]) < Simplex([2])
            True
            sage: Simplex([1]) > Simplex([2])
            False
        """
        if not isinstance(other, Simplex):
            return False
        return set(self) == set(other)

    def __ne__(self, other):
        """
        Return ``True`` iff this simplex is not equal to ``other``.

        :param other: the other simplex

        EXAMPLES::

            sage: Simplex([0,1,2]) != Simplex([0,2,1])
            False
            sage: Simplex([0,1,2]) != Simplex(['a','b','c'])
            True
        """
        return not self == other

    def __lt__(self, other):
        """
        Return ``True`` iff the sorted tuple for this simplex is less than
        that for ``other``.

        :param other: the other simplex

        EXAMPLES::

            sage: Simplex([1]) < Simplex([2])
            True
            sage: Simplex([2,3]) < Simplex([1])
            False
            sage: Simplex([0,1,2]) < Simplex([0,2,1])
            False

        Test ``@total_ordering`` by testing other comparisons::

            sage: Simplex([0,1,2]) <= Simplex([0,2,1])
            True
            sage: Simplex([1]) <= Simplex([2])
            True
            sage: Simplex([2]) <= Simplex([1])
            False
            sage: Simplex([0,1,2]) > Simplex([0,2,1])
            False
            sage: Simplex([1]) > Simplex([2])
            False
            sage: Simplex([2]) > Simplex([1])
            True
            sage: Simplex([0,1,2]) > Simplex([0,2,1])
            False
            sage: Simplex([0,1,2]) >= Simplex([0,2,1])
            True
            sage: Simplex([1]) >= Simplex([2])
            False
            sage: Simplex([2]) >= Simplex([1])
            True
        """
        if not isinstance(other, Simplex):
            return False
        try:
            return sorted(self) < sorted(other)
        except TypeError:
            return sorted(map(str,self)) < sorted(map(str, other))

    def __hash__(self):
        """
        Hash value for this simplex.  This computes the hash value of
        the Python frozenset of the underlying tuple, since this is
        what's important when testing equality.

        EXAMPLES::

            sage: Simplex([1,2,0]).__hash__() == Simplex(2).__hash__()
            True
            sage: Simplex([1,2,0,1,1,2]).__hash__() == Simplex(2).__hash__()
            True
        """
        return hash(self.__set)

    def _repr_(self):
        """
        Print representation.

        EXAMPLES::

            sage: S = Simplex(5)
            sage: S._repr_()
            '(0, 1, 2, 3, 4, 5)'
        """
        return repr(self.__tuple)

    def _latex_(self):
        r"""
        LaTeX representation.

        EXAMPLES::

            sage: Simplex(3)._latex_()
            \left(0,
            1,
            2,
            3\right)
        """
        return latex(self.__tuple)

class SimplicialComplex(Parent, GenericCellComplex):
    r"""
    Define a simplicial complex.

    :param maximal_faces: set of maximal faces
    :param from_characteristic_function: see below
    :param maximality_check: see below
    :type maximality_check: boolean; optional, default ``True``
    :param sort_facets: see below
    :type sort_facets: dict
    :param name_check: see below
    :type name_check: boolean; optional, default ``False``
    :param is_mutable: Set to ``False`` to make this immutable
    :type is_mutable: boolean; optional, default ``True``
    :param category: the category of the simplicial complex
    :type category: category; optional, default finite simplicial complexes
    :return: a simplicial complex

    ``maximal_faces`` should be a list or tuple or set (indeed,
    anything which may be converted to a set) whose elements are lists
    (or tuples, etc.) of vertices.  Maximal faces are also known as
    'facets'. ``maximal_faces`` can also be a list containing a single
    non-negative integer `n`, in which case this constructs the
    simplicial complex with a single `n`-simplex as the only facet.

    Alternatively, the maximal faces can be defined from a monotone boolean
    function on the subsets of a set `X`. While defining ``maximal_faces=None``,
    you can thus set ``from_characteristic_function=(f,X)`` where ``X`` is the
    set of points and ``f`` a boolean monotone hereditary function that accepts
    a list of elements from ``X`` as input (see
    :func:`~sage.combinat.subsets_hereditary.subsets_with_hereditary_property`
    for more information).

    If ``maximality_check`` is ``True``, check that each maximal face is,
    in fact, maximal. In this case, when producing the internal
    representation of the simplicial complex, omit those that are not.
    It is highly recommended that this be ``True``; various methods for
    this class may fail if faces which are claimed to be maximal are
    in fact not.

    ``sort_facets``: if not set to ``None``, the default, this should
    be a dictionary, used for sorting the vertices in each facet. The
    keys must be the vertices for the simplicial complex, and the
    values should be distinct sortable objects, for example
    integers. This should not need to be specified except in very
    special circumstances; currently the only use in the Sage library
    is when defining the product of a simplicial complex with itself:
    in this case, the vertices in the product must be sorted
    compatibly with the vertices in each factor so that the diagonal
    map is properly defined.

    If ``name_check`` is ``True``, check the names of the vertices to see
    if they can be easily converted to generators of a polynomial ring
    -- use this if you plan to use the Stanley-Reisner ring for the
    simplicial complex.

    EXAMPLES::

        sage: SimplicialComplex([[1,2], [1,4]])
        Simplicial complex with vertex set (1, 2, 4) and facets {(1, 2), (1, 4)}
        sage: SimplicialComplex([[0,2], [0,3], [0]])
        Simplicial complex with vertex set (0, 2, 3) and facets {(0, 2), (0, 3)}
        sage: SimplicialComplex([[0,2], [0,3], [0]], maximality_check=False)
        Simplicial complex with vertex set (0, 2, 3) and facets {(0,), (0, 2), (0, 3)}

    Finally, if the first argument is a simplicial complex, return
    that complex.  If it is an object with a built-in conversion to
    simplicial complexes (via a ``_simplicial_`` method), then the
    resulting simplicial complex is returned::

        sage: S = SimplicialComplex([[0,2], [0,3], [0,6]])
        sage: SimplicialComplex(S) == S
        True
        sage: Tc = cubical_complexes.Torus(); Tc
        Cubical complex with 16 vertices and 64 cubes
        sage: Ts = SimplicialComplex(Tc); Ts
        Simplicial complex with 16 vertices and 32 facets
        sage: Ts.homology()
        {0: 0, 1: Z x Z, 2: Z}

    In the situation where the first argument is a simplicial complex
    or another object with a built-in conversion, most of the other
    arguments are ignored. The only exception is ``is_mutable``::

        sage: S.is_mutable()
        True
        sage: SimplicialComplex(S, is_mutable=False).is_mutable()
        False

    From a characteristic monotone boolean function, e.g. the simplicial complex
    of all subsets `S\subseteq \{0,1,2,3,4\}` such that `sum(S)\leq 4`::

        sage: SimplicialComplex(from_characteristic_function=(lambda x:sum(x)<=4, range(5)))
        Simplicial complex with vertex set (0, 1, 2, 3, 4) and facets {(0, 4), (0, 1, 2), (0, 1, 3)}

    or e.g. the simplicial complex of all 168 hyperovals of the projective plane of order 4::

        sage: l = designs.ProjectiveGeometryDesign(2,1,GF(4,name='a'))
        sage: f = lambda S: not any(len(set(S).intersection(x))>2 for x in l)
        sage: SimplicialComplex(from_characteristic_function=(f, l.ground_set()))
        Simplicial complex with 21 vertices and 168 facets

    TESTS:

    Check that we can make mutable copies (see :trac:`14142`)::

        sage: S = SimplicialComplex([[0,2], [0,3]], is_mutable=False)
        sage: S.is_mutable()
        False
        sage: C = copy(S)
        sage: C.is_mutable()
        True
        sage: SimplicialComplex(S, is_mutable=True).is_mutable()
        True
        sage: SimplicialComplex(S, is_immutable=False).is_mutable()
        True

    .. WARNING::

        Simplicial complexes are not proper parents as they do
        not possess element classes. In particular, parents are assumed
        to be hashable (and hence immutable) by the coercion framework.
        However this is close enough to being a parent with elements
        being the faces of ``self`` that we currently allow this abuse.
    """

    def __init__(self,
                 maximal_faces=None,
                 from_characteristic_function=None,
                 maximality_check=True,
                 sort_facets=None,
                 name_check=False,
                 is_mutable=True,
                 is_immutable=False,
                 category=None):
        """
        Define a simplicial complex.  See ``SimplicialComplex`` for more
        documentation.

        EXAMPLES::

            sage: SimplicialComplex([[0,2], [0,3], [0]])
            Simplicial complex with vertex set (0, 2, 3) and facets {(0, 2), (0, 3)}
            sage: SimplicialComplex((('a', 'b'), ['a', 'c'], ('b', 'c'))) == SimplicialComplex((('a', 'b'), ('b', 'c'), ('a', 'c')))
            True

        TESTS::

            sage: S = SimplicialComplex([[1,4], [2,4]])
            sage: S2 = SimplicialComplex([[1,4], [2,4]], is_mutable=False)
            sage: S == S2
            True
            sage: S3 = SimplicialComplex(maximal_faces=[[1,4], [2,4]])
            sage: S == S3
            True

        Test that we have fixed a problem revealed in :trac:`20718`;
        see also :trac:`20720`::

            sage: SimplicialComplex([2])
            Simplicial complex with vertex set (0, 1, 2) and facets {(0, 1, 2)}

            sage: S = SimplicialComplex((('a', 'b'), ('a', 'c'), ('b', 'c')))
            sage: S == loads(dumps(S))
            True

            sage: TestSuite(S).run()
            sage: TestSuite(S3).run()

        Test ``sort_facets``::

            sage: S = SimplicialComplex((('a', 'b'), ('a', 'c'), ('b', 'c')), sort_facets=True)
            Traceback (most recent call last):
            ...
            TypeError: sort_facets must be a dict
            sage: S = SimplicialComplex((('a', 'b'), ('a', 'c'), ('b', 'c')), sort_facets={'a': 1, 6: 3, 'c': 2})
            Traceback (most recent call last):
            ...
            ValueError: the set of keys of sort_facets must equal the set of vertices
            sage: S = SimplicialComplex((('a', 'b'), ('a', 'c'), ('b', 'c')), sort_facets={'a': 1, 'b': 3, 'c': 2})
            sage: S._vertex_to_index['b']
            3
        """
        if (maximal_faces is not None and
            from_characteristic_function is not None):
            raise ValueError("maximal_faces and from_characteristic_function cannot be both defined")
        category = SimplicialComplexes().Finite().or_subcategory(category)
        Parent.__init__(self, category=category)

        C = None
        vertex_set = ()
        if from_characteristic_function is not None:
            from sage.combinat.subsets_hereditary import subsets_with_hereditary_property
            f, X = from_characteristic_function
            maximal_faces = subsets_with_hereditary_property(f, X)

        if maximal_faces is None:
            maximal_faces = []
        elif isinstance(maximal_faces, SimplicialComplex):
            C = maximal_faces
        else:
            try:
                C = maximal_faces._simplicial_()
            except AttributeError:
                if not isinstance(maximal_faces, (list, tuple, Simplex)):
                    # Convert it into a list (in case it is an iterable)
                    maximal_faces = list(maximal_faces)
                if maximal_faces:
                    vertex_set = reduce(union, maximal_faces)
        if C is not None:
            self._facets = list(C.facets())
            self._faces = copy(C._faces)
            self._gen_dict = copy(C._gen_dict)
            self._complex = copy(C._complex)
            self.__contractible = copy(C.__contractible)
            self.__enlarged = copy(C.__enlarged)
            self._graph = copy(C._graph)
            self._is_mutable = is_mutable
            self._vertex_to_index = copy(C._vertex_to_index)
            return

        try:
            # Check whether vertex_set is an integer
            n = PyNumber_Index(vertex_set)
        except TypeError:
            pass
        else:
            vertex_set = range(n + 1)

        vertices = tuple(vertex_set)

        gen_dict = {}
        for v in vertices:
            if name_check:
                try:
                    if int(v) < 0:
                        raise ValueError("the vertex %s does not have an appropriate name" % v)
                except ValueError:  # v is not an integer
                    try:
                        normalize_names(1, v)
                    except ValueError:
                        raise ValueError("the vertex %s does not have an appropriate name"%v)
            # build dictionary of generator names
            try:
                gen_dict[v] = 'x%s' % int(v)
            except Exception:
                gen_dict[v] = v
        # build set of facets
        good_faces = []
        maximal_simplices = [Simplex(f) for f in maximal_faces]

        if maximality_check:  # Sorting is useful to filter maximal faces
            maximal_simplices.sort(key=lambda x: x.dimension(), reverse=True)
        # Translate vertices to numbers, for use in sorting
        # facets. Having a consistent ordering for the vertices in
        # each facet is necessary for homology computations.
        if sort_facets:
            if not isinstance(sort_facets, dict):
                raise TypeError("sort_facets must be a dict")
            if set(sort_facets.keys()) != set(vertices):
                raise ValueError("the set of keys of sort_facets must equal the set of vertices")
            vertex_to_index = sort_facets
        else:
            vertex_to_index = {v: i for i, v in enumerate(vertices)}

        for face in maximal_simplices:
            # check whether each given face is actually maximal
            if (maximality_check and
                any(face.is_face(other) for other in good_faces)):
                continue
            # This sorting is crucial for homology computations:
            face = Simplex(sorted(face.tuple(), key=vertex_to_index.__getitem__))
            good_faces.append(face)

        # if no maximal faces, add the empty face as a facet
        if len(maximal_simplices) == 0:
            good_faces.append(Simplex(-1))
        # now record the attributes for self
        # self._vertex_to_index: dictionary to convert vertices to integers
        self._vertex_to_index = vertex_to_index
        # self._facets: unsorted list of facets
        self._facets = good_faces
        # self._faces: dictionary of dictionaries of faces.  The main
        # dictionary is keyed by subcomplexes, and each value is a
        # dictionary keyed by dimension.  This should be empty until
        # needed -- that is, until the faces method is called
        self._faces = {}
        # self._gen_dict: dictionary of names for the polynomial
        # generators of the Stanley-Reisner ring
        self._gen_dict = gen_dict
        # self._complex: dictionary indexed by dimension d, subcomplex,
        # etc.: differential from dim d to dim d-1 in the associated
        # chain complex.  thus to get the differential in the cochain
        # complex from dim d-1 to dim d, take the transpose of this
        # one.
        self._complex = {}
        # self.__contractible: if not None, a contractible subcomplex
        # of self, as found by the _contractible_subcomplex method.
        self.__contractible = None
        # self.__enlarged: dictionary of enlarged subcomplexes,
        # indexed by subcomplexes.  For use in the _enlarge_subcomplex
        # method.
        self.__enlarged = {}
        # initialize self._graph to None.
        self._graph = None

        # Handle mutability keywords
        self._is_mutable = True
        if not is_mutable or is_immutable:
            self.set_immutable()

    def __hash__(self):
        """
        Compute the hash value of ``self``.

        If this simplicial complex is immutable, it computes the hash value
        based upon the facets. Otherwise it raises a ``ValueError``.

        EXAMPLES::

            sage: S = SimplicialComplex([[1,4], [2,4]])
            sage: hash(S)
            Traceback (most recent call last):
            ...
            ValueError: This simplicial complex must be immutable. Call set_immutable().
            sage: S.set_immutable()
            sage: hash(S) == hash(S)
            True
            sage: S2 = SimplicialComplex([[1,4], [2,4]], is_mutable=False)
            sage: S == S2
            True
            sage: hash(S) == hash(S2)
            True
        """
        if self._is_mutable:
            raise ValueError("This simplicial complex must be immutable. Call set_immutable().")
        return hash(frozenset(self._facets))

    def __eq__(self, right):
        """
        Two simplicial complexes are equal iff their vertex sets are
        equal and their sets of facets are equal.

        EXAMPLES::

            sage: SimplicialComplex([[1,2], [2,3], [4]]) == SimplicialComplex([[4], [2,3], [3], [2,1]])
            True
            sage: X = SimplicialComplex()
            sage: X.add_face([1,3])
            sage: X == SimplicialComplex([[1,3]])
            True
        """
        return isinstance(right, SimplicialComplex) and set(self._facets) == set(right._facets)

    def __ne__(self, right):
        """
        Return ``True`` if ``self`` and ``right`` are not equal.

        EXAMPLES::

            sage: SimplicialComplex([[1,2], [2,3], [4]]) != SimplicialComplex([[4], [2,3], [3], [2,1]])
            False
            sage: X = SimplicialComplex()
            sage: X.add_face([1,3])
            sage: X != SimplicialComplex([[1,3]])
            False
        """
        return not self.__eq__(right)

    def __copy__(self):
        """
        Return a mutable copy of ``self``.

        EXAMPLES::

            sage: S = SimplicialComplex([[0,2], [0,3]], is_mutable=False)
            sage: S.is_mutable()
            False
            sage: C = copy(S)
            sage: C.is_mutable()
            True
            sage: C == S
            True
            sage: S.is_mutable()
            False
            sage: T = copy(C)
            sage: T == C
            True
        """
        return SimplicialComplex(self, is_mutable=True)

    def vertices(self):
        """
        The vertex set, as a tuple, of this simplicial complex.

        EXAMPLES::

            sage: S = SimplicialComplex([[i] for i in range(16)] + [[0,1], [1,2]])
            sage: S
            Simplicial complex with 16 vertices and 15 facets
            sage: sorted(S.vertices())
            [0, 1, 2, 3, 4, 5, 6, 7, 8, 9, 10, 11, 12, 13, 14, 15]
        """
        return tuple(self._vertex_to_index)

    def _an_element_(self):
        """
        The first facet of this complex.

        EXAMPLES::

            sage: SimplicialComplex()._an_element_()
            ()
            sage: simplicial_complexes.Sphere(3)._an_element_()
            (0, 1, 2, 3)
        """
        try:
            return sorted(self.facets())[0]
        except TypeError:
            return self.facets()[0]

    def __contains__(self, x):
        """
        True if ``x`` is a simplex which is contained in this complex.

        EXAMPLES::

            sage: K = SimplicialComplex([(0,1,2), (0,2,3)])
            sage: Simplex((0,2)) in K
            True
            sage: Simplex((1,3)) in K
            False
            sage: 0 in K  # not a simplex
            False
        """
        if not isinstance(x, Simplex):
            return False
        dim = x.dimension()
        return dim in self.faces() and x in self.faces()[dim]

    def __call__(self, simplex):
        """
        If ``simplex`` is a simplex in this complex, return it.
        Otherwise, raise a ``ValueError``.

        EXAMPLES::

            sage: K = SimplicialComplex([(0,1,2), (0,2,3)])
            sage: K(Simplex((1,2)))
            (1, 2)
            sage: K(Simplex((0,1,3)))
            Traceback (most recent call last):
            ...
            ValueError: the simplex is not in this complex
        """
        if simplex not in self:
            raise ValueError('the simplex is not in this complex')
        return simplex

    def maximal_faces(self):
        """
        The maximal faces (a.k.a. facets) of this simplicial complex.

        This just returns the set of facets used in defining the
        simplicial complex, so if the simplicial complex was defined
        with no maximality checking, none is done here, either.

        EXAMPLES::

            sage: Y = SimplicialComplex([[0,2], [1,4]])
            sage: sorted(Y.maximal_faces())
            [(0, 2), (1, 4)]

        ``facets`` is a synonym for ``maximal_faces``::

            sage: S = SimplicialComplex([[0,1], [0,1,2]])
            sage: S.facets()
            {(0, 1, 2)}
        """
        return Set(self._facets)

    facets = maximal_faces

    def faces(self, subcomplex=None):
        """
        The faces of this simplicial complex, in the form of a
        dictionary of sets keyed by dimension.  If the optional
        argument ``subcomplex`` is present, then return only the
        faces which are *not* in the subcomplex.

        :param subcomplex: a subcomplex of this simplicial complex.
            Return faces which are not in this subcomplex.

        :type subcomplex: optional, default ``None``

        EXAMPLES::

            sage: Y = SimplicialComplex([[1,2], [1,4]])
            sage: Y.faces()
            {-1: {()}, 0: {(1,), (2,), (4,)}, 1: {(1, 2), (1, 4)}}
            sage: L = SimplicialComplex([[1,2]])
            sage: Y.faces(subcomplex=L)
            {-1: set(), 0: {(4,)}, 1: {(1, 4)}}
        """
        # Make the subcomplex immutable if it is not
        if subcomplex is not None and subcomplex._is_mutable:
            subcomplex = SimplicialComplex(subcomplex._facets, maximality_check=False,
                                           is_mutable=False)

        if subcomplex not in self._faces:
            # Faces is the dictionary of faces in self but not in
            # subcomplex, indexed by dimension
            Faces = {}
            # sub_facets is the dictionary of facets in the subcomplex
            sub_facets = {}
            dimension = max([face.dimension() for face in self._facets])
            for i in range(-1, dimension + 1):
                Faces[i] = set([])
                sub_facets[i] = set([])
            for f in self._facets:
                dim = f.dimension()
                Faces[dim].add(f)
            if subcomplex is not None:
                for g in subcomplex._facets:
                    dim = g.dimension()
                    Faces[dim].discard(g)
                    sub_facets[dim].add(g)
            # bad_faces is the set of faces in the subcomplex in the
            # current dimension
            bad_faces = sub_facets[dimension]
            for dim in range(dimension, -1, -1):
                # bad_bdries = boundaries of bad_faces: things to be
                # discarded in dim-1
                bad_bdries = sub_facets[dim-1]
                for f in bad_faces:
                    bad_bdries.update(f.faces())
                for f in Faces[dim]:
                    Faces[dim-1].update(set(f.faces()).difference(bad_bdries))
                bad_faces = bad_bdries
            self._faces[subcomplex] = Faces
        return self._faces[subcomplex]

    def face_iterator(self, increasing=True):
        """
        An iterator for the faces in this simplicial complex.

        INPUT:

        - ``increasing`` -- (optional, default ``True``) if ``True``, return
          faces in increasing order of dimension, thus starting with
          the empty face. Otherwise it returns faces in decreasing order of
          dimension.

        .. NOTE::

            Among the faces of a fixed dimension, there is no sorting.

        EXAMPLES::

            sage: S1 = simplicial_complexes.Sphere(1)
            sage: sorted(S1.face_iterator())
            [(), (0,), (0, 1), (0, 2), (1,), (1, 2), (2,)]
        """
        Fs = self.faces()
        dim_index = range(-1, self.dimension() + 1)
        if not increasing:
            dim_index = reversed(dim_index)
        for i in dim_index:
            for F in Fs[i]:
                yield F

    cells = faces

    n_faces = GenericCellComplex.n_cells

    def is_pure(self):
        """
        Return ``True`` iff this simplicial complex is pure.

        A simplicial complex is pure if and only if all of its maximal faces
        have the same dimension.

        .. WARNING::

           This may give the wrong answer if the simplicial complex
           was constructed with ``maximality_check`` set to ``False``.

        EXAMPLES::

            sage: U = SimplicialComplex([[1,2], [1, 3, 4]])
            sage: U.is_pure()
            False
            sage: X = SimplicialComplex([[0,1], [0,2], [1,2]])
            sage: X.is_pure()
            True

        Demonstration of the warning::

            sage: S = SimplicialComplex([[0,1], [0]], maximality_check=False)
            sage: S.is_pure()
            False
        """
        dims = [face.dimension() for face in self._facets]
        return max(dims) == min(dims)

    def h_vector(self):
        r"""
        The `h`-vector of this simplicial complex.

        If the complex has dimension `d` and `(f_{-1}, f_0, f_1, ...,
        f_d)` is its `f`-vector (with `f_{-1} = 1`, representing the
        empty simplex), then the `h`-vector `(h_0, h_1, ..., h_d,
        h_{d+1})` is defined by

        .. MATH::

           \sum_{i=0}^{d+1} h_i x^{d+1-i} = \sum_{i=0}^{d+1} f_{i-1} (x-1)^{d+1-i}.

        Alternatively,

        .. MATH::

           h_j = \sum_{i=-1}^{j-1} (-1)^{j-i-1} \binom{d-i}{j-i-1} f_i.

        EXAMPLES:

        The `f`- and `h`-vectors of the boundary of an octahedron are
        computed in :wikipedia:`Simplicial_complex`::

            sage: square = SimplicialComplex([[0,1], [1,2], [2,3], [0,3]])
            sage: S0 = SimplicialComplex([[0], [1]])
            sage: octa = square.join(S0) # boundary of an octahedron
            sage: octa.f_vector()
            [1, 6, 12, 8]
            sage: octa.h_vector()
            [1, 3, 3, 1]
        """
        from sage.arith.all import binomial
        d = self.dimension()
        f = self.f_vector()  # indexed starting at 0, since it's a Python list
        h = []
        for j in range(0, d + 2):
            s = 0
            for i in range(-1, j):
                s += (-1)**(j-i-1) * binomial(d-i, j-i-1) * f[i+1]
            h.append(s)
        return h

    def g_vector(self):
        r"""
        The `g`-vector of this simplicial complex.

        If the `h`-vector of the complex is `(h_0, h_1, ..., h_d,
        h_{d+1})` -- see :meth:`h_vector` -- then its `g`-vector
        `(g_0, g_1, ..., g_{[(d+1)/2]})` is defined by `g_0 = 1` and
        `g_i = h_i - h_{i-1}` for `i > 0`.

        EXAMPLES::

            sage: S3 = simplicial_complexes.Sphere(3).barycentric_subdivision()
            sage: S3.f_vector()
            [1, 30, 150, 240, 120]
            sage: S3.h_vector()
            [1, 26, 66, 26, 1]
            sage: S3.g_vector()
            [1, 25, 40]
        """
        from sage.functions.other import floor
        d = self.dimension()
        h = self.h_vector()
        g = [1]
        for i in range(1, (d + 1) // 2 + 1):
            g.append(h[i] - h[i-1])
        return g

    def face(self, simplex, i):
        """
        The `i`-th face of ``simplex`` in this simplicial complex

        INPUT:

        - ``simplex`` -- a simplex in this simplicial complex
        - ``i`` -- integer

        EXAMPLES::

            sage: S = SimplicialComplex([[0,1,4], [0,1,2]])
            sage: S.face(Simplex((0,2)), 0)
            (2,)

            sage: S.face(Simplex((0,3)), 0)
            Traceback (most recent call last):
            ...
            ValueError: this simplex is not in this simplicial complex
        """
        d = simplex.dimension()
        if d in self.faces() and simplex in self.faces()[d]:
            return simplex.face(i)
        else:
            raise ValueError('this simplex is not in this simplicial complex')

    def f_triangle(self):
        r"""
        Compute the `f`-triangle of ``self``.

        The `f`-triangle is given by `f_{i,j}` being the number of
        faces `F` of size `j` such that `i = \max_{G \subseteq F} |G|`.

        EXAMPLES::

            sage: X = SimplicialComplex([[1,2,3], [3,4,5], [1,4], [1,5], [2,4], [2,5]])
            sage: X.f_triangle()  ## this complex is not pure
            [[0],
             [0, 0],
             [0, 0, 4],
             [1, 5, 6, 2]]

        A complex is pure if and only if the last row is nonzero::

            sage: X = SimplicialComplex([[1,2,3], [3,4,5], [1,4,5]])
            sage: X.f_triangle()
            [[0], [0, 0], [0, 0, 0], [1, 5, 8, 3]]
        """
        ret = [[0]*(i+1) for i in range(self.dimension() + 2)]
        facets = [set(F) for F in self.facets()]
        faces = self.faces()
        for d in faces:
            for f in faces[d]:
                f = set(f)
                L = [len(F) for F in facets if f.issubset(F)]
                i = max(L)
                ret[i][len(f)] += 1
        return ret

    def h_triangle(self):
        r"""
        Compute the `h`-triangle of ``self``.

        The `h`-triangle of a simplicial complex `\Delta` is given by

        .. MATH::

            h_{i,j} = \sum_{k=0}^j (-1)^{j-k} \binom{i-k}{j-k} f_{i,k},

        where `f_{i,k}` is the `f`-triangle of `\Delta`.

        EXAMPLES::

            sage: X = SimplicialComplex([[1,2,3], [3,4,5], [1,4], [1,5], [2,4], [2,5]])
            sage: X.h_triangle()
            [[0],
             [0, 0],
             [0, 0, 4],
             [1, 2, -1, 0]]
        """
        from sage.arith.all import binomial
        ret = [[0]*(i+1) for i in range(self.dimension() + 2)]
        f = self.f_triangle()
        for i, row in enumerate(ret):
            for j in range(i+1):
                row[j] = sum((-1)**(j-k) * binomial(i-k, j-k) * f[i][k]
                             for k in range(j+1))
        return ret

    def flip_graph(self):
        """
        If ``self`` is pure, then it returns the flip graph of ``self``,
        otherwise, it returns ``None``.

        The flip graph of a pure simplicial complex is the (undirected) graph
        with vertices being the facets, such that two facets are joined by
        an edge if they meet in a codimension `1` face.

        The flip graph is used to detect if ``self`` is a pseudomanifold.

        EXAMPLES::

            sage: S0 = simplicial_complexes.Sphere(0)
            sage: G = S0.flip_graph()
            sage: G.vertices(); G.edges(labels=False)
            [(0,), (1,)]
            [((0,), (1,))]

            sage: G = (S0.wedge(S0)).flip_graph()
            sage: G.vertices(); G.edges(labels=False)
            [(0,), ('L1',), ('R1',)]
            [((0,), ('L1',)), ((0,), ('R1',)), (('L1',), ('R1',))]

            sage: S1 = simplicial_complexes.Sphere(1)
            sage: S2 = simplicial_complexes.Sphere(2)
            sage: G = (S1.wedge(S1)).flip_graph()
            sage: len(G.vertices())
            6
            sage: len(G.edges())
            10

            sage: (S1.wedge(S2)).flip_graph() is None
            True

            sage: G = S2.flip_graph()
            sage: G.vertices(); G.edges(labels=False)
            [(0, 1, 2), (0, 1, 3), (0, 2, 3), (1, 2, 3)]
            [((0, 1, 2), (0, 1, 3)),
             ((0, 1, 2), (0, 2, 3)),
             ((0, 1, 2), (1, 2, 3)),
             ((0, 1, 3), (0, 2, 3)),
             ((0, 1, 3), (1, 2, 3)),
             ((0, 2, 3), (1, 2, 3))]

            sage: T = simplicial_complexes.Torus()
            sage: G = T.suspension(4).flip_graph()
            sage: len(G.vertices()); len(G.edges(labels=False))
            46
            161
        """
        from collections import defaultdict
        if not self.is_pure():
            return None
        d = self.dimension()
        Fs = self.facets()
        flipG = Graph()
        flipG.add_vertices(Fs)
        edges = defaultdict(list)
        # go through all codim 1 faces to build the edge
        for F in Fs:
            try:
                F_tuple = sorted(F._Simplex__set)
            except TypeError:
                F_tuple = tuple(F._Simplex__set)
            for i in range(d+1):
                coF = tuple(F_tuple[:i]+F_tuple[i+1:])
                if coF in edges:
                    for G in edges[coF]:
                        flipG.add_edge((F, G))
                edges[coF].append(F)
        return flipG

    def is_pseudomanifold(self):
        """
        Return True if self is a pseudomanifold.

        A pseudomanifold is a simplicial complex with the following properties:

        - it is pure of some dimension `d` (all of its facets are `d`-dimensional)
        - every `(d-1)`-dimensional simplex is the face of exactly two facets
        - for every two facets `S` and `T`, there is a sequence of
          facets

          .. MATH::

            S = f_0, f_1, ..., f_n = T

          such that for each `i`, `f_i` and `f_{i-1}` intersect in a
          `(d-1)`-simplex.

        By convention, `S^0` is the only 0-dimensional pseudomanifold.

        EXAMPLES::

            sage: S0 = simplicial_complexes.Sphere(0)
            sage: S0.is_pseudomanifold()
            True
            sage: (S0.wedge(S0)).is_pseudomanifold()
            False
            sage: S1 = simplicial_complexes.Sphere(1)
            sage: S2 = simplicial_complexes.Sphere(2)
            sage: (S1.wedge(S1)).is_pseudomanifold()
            False
            sage: (S1.wedge(S2)).is_pseudomanifold()
            False
            sage: S2.is_pseudomanifold()
            True
            sage: T = simplicial_complexes.Torus()
            sage: T.suspension(4).is_pseudomanifold()
            True
        """
        if not self.is_pure():
            return False
        d = self.dimension()
        if d == 0:
            return len(self.facets()) == 2
        F = self.facets()
        X = self.faces()[d-1]
        # is each (d-1)-simplex is the face of exactly two facets?
        for s in X:
            if len([a for a in [s.is_face(f) for f in F] if a]) != 2:
                return False
        # construct a graph with one vertex for each facet, one edge
        # when two facets intersect in a (d-1)-simplex, and see
        # whether that graph is connected.
        return self.flip_graph().is_connected()

    def product(self, right, rename_vertices=True, is_mutable=True):
        """
        The product of this simplicial complex with another one.

        :param right: the other simplicial complex (the right-hand
           factor)

        :param rename_vertices: If this is False, then the vertices in
           the product are the set of ordered pairs `(v,w)` where `v`
           is a vertex in ``self`` and `w` is a vertex in
           ``right``. If this is ``True``, then the vertices are renamed
           as "LvRw" (e.g., the vertex (1,2) would become "L1R2").
           This is useful if you want to define the Stanley-Reisner
           ring of the complex: vertex names like (0,1) are not
           suitable for that, while vertex names like "L0R1" are.

        :type rename_vertices: boolean; optional, default ``True``

        :param is_mutable: Determines if the output is mutable
        :type is_mutable: boolean; optional, default ``True``

        The vertices in the product will be the set of ordered pairs
        `(v,w)` where `v` is a vertex in self and `w` is a vertex in
        right.

        .. WARNING::

           If ``X`` and ``Y`` are simplicial complexes, then ``X*Y``
           returns their join, not their product.

        EXAMPLES::

            sage: S = SimplicialComplex([[0,1], [1,2], [0,2]]) # circle
            sage: K = SimplicialComplex([[0,1]])   # edge
            sage: Cyl = S.product(K)  # cylinder
            sage: sorted(Cyl.vertices())
            ['L0R0', 'L0R1', 'L1R0', 'L1R1', 'L2R0', 'L2R1']
            sage: Cyl2 = S.product(K, rename_vertices=False)
            sage: sorted(Cyl2.vertices())
            [(0, 0), (0, 1), (1, 0), (1, 1), (2, 0), (2, 1)]
            sage: T = S.product(S)  # torus
            sage: T
            Simplicial complex with 9 vertices and 18 facets
            sage: T.homology()
            {0: 0, 1: Z x Z, 2: Z}

        These can get large pretty quickly::

            sage: T = simplicial_complexes.Torus(); T
            Minimal triangulation of the torus
            sage: K = simplicial_complexes.KleinBottle(); K
            Minimal triangulation of the Klein bottle
            sage: T.product(K)      # long time: 5 or 6 seconds
            Simplicial complex with 56 vertices and 1344 facets
        """
        facets = []
        for f in self._facets:
            for g in right._facets:
                facets.extend(f.product(g, rename_vertices))
        if self != right:
            return SimplicialComplex(facets, is_mutable=is_mutable)
        else:
            # Need to sort the vertices compatibly with the sorting in
            # self, so that the diagonal map is defined properly.
            V = self._vertex_to_index
            L = len(V)
            d = {}
            for v in V.keys():
                for w in V.keys():
                    if rename_vertices:
                        d['L' + str(v) + 'R' + str(w)] = V[v] * L + V[w]
                    else:
                        d[(v,w)] = V[v] * L + V[w]
            return SimplicialComplex(facets, is_mutable=is_mutable, sort_facets=d)

    def join(self, right, rename_vertices=True, is_mutable=True):
        """
        The join of this simplicial complex with another one.

        The join of two simplicial complexes `S` and `T` is the
        simplicial complex `S*T` with simplices of the form `[v_0,
        ..., v_k, w_0, ..., w_n]` for all simplices `[v_0, ..., v_k]` in
        `S` and `[w_0, ..., w_n]` in `T`.

        :param right: the other simplicial complex (the right-hand factor)

        :param rename_vertices: If this is True, the vertices in the
           join will be renamed by the formula: vertex "v" in the
           left-hand factor --> vertex "Lv" in the join, vertex "w" in
           the right-hand factor --> vertex "Rw" in the join.  If this
           is false, this tries to construct the join without renaming
           the vertices; this will cause problems if the two factors
           have any vertices with names in common.

        :type rename_vertices: boolean; optional, default ``True``

        :param is_mutable: Determines if the output is mutable
        :type is_mutable: boolean; optional, default ``True``

        EXAMPLES::

            sage: S = SimplicialComplex([[0], [1]])
            sage: T = SimplicialComplex([[2], [3]])
            sage: S.join(T)
            Simplicial complex with vertex set ('L0', 'L1', 'R2', 'R3') and 4 facets
            sage: S.join(T, rename_vertices=False)
            Simplicial complex with vertex set (0, 1, 2, 3) and facets {(0, 2), (0, 3), (1, 2), (1, 3)}

        The notation '*' may be used, as well::

            sage: S * S
            Simplicial complex with vertex set ('L0', 'L1', 'R0', 'R1') and 4 facets
            sage: S * S * S * S * S * S * S * S
            Simplicial complex with 16 vertices and 256 facets
        """
        facets = []
        for f in self._facets:
            for g in right._facets:
                facets.append(f.join(g, rename_vertices))
        return SimplicialComplex(facets, is_mutable=is_mutable)

    # Use * to mean 'join':
    __mul__ = join

    def cone(self, is_mutable=True):
        """
        The cone on this simplicial complex.

        :param is_mutable: Determines if the output is mutable
        :type is_mutable: boolean; optional, default ``True``

        The cone is the simplicial complex formed by adding a new
        vertex `C` and simplices of the form `[C, v_0, ..., v_k]` for
        every simplex `[v_0, ..., v_k]` in the original simplicial
        complex.  That is, the cone is the join of the original
        complex with a one-point simplicial complex.

        EXAMPLES::

            sage: S = SimplicialComplex([[0], [1]])
            sage: CS = S.cone()
            sage: sorted(CS.vertices())
            ['L0', 'L1', 'R0']
            sage: len(CS.facets())
            2
            sage: CS.facets() == set([Simplex(['L0', 'R0']), Simplex(['L1', 'R0'])])
            True
        """
        return self.join(SimplicialComplex([["0"]], is_mutable=is_mutable),
                         rename_vertices = True)

    def suspension(self, n=1, is_mutable=True):
        r"""
        The suspension of this simplicial complex.

        :param n: positive integer -- suspend this many times.

        :type n: optional, default 1

        :param is_mutable: Determines if the output is mutable
        :type is_mutable: boolean; optional, default ``True``

        The suspension is the simplicial complex formed by adding two
        new vertices `S_0` and `S_1` and simplices of the form `[S_0,
        v_0, ..., v_k]` and `[S_1, v_0, ..., v_k]` for every simplex
        `[v_0, ..., v_k]` in the original simplicial complex.  That
        is, the suspension is the join of the original complex with a
        two-point simplicial complex.

        If the simplicial complex `M` happens to be a pseudomanifold
        (see :meth:`is_pseudomanifold`), then this instead constructs
        Datta's one-point suspension (see [Dat2007]_, p. 434):
        choose a vertex `u` in `M` and choose a new vertex
        `w` to add.  Denote the join of simplices by "`*`".  The
        facets in the one-point suspension are of the two forms

        - `u * \alpha` where `\alpha` is a facet of `M` not containing
          `u`

        - `w * \beta` where `\beta` is any facet of `M`.

        EXAMPLES::

            sage: S0 = SimplicialComplex([[0], [1]])
            sage: S0.suspension() == simplicial_complexes.Sphere(1)
            True
            sage: S3 = S0.suspension(3)  # the 3-sphere
            sage: S3.homology()
            {0: 0, 1: 0, 2: 0, 3: Z}

        For pseudomanifolds, the complex constructed here will be
        smaller than that obtained by taking the join with the
        0-sphere: the join adds two vertices, while this construction
        only adds one. ::

            sage: T = simplicial_complexes.Torus()
            sage: sorted(T.join(S0).vertices())      # 9 vertices
            ['L0', 'L1', 'L2', 'L3', 'L4', 'L5', 'L6', 'R0', 'R1']
            sage: T.suspension().vertices()  # 8 vertices
            (0, 1, 2, 3, 4, 5, 6, 7)
        """
        if n < 0:
            raise ValueError("n must be non-negative.")
        if n == 0:
            return self
        if n == 1:
            if self.is_pseudomanifold():
                # Use one-point compactification of Datta. The
                # construction is a bit slower, but the resulting
                # complex is smaller.
                V = self.vertices()
                u = V[0]
                w = 0
                while w in V:
                    w += 1
                w = Simplex([w])
                new_facets = []
                for f in self.facets():
                    if u not in f:
                        new_facets.append(f.join(Simplex([u]), rename_vertices=False))
                    new_facets.append(f.join(w, rename_vertices=False))
                return SimplicialComplex(new_facets)
            else:
                return self.join(SimplicialComplex([["0"], ["1"]], is_mutable=is_mutable),
                                 rename_vertices = True)
        return self.suspension(1, is_mutable).suspension(int(n-1), is_mutable)

    def disjoint_union(self, right, rename_vertices=True, is_mutable=True):
        """
        The disjoint union of this simplicial complex with another one.

        :param right: the other simplicial complex (the right-hand factor)

        :param rename_vertices: If this is True, the vertices in the
           disjoint union will be renamed by the formula: vertex "v"
           in the left-hand factor --> vertex "Lv" in the disjoint
           union, vertex "w" in the right-hand factor --> vertex "Rw"
           in the disjoint union.  If this is false, this tries to
           construct the disjoint union without renaming the vertices;
           this will cause problems if the two factors have any
           vertices with names in common.

        :type rename_vertices: boolean; optional, default True

        EXAMPLES::

            sage: S1 = simplicial_complexes.Sphere(1)
            sage: S2 = simplicial_complexes.Sphere(2)
            sage: S1.disjoint_union(S2).homology()
            {0: Z, 1: Z, 2: Z}
        """
        facets = []
        for f in self._facets:
            facets.append(tuple(["L" + str(v) for v in f]))
        for f in right._facets:
            facets.append(tuple(["R" + str(v) for v in f]))
        return SimplicialComplex(facets, is_mutable=is_mutable)

    def wedge(self, right, rename_vertices=True, is_mutable=True):
        """
        The wedge (one-point union) of this simplicial complex with
        another one.

        :param right: the other simplicial complex (the right-hand factor)

        :param rename_vertices: If this is ``True``, the vertices in the
           wedge will be renamed by the formula: first vertex in each
           are glued together and called "0".  Otherwise, each vertex
           "v" in the left-hand factor --> vertex "Lv" in the wedge,
           vertex "w" in the right-hand factor --> vertex "Rw" in the
           wedge.  If this is ``False``, this tries to construct the wedge
           without renaming the vertices; this will cause problems if
           the two factors have any vertices with names in common.

        :type rename_vertices: boolean; optional, default ``True``

        :param is_mutable: Determines if the output is mutable
        :type is_mutable: boolean; optional, default ``True``

        .. NOTE::

            This operation is not well-defined if ``self`` or
            ``other`` is not path-connected.

        EXAMPLES::

            sage: S1 = simplicial_complexes.Sphere(1)
            sage: S2 = simplicial_complexes.Sphere(2)
            sage: S1.wedge(S2).homology()
            {0: 0, 1: Z, 2: Z}
        """
        left_vertices = list(self.vertices())
        left_0 = left_vertices.pop(0)
        right_vertices = list(right.vertices())
        right_0 = right_vertices.pop(0)
        left_dict = {left_0: 0}
        right_dict = {right_0: 0}
        if rename_vertices:
            facets = []
            for v in left_vertices:
                left_dict[v] = "L" + str(v)
            for v in right_vertices:
                right_dict[v] = "R" + str(v)

            for f in self._facets:
                facets.append(tuple([left_dict[v] for v in f]))
            for f in right._facets:
                facets.append(tuple([right_dict[v] for v in f]))
        else:
            facets = self._facets + right._facets
        return SimplicialComplex(facets, is_mutable=is_mutable)

    def chain_complex(self, subcomplex=None, augmented=False,
                      verbose=False, check=False, dimensions=None,
                      base_ring=ZZ, cochain=False):
        """
        The chain complex associated to this simplicial complex.

        :param dimensions: if ``None``, compute the chain complex in all
           dimensions.  If a list or tuple of integers, compute the
           chain complex in those dimensions, setting the chain groups
           in all other dimensions to zero.
        :param base_ring: commutative ring
        :type base_ring: optional, default ``ZZ``
        :param subcomplex: a subcomplex of this simplicial complex.
           Compute the chain complex relative to this subcomplex.
        :type subcomplex: optional, default empty
        :param augmented: If ``True``, return the augmented chain complex
           (that is, include a class in dimension `-1` corresponding
           to the empty cell).  This is ignored if ``dimensions`` is
           specified.
        :type augmented: boolean; optional, default ``False``
        :param cochain: If ``True``, return the cochain complex (that is,
           the dual of the chain complex).
        :type cochain: boolean; optional, default ``False``
        :param verbose: If ``True``, print some messages as the chain
           complex is computed.
        :type verbose: boolean; optional, default ``False``
        :param check: If ``True``, make sure that the chain complex
           is actually a chain complex: the differentials are
           composable and their product is zero.
        :type check: boolean; optional, default ``False``

        .. NOTE::

           If subcomplex is nonempty, then the argument ``augmented``
           has no effect: the chain complex relative to a nonempty
           subcomplex is zero in dimension `-1`.

        The rows and columns of the boundary matrices are indexed by
        the lists given by the :meth:`_n_cells_sorted` method, which by
        default are sorted.

        EXAMPLES::

            sage: circle = SimplicialComplex([[0,1], [1,2], [0, 2]])
            sage: circle.chain_complex()
            Chain complex with at most 2 nonzero terms over Integer Ring
            sage: circle.chain_complex()._latex_()
            '\\Bold{Z}^{3} \\xrightarrow{d_{1}} \\Bold{Z}^{3}'
            sage: circle.chain_complex(base_ring=QQ, augmented=True)
            Chain complex with at most 3 nonzero terms over Rational Field
        """
        # initialize subcomplex
        if subcomplex is None:
            subcomplex = SimplicialComplex(is_mutable=False)
        else:
            # subcomplex is not empty, so don't augment the chain complex
            augmented = False
            # Use an immutable copy of the subcomplex
            if not subcomplex._is_mutable:
                subcomplex = SimplicialComplex(subcomplex._facets, maximality_check=False,
                                               is_mutable=False)
        # now construct the range of dimensions in which to compute
        if dimensions is None:
            dimensions = range(self.dimension() + 1)
            first = 0
        else:
            augmented = False
            first = dimensions[0]
        dimensions = list(dimensions)
        differentials = {}
        # in the chain complex, compute the first dimension by hand,
        # and don't cache it: it may be differ from situation to
        # situation because of boundary effects.
        current = None
        current_dim = None
        if augmented:  # then first == 0
            current = self._n_cells_sorted(0, subcomplex=subcomplex)
            current_dim = 0
            if cochain:
                differentials[-1] = matrix(base_ring, len(current), 1,
                                           [1]*len(current))
            else:
                differentials[0] = matrix(base_ring, 1, len(current),
                                          [1]*len(current))
        elif first == 0 and not augmented:
            current = self._n_cells_sorted(0, subcomplex=subcomplex)
            current_dim = 0
            if not cochain:
                differentials[0] = matrix(base_ring, 0, len(current))
        else:  # first > 0
            current = self._n_cells_sorted(first, subcomplex=subcomplex)
            current_dim = first
            if not cochain:
                differentials[first] = matrix(base_ring, 0, len(current))
        for n in dimensions[1:]:
            if verbose:
                print("  starting dimension %s" % n)
            if (n, subcomplex) in self._complex:
                if cochain:
                    differentials[n-1] = self._complex[(n, subcomplex)].transpose().change_ring(base_ring)
                    mat = differentials[n-1]
                else:
                    differentials[n] = self._complex[(n, subcomplex)].change_ring(base_ring)
                    mat = differentials[n]
                if verbose:
                    print("    boundary matrix (cached): it's %s by %s." % (mat.nrows(), mat.ncols()))
            else:
                # 'current' is the list of faces in dimension n
                #
                # 'old' is a dictionary, with keys the faces in the
                # previous dimension (dim n-1 for the chain complex,
                # n+1 for the cochain complex), values the integers 0,
                # 1, 2, ... (the index of the face).  finding an entry
                # in a dictionary seems to be faster than finding the
                # index of an entry in a list.
                if current_dim == n-1:
                    old = dict(zip(current, range(len(current))))
                else:
                    set_of_faces = self._n_cells_sorted(n-1, subcomplex=subcomplex)
                    old = dict(zip(set_of_faces, range(len(set_of_faces))))
                current = self._n_cells_sorted(n, subcomplex=subcomplex)
                current_dim = n
                # construct matrix.  it is easiest to construct it as
                # a sparse matrix, specifying which entries are
                # nonzero via a dictionary.
                matrix_data = {}
                col = 0
                if len(old) and len(current):
                    for simplex in current:
                        for i in range(n + 1):
                            face_i = simplex.face(i)
                            try:
                                matrix_data[(old[face_i], col)] = (-1)**i
                            except KeyError:
                                pass
                        col += 1
                mat = matrix(ZZ, len(old), len(current), matrix_data)
                if cochain:
                    self._complex[(n, subcomplex)] = mat
                    differentials[n-1] = mat.transpose().change_ring(base_ring)
                else:
                    self._complex[(n, subcomplex)] = mat
                    differentials[n] = mat.change_ring(base_ring)
                if verbose:
                    print("    boundary matrix computed: it's %s by %s." % (mat.nrows(), mat.ncols()))
        # now for the cochain complex, compute the last dimension by
        # hand, and don't cache it.
        if cochain:
            n = dimensions[-1] + 1
            if current_dim != n-1:
                current = self._n_cells_sorted(n-1, subcomplex=subcomplex)
            differentials[n-1] = matrix(base_ring, 0, len(current))
        # finally, return the chain complex
        if cochain:
            return ChainComplex(data=differentials, degree=1,
                                base_ring=base_ring, check=check)
        else:
            return ChainComplex(data=differentials, degree=-1,
                                base_ring=base_ring, check=check)

    def _homology_(self, dim=None, base_ring=ZZ, subcomplex=None,
                   cohomology=False, enlarge=True, algorithm='pari',
                   verbose=False, reduced=True):
        """
        The (reduced) homology of this simplicial complex.

        :param dim: If ``None``, then return the homology in every
           dimension.  If ``dim`` is an integer or list, return the
           homology in the given dimensions.  (Actually, if ``dim`` is
           a list, return the homology in the range from ``min(dim)``
           to ``max(dim)``.)

        :type dim: integer or list of integers or ``None``; optional,
                   default ``None``

        :param base_ring: commutative ring. Must be ``ZZ`` or a field.

        :type base_ring: optional, default ``ZZ``

        :param subcomplex: a subcomplex of this simplicial complex.
           Compute homology relative to this subcomplex.

        :type subcomplex: optional, default ``None``

        :param cohomology: If ``True``, compute cohomology rather than
           homology.

        :type cohomology: boolean; optional, default ``False``

        :param enlarge: If ``True``, find a new subcomplex homotopy
           equivalent to, and probably larger than, the given one.

        :type enlarge: boolean; optional, default ``True``

        :param algorithm: The options are ``'auto'``, ``'dhsw'``,
           ``'pari'`` or  ``'no_chomp'``.  If ``'auto'``, first try CHomP,
           then use the Dumas, Heckenbach, Saunders, and Welker elimination
           algorithm for large matrices, Pari for small ones.  If
           ``'no_chomp'``, then don't try CHomP, but behave the same
           otherwise.  If ``'pari'``, then compute elementary divisors
           using Pari.  If ``'dhsw'``, then use the DHSW algorithm to
           compute elementary divisors.  (As of this writing, ``'pari'``
           is the fastest standard option. The optional CHomP package
           may be better still.)

        :type algorithm: string; optional, default ``'pari'``

        :param verbose: If ``True``, print some messages as the homology
           is computed.

        :type verbose: boolean; optional, default ``False``

        :param reduced: If ``True``, return the reduced homology.

        :type reduced: boolean; optional, default ``True``

        Algorithm: if ``subcomplex`` is ``None``, replace it with a
        facet -- a contractible subcomplex of the original complex.
        Then as long as ``enlarge`` is ``True``, no matter what
        ``subcomplex`` is, replace it with a subcomplex `L` which is
        homotopy equivalent and as large as possible.  Compute the
        homology of the original complex relative to `L`: if `L` is
        large, then the relative chain complex will be small enough to
        speed up computations considerably.

        EXAMPLES::

            sage: circle = SimplicialComplex([[0,1], [1,2], [0, 2]])
            sage: circle._homology_()
            {0: 0, 1: Z}
            sage: sphere = SimplicialComplex([[0,1,2,3]])
            sage: sphere.remove_face([0,1,2,3])
            sage: sphere
            Simplicial complex with vertex set (0, 1, 2, 3) and facets {(0, 1, 2), (0, 1, 3), (0, 2, 3), (1, 2, 3)}
            sage: sphere._homology_()
            {0: 0, 1: 0, 2: Z}
            sage: sphere._homology_(reduced=False)
            {0: Z, 1: 0, 2: Z}
            sage: sphere._homology_(base_ring=GF(2), reduced=False)
            {0: Vector space of dimension 1 over Finite Field of size 2,
             1: Vector space of dimension 0 over Finite Field of size 2,
             2: Vector space of dimension 1 over Finite Field of size 2}

        Another way to get a two-sphere: take a two-point space and take its
        three-fold join with itself::

            sage: S = SimplicialComplex([[0], [1]])
            sage: (S*S*S)._homology_(dim=2, cohomology=True)
            Z

        The same computation, done without finding a contractible subcomplex::

            sage: (S*S*S)._homology_(dim=2, cohomology=True, enlarge=False)
            Z

        Relative homology::

            sage: T = SimplicialComplex([[0,1,2]])
            sage: U = SimplicialComplex([[0,1], [1,2], [0,2]])
            sage: T._homology_(subcomplex=U)
            {0: 0, 1: 0, 2: Z}
        """
        from sage.homology.homology_group import HomologyGroup

        if dim is not None:
            if isinstance(dim, (list, tuple, range)):
                low = min(dim) - 1
                high = max(dim) + 2
            else:
                low = dim - 1
                high = dim + 2
            dims = range(low, high)
        else:
            dims = None

        if verbose:
            print("starting calculation of the homology of this")
            print("%s-dimensional simplicial complex" % self.dimension())
        if subcomplex is None:
            if enlarge:
                if verbose:
                    print("Constructing contractible subcomplex...")
                L = self._contractible_subcomplex(verbose=verbose)
                if verbose:
                    print("Done finding contractible subcomplex.")
                    vec = [len(self.faces(subcomplex=L)[n-1]) for n in range(self.dimension()+2)]
                    print("The difference between the f-vectors is:")
                    print("  %s" % vec)
            else:
                L = SimplicialComplex([[self.vertices()[0]]])
        else:
            if enlarge:
                if verbose:
                    print("Enlarging subcomplex...")
                L = self._enlarge_subcomplex(subcomplex, verbose=verbose)
                if verbose:
                    print("Done enlarging subcomplex:")
            else:
                L = subcomplex
        L.set_immutable()

        if verbose:
            print("Computing the chain complex...")
        C = self.chain_complex(dimensions=dims, augmented=reduced,
                               cochain=cohomology, base_ring=base_ring,
                               subcomplex=L, verbose=verbose)
        if verbose:
            print(" Done computing the chain complex. ")
            print("Now computing homology...")
        answer = C.homology(base_ring=base_ring, verbose=verbose,
                            algorithm=algorithm)

        if dim is None:
            dim = range(self.dimension() + 1)
        zero = HomologyGroup(0, base_ring)
        if isinstance(dim, (list, tuple, range)):
            # Fix non-reduced answer.
            if subcomplex is None and not reduced and 0 in dim:
                try:
                    if base_ring.is_field():
                        rank = answer[0].dimension()
                    else:
                        rank = len(answer[0].invariants())
                except KeyError:
                    rank = 0
                answer[0] = HomologyGroup(rank + 1, base_ring)
            return dict([d, answer.get(d, zero)] for d in dim)
        return answer.get(dim, zero)

    # This is cached for speed reasons: it can be very slow to run
    # this function.
    @cached_method
    def algebraic_topological_model(self, base_ring=None):
        r"""
        Algebraic topological model for this simplicial complex with
        coefficients in ``base_ring``.

        The term "algebraic topological model" is defined by Pilarczyk
        and Réal [PR2015]_.

        INPUT:

        - ``base_ring`` - coefficient ring (optional, default
          ``QQ``). Must be a field.

        Denote by `C` the chain complex associated to this simplicial
        complex. The algebraic topological model is a chain complex
        `M` with zero differential, with the same homology as `C`,
        along with chain maps `\pi: C \to M` and `\iota: M \to C`
        satisfying `\iota \pi = 1_M` and `\pi \iota` chain homotopic
        to `1_C`. The chain homotopy `\phi` must satisfy

        - `\phi \phi = 0`,
        - `\pi \phi = 0`,
        - `\phi \iota = 0`.

        Such a chain homotopy is called a *chain contraction*.

        OUTPUT: a pair consisting of

        - chain contraction ``phi`` associated to `C`, `M`, `\pi`, and
          `\iota`
        - the chain complex `M`

        Note that from the chain contraction ``phi``, one can recover the
        chain maps `\pi` and `\iota` via ``phi.pi()`` and
        ``phi.iota()``. Then one can recover `C` and `M` from, for
        example, ``phi.pi().domain()`` and ``phi.pi().codomain()``,
        respectively.

        EXAMPLES::

            sage: RP2 = simplicial_complexes.RealProjectivePlane()
            sage: phi, M = RP2.algebraic_topological_model(GF(2))
            sage: M.homology()
            {0: Vector space of dimension 1 over Finite Field of size 2,
             1: Vector space of dimension 1 over Finite Field of size 2,
             2: Vector space of dimension 1 over Finite Field of size 2}
            sage: T = simplicial_complexes.Torus()
            sage: phi, M = T.algebraic_topological_model(QQ)
            sage: M.homology()
            {0: Vector space of dimension 1 over Rational Field,
             1: Vector space of dimension 2 over Rational Field,
             2: Vector space of dimension 1 over Rational Field}
        """
        from .algebraic_topological_model import algebraic_topological_model
        if base_ring is None:
            base_ring = QQ
        return algebraic_topological_model(self, base_ring)

    def alexander_whitney(self, simplex, dim_left):
        r"""
        Subdivide this simplex into a pair of simplices.

        If this simplex has vertices `v_0`, `v_1`, ..., `v_n`, then
        subdivide it into simplices `(v_0, v_1, ..., v_{dim})` and
        `(v_{dim}, v_{dim + 1}, ..., v_n)`.

        See :meth:`Simplex.alexander_whitney` for more details. This
        method just calls that one.

        INPUT:

        - ``simplex`` -- a simplex in this complex
        - ``dim`` -- integer between 0 and one more than the
          dimension of this simplex

        OUTPUT: a list containing just the triple ``(1, left,
        right)``, where ``left`` and ``right`` are the two simplices
        described above.

        EXAMPLES::

            sage: s = Simplex((0,1,3,4))
            sage: X = SimplicialComplex([s])
            sage: X.alexander_whitney(s, 0)
            [(1, (0,), (0, 1, 3, 4))]
            sage: X.alexander_whitney(s, 2)
            [(1, (0, 1, 3), (3, 4))]
        """
        return simplex.alexander_whitney(dim_left)

    def add_face(self, face):
        """
        Add a face to this simplicial complex.

        :param face: a subset of the vertex set

        This *changes* the simplicial complex, adding a new face and all
        of its subfaces.

        EXAMPLES::

            sage: X = SimplicialComplex([[0,1], [0,2]])
            sage: X.add_face([0,1,2,]); X
            Simplicial complex with vertex set (0, 1, 2) and facets {(0, 1, 2)}
            sage: Y = SimplicialComplex(); Y
            Simplicial complex with vertex set () and facets {()}
            sage: Y.add_face([0,1])
            sage: Y.add_face([1,2,3])
            sage: Y
            Simplicial complex with vertex set (0, 1, 2, 3) and facets {(0, 1), (1, 2, 3)}

        If you add a face which is already present, there is no effect::

            sage: Y.add_face([1,3]); Y
            Simplicial complex with vertex set (0, 1, 2, 3) and facets {(0, 1), (1, 2, 3)}

        TESTS:

        Check that the bug reported at :trac:`14354` has been fixed::

            sage: T = SimplicialComplex([range(1,5)]).n_skeleton(1)
            sage: T.homology(algorithm='no_chomp')
            {0: 0, 1: Z x Z x Z}
            sage: T.add_face([1,2,3])
            sage: T.homology(algorithm='no_chomp')
            {0: 0, 1: Z x Z, 2: 0}

        Check that the ``_faces`` cache is treated correctly
        (:trac:`20758`)::

            sage: T = SimplicialComplex([range(1,5)]).n_skeleton(1)
            sage: _ = T.faces() # populate the _faces attribute
            sage: _ = T.homology() # add more to _faces
            sage: T.add_face((1,2,3))
            sage: all(Simplex((1,2,3)) in T._faces[L][2] for L in T._faces)
            True

        Check that the ``__enlarged`` cache is treated correctly
        (:trac:`20758`)::

            sage: T = SimplicialComplex([range(1,5)]).n_skeleton(1)
            sage: T.homology(algorithm='no_chomp') # to populate the __enlarged attribute
            {0: 0, 1: Z x Z x Z}
            sage: T.add_face([1,2,3])
            sage: len(T._SimplicialComplex__enlarged) > 0
            True

        Check we've fixed the bug reported at :trac:`14578`::

            sage: t0 = SimplicialComplex()
            sage: t0.add_face(('a', 'b'))
            sage: t0.add_face(('c', 'd', 'e'))
            sage: t0.add_face(('e', 'f', 'c'))
            sage: t0.homology()
            {0: Z, 1: 0, 2: 0}

        Check that we've fixed the bug reported at :trac:`22880`::

            sage: X = SimplicialComplex([[0], [1]])
            sage: temp = X.faces(SimplicialComplex(()))
            sage: X.add_face([0,1])
        """
        if not self._is_mutable:
            raise ValueError("This simplicial complex is not mutable")

        vertex_to_index = self._translation_to_numeric()

        # Update vertex_to_index by giving each new vertex a larger
        # entry than the existing ones.
        if vertex_to_index:
            idx = max(vertex_to_index.values()) + 1
        else:
            idx = 0
        new_vertices = []
        for v in face:
            if v not in self.vertices():
                new_vertices.append(v)
                vertex_to_index[v] = idx
                idx += 1

        new_face = Simplex(sorted(face, key=vertex_to_index.__getitem__))

        face_is_maximal = True
        for other in self._facets:
            if face_is_maximal:
                face_is_maximal = not new_face.is_face(other)
        if face_is_maximal:
            # remove any old facets which are no longer maximal
            Facets = list(self._facets)
            for old_face in self._facets:
                if old_face.is_face(new_face):
                    Facets.remove(old_face)
            # add new_face to facet list
            Facets.append(new_face)
            self._facets = Facets

            # Update the vertex set
            self._vertex_to_index = vertex_to_index

            # Update self._faces.
            all_new_faces = SimplicialComplex([new_face]).faces()
            for L in self._faces:
                L_complex = self._faces[L]
                for dim in range(new_face.dimension()+1):
                    if dim in L_complex:
                        if L is None:
                            new_faces = all_new_faces[dim]
                        else:
                            new_faces = all_new_faces[dim].difference(L.n_cells(dim))
                        L_complex[dim] = L_complex[dim].union(new_faces)
                    else:
                        L_complex[dim] = all_new_faces[dim]
            # update self._graph if necessary
            if self._graph is not None:
                d = new_face.dimension()+1
                for i in range(d):
                    for j in range(i + 1, d):
                        self._graph.add_edge(new_face[i], new_face[j])
            self._complex = {}
            self.__contractible = None

    def remove_face(self, face, check=False):
        """
        Remove a face from this simplicial complex.

        :param face: a face of the simplicial complex

        :param check: boolean; optional, default ``False``. If
            ``True``, raise an error if ``face`` is not a
            face of this simplicial complex

        This does not return anything; instead, it *changes* the
        simplicial complex.

        ALGORITHM:

        The facets of the new simplicial complex are
        the facets of the original complex not containing ``face``,
        together with those of ``link(face)*boundary(face)``.

        EXAMPLES::

            sage: S = range(1,5)
            sage: Z = SimplicialComplex([S]); Z
            Simplicial complex with vertex set (1, 2, 3, 4) and facets {(1, 2, 3, 4)}
            sage: Z.remove_face([1,2])
            sage: Z
            Simplicial complex with vertex set (1, 2, 3, 4) and facets {(1, 3, 4), (2, 3, 4)}

            sage: S = SimplicialComplex([[0,1,2],[2,3]])
            sage: S
            Simplicial complex with vertex set (0, 1, 2, 3) and facets {(2, 3), (0, 1, 2)}
            sage: S.remove_face([0,1,2])
            sage: S
            Simplicial complex with vertex set (0, 1, 2, 3) and facets {(0, 1), (0, 2), (1, 2), (2, 3)}

        TESTS:

        Check that the ``_faces`` cache is treated properly: see
        :trac:`20758`::

            sage: T = SimplicialComplex([range(1,5)]).n_skeleton(1)
            sage: _ = T.faces() # populate the _faces attribute
            sage: _ = T.homology(algorithm='no_chomp') # add more to _faces
            sage: T.add_face((1,2,3))
            sage: T.remove_face((1,2,3))
            sage: len(T._faces)
            2
            sage: T.remove_face((1,2))
            sage: len(T._faces)
            1

        Check that the face to be removed can be given with a
        different vertex ordering::

            sage: S = SimplicialComplex([[1,2], [1,3]])
            sage: S.remove_face([3,1])
            sage: S
            Simplicial complex with vertex set (1, 2, 3) and facets {(3,), (1, 2)}
        """
        if not self._is_mutable:
            raise ValueError("This simplicial complex is not mutable")

        getindex = self._translation_to_numeric().__getitem__
        simplex = Simplex(sorted(face, key=getindex))
        facets = self.facets()
        if all([not simplex.is_face(F) for F in facets]):
            # face is not in self
            if check:
                raise ValueError('trying to remove a face which is not in the simplicial complex')
            return
        link = self.link(simplex)
        join_facets = []
        for f in simplex.faces():
            for g in link.facets():
                join_facets.append(f.join(g, rename_vertices=False))
        # join_facets is the list of facets in the join bdry(face) * link(face)
        remaining = join_facets + [elem for elem in facets if not simplex.is_face(elem)]

        # Check to see if there are any non-maximal faces
        # build set of facets
        self._facets = []
        for f in remaining:
            face2 = Simplex(f)
            face_is_maximal = True
            faces_to_be_removed = []
            for other in self._facets:
                if other.is_face(face2):
                    faces_to_be_removed.append(other)
                elif face_is_maximal:
                    face_is_maximal = not face2.is_face(other)
            for x in faces_to_be_removed:
                self._facets.remove(x)
            face2 = Simplex(sorted(face2.tuple()))
            if face_is_maximal:
                self._facets.append(face2)
        # if no maximal faces, add the empty face as a facet
        if len(remaining) == 0:
            self._facets.append(Simplex(-1))

        # Recreate the vertex set
        from sage.misc.misc import union
        vertices = tuple(reduce(union, self._facets))
        for v in self.vertices():
            if v not in vertices:
                del self._vertex_to_index[v]

        # Update self._faces.
        # Note: can't iterate over self._faces, because the dictionary
        # size may change during iteration.
        for L in list(self._faces):
            del self._faces[L]
            if L is None or Simplex(face) not in L:
                self.faces(L)
        # Update self._graph if necessary.
        if self._graph is not None:
            # Only if removing a 1 or 2 dim face will the graph be affected
            if len(face) == 1:
                self._graph.delete_vertex(face[0])
                self._graph.add_vertex(face[0])
            elif len(face) == 2:
                self._graph.delete_edge(face[0], face[1])
        self._complex = {}
        self.__contractible = None
        self.__enlarged = {}

    def remove_faces(self, faces, check=False):
        """
        Remove a collection of faces from this simplicial complex.

        :param faces: a list (or any iterable) of faces of the
            simplicial complex

        :param check: boolean; optional, default ``False``. If
            ``True``, raise an error if any element of ``faces`` is not a
            face of this simplicial complex

        This does not return anything; instead, it *changes* the
        simplicial complex.

        ALGORITHM:

        Run ``self.remove_face(f)`` repeatedly, for ``f`` in ``faces``.

        EXAMPLES::

            sage: S = range(1,5)
            sage: Z = SimplicialComplex([S]); Z
            Simplicial complex with vertex set (1, 2, 3, 4) and facets {(1, 2, 3, 4)}
            sage: Z.remove_faces([[1,2]])
            sage: Z
            Simplicial complex with vertex set (1, 2, 3, 4) and facets {(1, 3, 4), (2, 3, 4)}

            sage: Z = SimplicialComplex([S]); Z
            Simplicial complex with vertex set (1, 2, 3, 4) and facets {(1, 2, 3, 4)}
            sage: Z.remove_faces([[1,2], [2,3]])
            sage: Z
            Simplicial complex with vertex set (1, 2, 3, 4) and facets {(2, 4), (1, 3, 4)}

        TESTS:

        Check the ``check`` argument::

            sage: Z = SimplicialComplex([[1,2,3,4]])
            sage: Z.remove_faces([[1,2], [3,4]])
            sage: Z.remove_faces([[1,2]])
            sage: Z.remove_faces([[1,2]], check=True)
            Traceback (most recent call last):
            ...
            ValueError: trying to remove a face which is not in the simplicial complex
        """
        for f in faces:
            self.remove_face(f, check=check)

    def connected_sum(self, other, is_mutable=True):
        """
        The connected sum of this simplicial complex with another one.

        :param other: another simplicial complex
        :param is_mutable: Determines if the output is mutable
        :type is_mutable: boolean; optional, default ``True``
        :return: the connected sum ``self # other``

        .. WARNING::

           This does not check that ``self`` and ``other`` are manifolds,
           only that their facets all have the same dimension.  Since a
           (more or less) random facet is chosen from each complex and
           then glued together, this method may return random
           results if applied to non-manifolds, depending on which
           facet is chosen.

        Algorithm: a facet is chosen from each surface, and removed.
        The vertices of these two facets are relabeled to
        ``(0,1,...,dim)``.  Of the remaining vertices, the ones from
        the left-hand factor are renamed by prepending an "L", and
        similarly the remaining vertices in the right-hand factor are
        renamed by prepending an "R".

        EXAMPLES::

            sage: S1 = simplicial_complexes.Sphere(1)
            sage: S1.connected_sum(S1.connected_sum(S1)).homology()
            {0: 0, 1: Z}
            sage: P = simplicial_complexes.RealProjectivePlane(); P
            Minimal triangulation of the real projective plane
            sage: P.connected_sum(P)    # the Klein bottle
            Simplicial complex with 9 vertices and 18 facets

        The notation '+' may be used for connected sum, also::

            sage: P + P    # the Klein bottle
            Simplicial complex with 9 vertices and 18 facets
            sage: (P + P).homology()[1]
            Z x C2
        """
        if not (self.is_pure() and other.is_pure() and
                self.dimension() == other.dimension()):
            raise ValueError("complexes are not pure of the same dimension")
        # first find a top-dimensional simplex to remove from each surface
        keep_left = self._facets[0]
        keep_right = other._facets[0]
        # construct the set of vertices:
        left = set(self.vertices()).difference(set(keep_left))
        right = set(other.vertices()).difference(set(keep_right))
        # construct the set of facets:
        left = set(self._facets).difference(set([keep_left]))
        right = set(other._facets).difference(set([keep_right]))
        facet_set = ([[rename_vertex(v, keep=list(keep_left))
                       for v in face] for face in left]
                     + [[rename_vertex(v, keep=list(keep_right), left=False)
                         for v in face] for face in right])
        # return the new surface
        return SimplicialComplex(facet_set, is_mutable=is_mutable)

    __add__ = connected_sum

    def link(self, simplex, is_mutable=True):
        r"""
        The link of a simplex in this simplicial complex.

        The link of a simplex `F` is the simplicial complex formed by
        all simplices `G` which are disjoint from `F` but for which `F
        \cup G` is a simplex.

        :param simplex: a simplex in this simplicial complex.
        :param is_mutable: Determines if the output is mutable
        :type is_mutable: boolean; optional, default ``True``

        EXAMPLES::

            sage: X = SimplicialComplex([[0,1,2], [1,2,3]])
            sage: X.link(Simplex([0]))
            Simplicial complex with vertex set (1, 2) and facets {(1, 2)}
            sage: X.link([1,2])
            Simplicial complex with vertex set (0, 3) and facets {(0,), (3,)}
            sage: Y = SimplicialComplex([[0,1,2,3]])
            sage: Y.link([1])
            Simplicial complex with vertex set (0, 2, 3) and facets {(0, 2, 3)}
        """
        faces = []
        s = Simplex(simplex)
        for f in self._facets:
            if s.is_face(f):
                faces.append(Simplex(f.set().difference(s.set())))
        return SimplicialComplex(faces, is_mutable=is_mutable)

    def star(self, simplex, is_mutable=True):
        """
        Return the star of a simplex in this simplicial complex.

        The star of ``simplex`` is the simplicial complex formed by
        all simplices which contain ``simplex``.

        INPUT:

        - ``simplex`` -- a simplex in this simplicial complex
        - ``is_mutable`` -- (default: ``True``) boolean; determines if the output
          is mutable

        EXAMPLES::

            sage: X = SimplicialComplex([[0,1,2], [1,2,3]])
            sage: X.star(Simplex([0]))
            Simplicial complex with vertex set (0, 1, 2) and facets {(0, 1, 2)}
            sage: X.star(Simplex([1]))
            Simplicial complex with vertex set (0, 1, 2, 3) and facets {(0, 1, 2), (1, 2, 3)}
            sage: X.star(Simplex([1,2]))
            Simplicial complex with vertex set (0, 1, 2, 3) and facets {(0, 1, 2), (1, 2, 3)}
            sage: X.star(Simplex([]))
            Simplicial complex with vertex set (0, 1, 2, 3) and facets {(0, 1, 2), (1, 2, 3)}
        """
        faces = []
        s = Simplex(simplex)
        for f in self._facets:
            if s.is_face(f):
                faces.append(f)
        return SimplicialComplex(faces, is_mutable=is_mutable)

    def is_cohen_macaulay(self, base_ring=QQ, ncpus=0):
        r"""
        Return ``True`` if ``self`` is Cohen-Macaulay.

        A simplicial complex `\Delta` is Cohen-Macaulay over `R` iff
        `\tilde{H}_i(\mathrm{lk}_\Delta(F);R) = 0` for all
        `F \in \Delta` and `i < \dim\mathrm{lk}_\Delta(F)`.
        Here, `\Delta` is ``self`` and `R` is ``base_ring``, and
        `\mathrm{lk}` denotes the link operator on ``self``.

        INPUT:

        - ``base_ring`` -- (default: ``QQ``) the base ring.

        - ``ncpus`` -- (default: 0) number of cpus used for the
          computation. If this is 0, determine the number of cpus
          automatically based on the hardware being used.

        For finite simplicial complexes, this is equivalent to the
        statement that the Stanley-Reisner ring of ``self`` is
        Cohen-Macaulay.

        EXAMPLES:

        Spheres are Cohen-Macaulay::

            sage: S = SimplicialComplex([[1,2],[2,3],[3,1]])
            sage: S.is_cohen_macaulay(ncpus=3)
            True

        The following example is taken from Bruns, Herzog - Cohen-Macaulay
        rings, Figure 5.3::

            sage: S = SimplicialComplex([[1,2,3],[1,4,5]])
            sage: S.is_cohen_macaulay(ncpus=3)
            False

        The choice of base ring can matter.  The real projective plane `\RR P^2`
        has `H_1(\RR P^2) = \ZZ/2`, hence is CM over `\QQ` but not over `\ZZ`. ::

            sage: X = simplicial_complexes.RealProjectivePlane()
            sage: X.is_cohen_macaulay()
            True
            sage: X.is_cohen_macaulay(ZZ)
            False
        """
        from sage.parallel.decorate import parallel

        if not ncpus:
            from sage.parallel.ncpus import ncpus as get_ncpus
            ncpus = get_ncpus()

        facs = [ x for x in self.face_iterator() ]
        n = len(facs)
        facs_divided = [ [] for i in range(ncpus) ]
        for i in range(n):
            facs_divided[i % ncpus].append(facs[i])

        def all_homologies_vanish(F):
            S = self.link(F)
            H = S.homology(base_ring=base_ring)
            if base_ring.is_field():
                return all( H[j].dimension() == 0 for j in range(S.dimension()) )
            else:
                return not any( H[j].invariants() for j in range(S.dimension()) )

        @parallel(ncpus=ncpus)
        def all_homologies_in_list_vanish(Fs):
            return all( all_homologies_vanish(F) for F in Fs )

        return all( answer[1] for answer in all_homologies_in_list_vanish(facs_divided) )

    def generated_subcomplex(self, sub_vertex_set, is_mutable=True):
        """
        Returns the largest sub-simplicial complex of ``self`` containing
        exactly ``sub_vertex_set`` as vertices.

        :param sub_vertex_set: The sub-vertex set.
        :param is_mutable: Determines if the output is mutable
        :type is_mutable: boolean; optional, default ``True``

        EXAMPLES::

            sage: S = simplicial_complexes.Sphere(2)
            sage: S
            Minimal triangulation of the 2-sphere
            sage: S.generated_subcomplex([0,1,2])
            Simplicial complex with vertex set (0, 1, 2) and facets {(0, 1, 2)}

        """
        if not set(self.vertices()).issuperset(sub_vertex_set):
            raise ValueError("input must be a subset of the vertex set")
        faces = []
        for i in range(self.dimension() + 1):
            for j in self.faces()[i]:
                if j.set().issubset(sub_vertex_set):
                    faces.append(j)
        return SimplicialComplex(faces, maximality_check=True,
                                 is_mutable=is_mutable)

    def is_shelling_order(self, shelling_order, certificate=False):
        r"""
        Return if the order of the facets given by ``shelling_order``
        is a shelling order for ``self``.

        A sequence of facets `(F_i)_{i=1}^N` of a simplicial
        complex of dimension `d` is a *shelling order* if for all
        `i = 2, 3, 4, \ldots`, the complex

        .. MATH::

            X_i = \left( \bigcup_{j=1}^{i-1} F_j \right) \cap F_i

        is pure and of dimension `\dim F_i - 1`.

        INPUT:

        - ``shelling_order`` -- an ordering of the facets of ``self``
        - ``certificate`` -- (default: ``False``) if ``True`` then returns
          the index of the first facet that violate the condition

        .. SEEALSO::

            :meth:`is_shellable`

        EXAMPLES::

            sage: facets = [[1,2,5],[2,3,5],[3,4,5],[1,4,5]]
            sage: X = SimplicialComplex(facets)
            sage: X.is_shelling_order(facets)
            True

            sage: b = [[1,2,5], [3,4,5], [2,3,5], [1,4,5]]
            sage: X.is_shelling_order(b)
            False
            sage: X.is_shelling_order(b, True)
            (False, 1)

        A non-pure example::

            sage: facets = [[1,2,3], [3,4], [4,5], [5,6], [4,6]]
            sage: X = SimplicialComplex(facets)
            sage: X.is_shelling_order(facets)
            True

        REFERENCES:

        - [BW1996]_
        """
        # Quick check by Lemma 2.2 in [BW1996]
        if self.dimension() != len(list(shelling_order[0])) - 1:
            return False

        cur_complex = SimplicialComplex([])
        for i, F in enumerate(shelling_order):
            if i > 0:
                # The shelling condition is precisely that intersection is
                #    a pure complex of one dimension less and stop if this fails
                common = set(F).intersection(set(cur_complex.vertices()))
                intersection = cur_complex.generated_subcomplex(list(common))

                dim = len(list(F)) - 1
                if not intersection.is_pure() or dim - 1 != intersection.dimension():
                    if certificate:
                        return (False, i)
                    return False
            cur_complex.add_face(F)
        return True

    @cached_method
    def is_shellable(self, certificate=False):
        r"""
        Return if ``self`` is shellable.

        A simplicial complex is shellable if there exists a shelling
        order.

        .. NOTE::

            1. This method can check all orderings of the facets by brute
               force, hence can be very slow.

            2. This is shellability in the general (nonpure) sense of
               Bjorner and Wachs [BW1996]_. This method does not check purity.

        .. SEEALSO::

            :meth:`is_shelling_order`

        INPUT:

        - ``certificate`` -- (default: ``False``) if ``True`` then
          returns the shelling order (if it exists)

        EXAMPLES::

            sage: X = SimplicialComplex([[1,2,5], [2,3,5], [3,4,5], [1,4,5]])
            sage: X.is_shellable()
            True
            sage: order = X.is_shellable(True); order
            ((1, 2, 5), (2, 3, 5), (1, 4, 5), (3, 4, 5))
            sage: X.is_shelling_order(order)
            True

            sage: X = SimplicialComplex([[1,2,3], [3,4,5]])
            sage: X.is_shellable()
            False

        Examples from Figure 1 in [BW1996]_::

            sage: X = SimplicialComplex([[1,2,3], [3,4], [4,5], [5,6], [4,6]])
            sage: X.is_shellable()
            True

            sage: X = SimplicialComplex([[1,2,3], [3,4], [4,5,6]])
            sage: X.is_shellable()
            False

        REFERENCES:

        - :wikipedia:`Shelling_(topology)`
        """
        if not certificate:
            return bool(self.is_shellable(certificate=True))

        if self.is_pure():
            if any(x < 0 for x in self.h_vector()):
                return False
        else:  # Non-pure complex
            if any(x < 0 for row in self.h_triangle() for x in row):
                return False

        facets = set(self.facets())
        nfacets = len(facets)
        cur_order = []
        # For consistency when using different Python versions, for example, sort 'faces'.
        it = [iter(sorted(facets, key=str))]
        cur_complex = SimplicialComplex([])
        while facets:
            try:
                F = next(it[-1])
            except StopIteration:
                # Backtrace
                if not cur_order:
                    return False
                it.pop()
                facets.add(cur_order.pop())
                cur_complex = SimplicialComplex(cur_order)
                continue

            # First facet must be top dimensional
            if not cur_order:
                if self.dimension() == F.dimension():
                    cur_complex.add_face(F)
                    cur_order.append(F)
                    facets.remove(F)
                    it.append(iter(set(facets)))
                continue


            # The shelling condition is precisely that intersection is
            #    a pure complex of one dimension less and stop if this fails
            common = set(F).intersection(set(cur_complex.vertices()))
            intersection = cur_complex.generated_subcomplex(list(common))

            if (not intersection.is_pure()
                    or F.dimension() - 1 != intersection.dimension()):
                continue
            cur_complex.add_face(F)
            cur_order.append(F)
            facets.remove(F)
            it.append(iter(set(facets))) # Iterate over a copy of the current facets

        return tuple(cur_order)

    def restriction_sets(self, order):
        """
        Return the restriction sets of the facets according to ``order``.

        A restriction set of a shelling order is the sequence of
        smallest new faces that are created during the shelling order.

        .. SEEALSO::

            :meth:`is_shelling_order`

        EXAMPLES::

            sage: facets = [[1,2,5], [2,3,5], [3,4,5], [1,4,5]]
            sage: X = SimplicialComplex(facets)
            sage: X.restriction_sets(facets)
            [(), (3,), (4,), (1, 4)]

            sage: b = [[1,2,5], [3,4,5], [2,3,5], [1,4,5]]
            sage: X.restriction_sets(b)
            Traceback (most recent call last):
            ...
            ValueError: not a shelling order
        """
        # It starts with the first empty
        restrictions = [()]

        # Each time we hit a facet, the complement goes to the restriction
        cur_complex = SimplicialComplex([])
        for i, F in enumerate(order):
            if i > 0:
                # The shelling condition is precisely that intersection is
                #    a pure complex of one dimension less and stop if this fails
                common = set(F).intersection(set(cur_complex.vertices()))
                intersection = cur_complex.generated_subcomplex(list(common))

                if not intersection.is_pure() or self.dimension() - 1 > intersection.dimension():
                    raise ValueError("not a shelling order")
                faces = SimplicialComplex([F]).faces()
                for k, v in intersection.faces().items():
                    faces[k] = faces[k].difference(v)
                for k in sorted(faces.keys()):
                    if faces[k]:
                        restrictions.append(faces[k].pop())
                        break
            cur_complex.add_face(F)

        return restrictions

    def _complement(self, simplex):
        """
        Return the complement of a simplex in the vertex set of this
        simplicial complex.

        :param simplex: a simplex (need not be in the simplicial complex)

        OUTPUT: its complement: the simplex formed by the vertices not
        contained in ``simplex``.

        Note that this only depends on the vertex set of the
        simplicial complex, not on its simplices.

        EXAMPLES::

            sage: X = SimplicialComplex([[0,1,2,3,4,5]])
            sage: X._complement([1,2,3])
            (0, 4, 5)
            sage: X._complement([0,1,3,4])
            (2, 5)
            sage: X._complement([0,4,1,3])
            (2, 5)
        """
        return Simplex(set(self.vertices()).difference(simplex))

    def _transpose_simplices(self, *simplices):
        """
        Given tuple ``L`` of simplices, returns new list, where each
        simplex is formed by taking a vertex from each simplex from
        ``L``.

        :param simplices: a bunch of simplices

        If ``simplices`` consists of `(f_0, f_1, f_2, ...)`, then the
        output consists of all possible simplices of the form `(v_0,
        v_1, v_2, ...)`, where `v_i` is a vertex of `f_i`.  If a
        vertex appears more than once in such a simplex, remove all
        but one of its appearances.  If such a simplex contains others
        already produced, then ignore that larger simplex -- the
        output should be a list of minimal simplices constructed in
        this way.

        This is used in computing the minimal nonfaces and hence the
        Stanley-Reisner ring.

        Note that this only depends on the vertex set of the
        simplicial complex, not on its simplices.

        I don't know if there is a standard name for this, but it
        looked sort of like the transpose of a matrix; hence the name
        for this method.

        EXAMPLES::

            sage: X = SimplicialComplex()
            sage: X._transpose_simplices([1,2])
            [(1,), (2,)]
            sage: X._transpose_simplices([1,2], [3,4])
            [(1, 3), (1, 4), (2, 3), (2, 4)]

        In the following example, one can construct the simplices
        ``(1,2)`` and ``(1,3)``, but you can also construct ``(1,1) = (1,)``,
        which is a face of both of the others.  So the answer omits
        ``(1,2)`` and ``(1,3)``::

            sage: X._transpose_simplices([1,2], [1,3])
            [(1,), (2, 3)]
        """
        answer = []
        if len(simplices) == 1:
            answer = [Simplex((v,)) for v in simplices[0]]
        elif len(simplices) > 1:
            face = simplices[0]
            rest = simplices[1:]
            for v in face:
                for partial in self._transpose_simplices(*rest):
                    if v not in partial:
                        L = sorted([v] + list(partial))
                        simplex = Simplex(L)
                    else:
                        simplex = partial
                    add_simplex = True
                    simplices_to_delete = []
                    for already in answer:
                        if add_simplex:
                            if already.is_face(simplex):
                                add_simplex = False
                            if add_simplex and simplex.is_face(already):
                                simplices_to_delete.append(already)
                    if add_simplex:
                        answer.append(simplex)
                    for x in simplices_to_delete:
                        answer.remove(x)
        return answer

    def minimal_nonfaces(self):
        """
        Set consisting of the minimal subsets of the vertex set of
        this simplicial complex which do not form faces.

        Algorithm: Proceeds through the faces of the complex increasing the
        dimension, starting from dimension 0, and add the faces that are not
        contained in the complex and that are not already contained in a
        previously seen minimal non-face.

        This is used in computing the
        :meth:`Stanley-Reisner ring<stanley_reisner_ring>` and the
        :meth:`Alexander dual<alexander_dual>`.

        EXAMPLES::

            sage: X = SimplicialComplex([[1,3],[1,2]])
            sage: X.minimal_nonfaces()
            {(2, 3)}
            sage: Y = SimplicialComplex([[0,1], [1,2], [2,3], [3,0]])
            sage: sorted(Y.minimal_nonfaces())
            [(0, 2), (1, 3)]

        TESTS::

            sage: SC = SimplicialComplex([(0,1,2),(0,2,3),(2,3,4),(1,2,4), \
                                          (1,4,5),(0,3,6),(3,6,7),(4,5,7)])

        This was taking a long time before :trac:`20078`::

            sage: sorted(SC.minimal_nonfaces())
            [(0, 4),
             (0, 5),
             (0, 7),
             (1, 3),
             (1, 6),
             (1, 7),
             (2, 5),
             (2, 6),
             (2, 7),
             (3, 4, 7),
             (3, 5),
             (4, 6),
             (5, 6)]
        """
        face_dict = self.faces()
        vertices = self.vertices()
        dimension = self.dimension()
        set_mnf = set()

        for dim in range(dimension + 1):
            face_sets = frozenset(f.set() for f in face_dict[dim])
            for candidate in combinations(vertices, dim + 1):
                set_candidate = frozenset(candidate)
                if set_candidate not in face_sets:
                    new = not any(set_candidate.issuperset(mnf) for mnf in set_mnf)
                    if new:
                        set_mnf.add(set_candidate)

        for candidate in combinations(vertices, dimension+2):  # Checks for minimal nonfaces in the remaining dimension
            set_candidate = frozenset(candidate)
            new = not any(set_candidate.issuperset(mnf) for mnf in set_mnf)
            if new:
                set_mnf.add(set_candidate)

        min_non_faces = Set([Simplex(mnf) for mnf in set_mnf])

        return min_non_faces

    def _stanley_reisner_base_ring(self, base_ring=ZZ):
        """
        The polynomial algebra of which the Stanley-Reisner ring is a
        quotient.

        :param base_ring: a commutative ring
        :type base_ring: optional, default ``ZZ``
        :return: a polynomial algebra with coefficients in base_ring,
          with one generator for each vertex in the simplicial complex.

        See the documentation for :meth:`stanley_reisner_ring` for a
        warning about the names of the vertices.

        EXAMPLES::

            sage: X = SimplicialComplex([[1,2], [0], [3]])
            sage: X._stanley_reisner_base_ring()
            Multivariate Polynomial Ring in x0, x1, x2, x3 over Integer Ring
            sage: Y = SimplicialComplex([['a', 'b', 'c']])
            sage: Y._stanley_reisner_base_ring(base_ring=QQ)
            Multivariate Polynomial Ring in a, b, c over Rational Field
        """
        verts = self._gen_dict.values()
        try:
            verts = sorted(verts)
        except TypeError:
            verts = sorted(verts, key=str)
        return PolynomialRing(base_ring, verts)

    def stanley_reisner_ring(self, base_ring=ZZ):
        """
        The Stanley-Reisner ring of this simplicial complex.

        :param base_ring: a commutative ring
        :type base_ring: optional, default ``ZZ``
        :return: a quotient of a polynomial algebra with coefficients
           in ``base_ring``, with one generator for each vertex in the
           simplicial complex, by the ideal generated by the products
           of those vertices which do not form faces in it.

        Thus the ideal is generated by the products corresponding to
        the minimal nonfaces of the simplicial complex.

        .. WARNING::

           This may be quite slow!

           Also, this may behave badly if the vertices have the
           'wrong' names. To avoid this, define the simplicial complex
           at the start with the flag ``name_check`` set to ``True``.

           More precisely, this is a quotient of a polynomial ring
           with one generator for each vertex.  If the name of a
           vertex is a non-negative integer, then the corresponding
           polynomial generator is named ``'x'`` followed by that integer
           (e.g., ``'x2'``, ``'x3'``, ``'x5'``, ...).  Otherwise, the
           polynomial generators are given the same names as the vertices.
           Thus if the vertex set is ``(2, 'x2')``, there will be problems.

        EXAMPLES::

            sage: X = SimplicialComplex([[0,1,2], [0,2,3]])
            sage: X.stanley_reisner_ring()
            Quotient of Multivariate Polynomial Ring in x0, x1, x2, x3 over Integer Ring by the ideal (x1*x3)
            sage: Y = SimplicialComplex([[0,1,2,3,4]]); Y
            Simplicial complex with vertex set (0, 1, 2, 3, 4) and facets {(0, 1, 2, 3, 4)}
            sage: Y.add_face([0,1,2,3,4])
            sage: Y.stanley_reisner_ring(base_ring=QQ)
            Multivariate Polynomial Ring in x0, x1, x2, x3, x4 over Rational Field
        """
        R = self._stanley_reisner_base_ring(base_ring)
        products = []
        for f in self.minimal_nonfaces():
            prod = 1
            for v in f:
                prod *= R(self._gen_dict[v])
            products.append(prod)
        return R.quotient(products)

    def alexander_dual(self, is_mutable=True):
        """
        The Alexander dual of this simplicial complex: according to
        the Macaulay2 documentation, this is the simplicial complex
        whose faces are the complements of its nonfaces.

        Thus find the minimal nonfaces and take their complements to
        find the facets in the Alexander dual.

        :param is_mutable: Determines if the output is mutable
        :type is_mutable: boolean; optional, default ``True``

        EXAMPLES::

            sage: Y = SimplicialComplex([[i] for i in range(5)]); Y
            Simplicial complex with vertex set (0, 1, 2, 3, 4) and facets {(0,), (1,), (2,), (3,), (4,)}
            sage: Y.alexander_dual()
            Simplicial complex with vertex set (0, 1, 2, 3, 4) and 10 facets
            sage: X = SimplicialComplex([[0,1], [1,2], [2,3], [3,0]])
            sage: X.alexander_dual()
            Simplicial complex with vertex set (0, 1, 2, 3) and facets {(0, 2), (1, 3)}
        """
        nonfaces = self.minimal_nonfaces()
        return SimplicialComplex([self._complement(f) for f in nonfaces], is_mutable=is_mutable)

    def barycentric_subdivision(self):
        """
        The barycentric subdivision of this simplicial complex.

        See :wikipedia:`Barycentric_subdivision` for a
        definition.

        EXAMPLES::

            sage: triangle = SimplicialComplex([[0,1], [1,2], [0, 2]])
            sage: hexagon = triangle.barycentric_subdivision()
            sage: hexagon
            Simplicial complex with 6 vertices and 6 facets
            sage: hexagon.homology(1) == triangle.homology(1)
            True

        Barycentric subdivisions can get quite large, since each
        `n`-dimensional facet in the original complex produces
        `(n+1)!` facets in the subdivision::

            sage: S4 = simplicial_complexes.Sphere(4)
            sage: S4
            Minimal triangulation of the 4-sphere
            sage: S4.barycentric_subdivision()
            Simplicial complex with 62 vertices and 720 facets
        """
        return self.face_poset().order_complex()

    def stellar_subdivision(self, simplex, inplace=False, is_mutable=True):
        """
        Return the stellar subdivision of a simplex in this simplicial complex.

        The stellar subdivision of a face is obtained by adding a new vertex to the
        simplicial complex ``self`` joined to the star of the face and then
        deleting the face ``simplex`` to the result.

        INPUT:

        - ``simplex`` -- a simplex face of ``self``
        - ``inplace`` -- (default: ``False``) boolean; determines if the
          operation is done on ``self`` or on a copy
        - ``is_mutable`` -- (default: ``True``) boolean; determines if the
          output is mutable

        OUTPUT:

        - A simplicial complex obtained by the stellar subdivision of the face
          ``simplex``

        EXAMPLES::

            sage: SC = SimplicialComplex([[0,1,2],[1,2,3]])
            sage: F1 = Simplex([1,2])
            sage: F2 = Simplex([1,3])
            sage: F3 = Simplex([1,2,3])
            sage: SC.stellar_subdivision(F1)
            Simplicial complex with vertex set (0, 1, 2, 3, 4) and facets {(0, 1, 4), (0, 2, 4), (1, 3, 4), (2, 3, 4)}
            sage: SC.stellar_subdivision(F2)
            Simplicial complex with vertex set (0, 1, 2, 3, 4) and facets {(0, 1, 2), (1, 2, 4), (2, 3, 4)}
            sage: SC.stellar_subdivision(F3)
            Simplicial complex with vertex set (0, 1, 2, 3, 4) and facets {(0, 1, 2), (1, 2, 4), (1, 3, 4), (2, 3, 4)}
            sage: SC.stellar_subdivision(F3, inplace=True);SC
            Simplicial complex with vertex set (0, 1, 2, 3, 4) and facets {(0, 1, 2), (1, 2, 4), (1, 3, 4), (2, 3, 4)}

        The simplex to subdivide should be a face of self::

            sage: SC = SimplicialComplex([[0,1,2],[1,2,3]])
            sage: F4 = Simplex([3,4])
            sage: SC.stellar_subdivision(F4)
            Traceback (most recent call last):
            ...
            ValueError: the face to subdivide is not a face of self

        One can not modify an immutable simplicial complex::

            sage: SC = SimplicialComplex([[0,1,2],[1,2,3]], is_mutable=False)
            sage: SC.stellar_subdivision(F1, inplace=True)
            Traceback (most recent call last):
            ...
            ValueError: this simplicial complex is not mutable
        """

        if inplace and not self._is_mutable:
            raise ValueError("this simplicial complex is not mutable")

        if not Simplex(simplex) in self:
            raise ValueError("the face to subdivide is not a face of self")

        if inplace:
            working_complex = self
        else:
            working_complex = copy(self)

        vertices = working_complex.vertices()
        not_found = True
        vertex_label = 0
        while not_found:
            if vertex_label not in vertices:
                not_found = False
            else:
                vertex_label += 1
        new_vertex = SimplicialComplex([[vertex_label]])
        new_faces = new_vertex.join(working_complex.star(simplex), rename_vertices=False)
        for face in new_faces.facets():
            working_complex.add_face(face)

        working_complex.remove_face(simplex)

        if not is_mutable:
            working_complex.set_immutable()

        if not inplace:
            return working_complex

    def graph(self):
        """
        The 1-skeleton of this simplicial complex, as a graph.

        .. WARNING::

           This may give the wrong answer if the simplicial complex
           was constructed with ``maximality_check`` set to ``False``.

        EXAMPLES::

            sage: S = SimplicialComplex([[0,1,2,3]])
            sage: G = S.graph(); G
            Graph on 4 vertices
            sage: G.edges()
            [(0, 1, None), (0, 2, None), (0, 3, None), (1, 2, None), (1, 3, None), (2, 3, None)]
        """
        if self._graph is None:
            edges = self.n_cells(1)
            vertices = [min(f) for f in self._facets if f.dimension() == 0]
            used_vertices = []  # vertices which are in an edge
            d = {}
            for e in edges:
                try:
                    v = min(e)
                    max_e = max(e)
                except TypeError:
                    v = min(e, key=str)
                    max_e = max(e, key=str)
                if v in d:
                    d[v].append(max_e)
                else:
                    d[v] = [max_e]
                used_vertices.extend(list(e))
            for v in vertices:
                if v not in used_vertices:
                    d[v] = []
            self._graph = Graph(d)
        return self._graph

    def delta_complex(self, sort_simplices=False):
        r"""
        Returns ``self`` as a `\Delta`-complex.  The `\Delta`-complex
        is essentially identical to the simplicial complex: it has
        same simplices with the same boundaries.

        :param sort_simplices: if ``True``, sort the list of simplices in
          each dimension
        :type sort_simplices: boolean; optional, default ``False``

        EXAMPLES::

            sage: T = simplicial_complexes.Torus()
            sage: Td = T.delta_complex()
            sage: Td
            Delta complex with 7 vertices and 43 simplices
            sage: T.homology() == Td.homology()
            True
        """
        from .delta_complex import DeltaComplex
        data = {}
        dim = self.dimension()
        n_cells = self._n_cells_sorted(dim)
        if sort_simplices:
            n_cells.sort()
        for n in range(dim, -1, -1):
            bdries = self._n_cells_sorted(n-1)
            if sort_simplices:
                bdries.sort()
            data[n] = []
            for f in n_cells:
                data[n].append([bdries.index(f.face(i)) for i in range(n+1)])
            n_cells = bdries
        return DeltaComplex(data)

    def is_flag_complex(self):
        """
        Returns ``True`` if and only if ``self`` is a flag complex.

        A flag complex is a simplicial complex that is the largest simplicial
        complex on its 1-skeleton. Thus a flag complex is the clique complex
        of its graph.

        EXAMPLES::

            sage: h = Graph({0:[1,2,3,4],1:[2,3,4],2:[3]})
            sage: x = h.clique_complex()
            sage: x
            Simplicial complex with vertex set (0, 1, 2, 3, 4) and facets {(0, 1, 4), (0, 1, 2, 3)}
            sage: x.is_flag_complex()
            True

            sage: X = simplicial_complexes.ChessboardComplex(3,3)
            sage: X.is_flag_complex()
            True
        """
        return self == self.graph().clique_complex()

    def n_skeleton(self, n):
        """
        The `n`-skeleton of this simplicial complex.

        The `n`-skeleton of a simplicial complex is obtained by discarding
        all of the simplices in dimensions larger than `n`.

        :param n: non-negative integer

        EXAMPLES::

            sage: X = SimplicialComplex([[0,1], [1,2,3], [0,2,3]])
            sage: X.n_skeleton(1)
            Simplicial complex with vertex set (0, 1, 2, 3) and facets {(0, 1), (0, 2), (0, 3), (1, 2), (1, 3), (2, 3)}
            sage: X.set_immutable()
            sage: X.n_skeleton(2)
            Simplicial complex with vertex set (0, 1, 2, 3) and facets {(0, 1), (0, 2, 3), (1, 2, 3)}
            sage: X.n_skeleton(4)
            Simplicial complex with vertex set (0, 1, 2, 3) and facets {(0, 1), (0, 2, 3), (1, 2, 3)}
        """
        if n >= self.dimension():
            return self
        # make sure it's a list (it will be a tuple if immutable)
        facets = [f for f in self._facets if f.dimension() < n]
        facets.extend(self.faces()[n])
        return SimplicialComplex(facets, is_mutable=self._is_mutable)

    def _contractible_subcomplex(self, verbose=False):
        """
        Find a contractible subcomplex `L` of this simplicial complex,
        preferably one which is as large as possible.

        :param verbose: If ``True``, print some messages as the simplicial
           complex is computed.
        :type verbose: boolean; optional, default ``False``

        Motivation: if `K` is the original complex and if `L` is
        contractible, then the relative homology `H_*(K,L)` is
        isomorphic to the reduced homology of `K`.  If `L` is large,
        then the relative chain complex will be a good deal smaller
        than the augmented chain complex for `K`, and this leads to a
        speed improvement for computing the homology of `K`.

        This just passes an immutable subcomplex consisting of a facet to the
        method ``_enlarge_subcomplex``.

        .. NOTE::

           Thus when the simplicial complex is empty, so is the
           resulting 'contractible subcomplex', which is therefore not
           technically contractible.  In this case, that doesn't
           matter because the homology is computed correctly anyway.

        EXAMPLES::

            sage: sphere = SimplicialComplex([[0,1,2,3]])
            sage: sphere.remove_face([0,1,2,3])
            sage: sphere
            Simplicial complex with vertex set (0, 1, 2, 3) and facets {(0, 1, 2), (0, 1, 3), (0, 2, 3), (1, 2, 3)}
            sage: L = sphere._contractible_subcomplex(); L
            Simplicial complex with vertex set (0, 1, 2, 3) and facets {(0, 1, 2), (0, 1, 3), (0, 2, 3)}
            sage: L.homology()
            {0: 0, 1: 0, 2: 0}
        """
        facets = [sorted(self._facets, key=str)[0]]
        return self._enlarge_subcomplex(SimplicialComplex(facets, is_mutable=False), verbose=verbose)

    def _enlarge_subcomplex(self, subcomplex, verbose=False):
        """
        Given a subcomplex `S` of this simplicial complex `K`, find a
        subcomplex `L`, as large as possible, containing `S` which is
        homotopy equivalent to `S` (so that `H_{*}(K,S)` is isomorphic
        to `H_{*}(K,L)`).  This way, the chain complex for computing
        `H_{*}(K,L)` will be smaller than that for computing
        `H_{*}(K,S)`, so the computations should be faster.

        :param subcomplex: a subcomplex of this simplicial complex
        :param verbose: If ``True``, print some messages as the simplicial
           complex is computed.
        :type verbose: boolean; optional, default ``False``
        :return: a complex `L` containing ``subcomplex`` and contained
           in ``self``, homotopy equivalent to ``subcomplex``.

        Algorithm: start with the subcomplex `S` and loop through the
        facets of `K` which are not in `S`.  For each one, see whether
        its intersection with `S` is contractible, and if so, add it.
        This is recursive: testing for contractibility calls this
        routine again, via ``_contractible_subcomplex``.

        EXAMPLES::

            sage: T = simplicial_complexes.Torus(); T
            Minimal triangulation of the torus

        Inside the torus, define a subcomplex consisting of a loop::

            sage: S = SimplicialComplex([[0,1], [1,2], [0,2]], is_mutable=False)
            sage: S.homology()
            {0: 0, 1: Z}
            sage: L = T._enlarge_subcomplex(S)
            sage: L
            Simplicial complex with vertex set (0, 1, 2, 3, 4, 5, 6) and 8 facets
            sage: sorted(L.facets())
            [(0, 1), (0, 1, 5), (0, 2), (0, 2, 6), (0, 3, 4), (0, 3, 5), (0, 4, 6), (1, 2)]
            sage: L.homology()[1]
            Z
        """
        # Make the subcomplex immutable if not
        if subcomplex is not None and subcomplex._is_mutable:
            subcomplex = SimplicialComplex(subcomplex._facets,
                                           maximality_check=False,
                                           is_mutable=False)

        if subcomplex in self.__enlarged:
            return self.__enlarged[subcomplex]
        faces = [x for x in list(self._facets) if x not in subcomplex._facets]
        # For consistency when using different Python versions, for example, sort 'faces'.
        faces = sorted(faces, key=str)
        done = False
        new_facets = sorted(subcomplex._facets, key=str)
        while not done:
            done = True
            remove_these = []
            if verbose:
                print("  looping through %s facets" % len(faces))
            for f in faces:
                f_set = f.set()
                int_facets = set( a.set().intersection(f_set) for a in new_facets )
                intersection = SimplicialComplex(int_facets)
                if not intersection._facets[0].is_empty():
                    if (len(intersection._facets) == 1 or
                        intersection == intersection._contractible_subcomplex()):
                        new_facets.append(f)
                        remove_these.append(f)
                        done = False
            if verbose and not done:
                print("    added %s facets" % len(remove_these))
            for f in remove_these:
                faces.remove(f)
        if verbose:
            print("  now constructing a simplicial complex with %s vertices and %s facets" % (len(self.vertices()), len(new_facets)))
        L = SimplicialComplex(new_facets, maximality_check=False,
                              is_mutable=self._is_mutable)
        self.__enlarged[subcomplex] = L
        # Use the same sorting on the vertices in L as in the ambient complex.
        L._vertex_to_index = self._vertex_to_index
        return L

    def _cubical_(self):
        r"""
        Cubical complex constructed from ``self``.

        ALGORITHM:

        The algorithm comes from a paper by Shtan'ko and Shtogrin, as
        reported by Bukhshtaber and Panov.  Let `I^m` denote the unit
        `m`-cube, viewed as a cubical complex.  Let `[m] = \{1, 2,
        ..., m\}`; then each face of `I^m` has the following form, for
        subsets `I \subset J \subset [m]`:

        .. MATH::

            F_{I \subset J} = \{ (y_1,...,y_m) \in I^m \,:\, y_i =0 \text{
            for } i \in I, y_j = 1 \text{ for } j \not \in J\}.

        If `K` is a simplicial complex on vertex set `[m]` and if `I
        \subset [m]`, write `I \in K` if `I` is a simplex of `K`.
        Then we associate to `K` the cubical subcomplex of `I^m` with
        faces

        .. MATH::

            \{F_{I \subset J} \,:\, J \in K, I \neq \emptyset \}

        The geometric realization of this cubical complex is
        homeomorphic to the geometric realization of the original
        simplicial complex.

        REFERENCES:

        - [BP2000]_
        - [SS1992]_

        EXAMPLES::

            sage: T = simplicial_complexes.Torus()
            sage: T.homology()
            {0: 0, 1: Z x Z, 2: Z}
            sage: Tc = T._cubical_()
            sage: Tc
            Cubical complex with 42 vertices and 168 cubes
            sage: Tc.homology()
            {0: 0, 1: Z x Z, 2: Z}
        """
        from sage.homology.cubical_complex import CubicalComplex
        V = self.vertices()
        embed = len(V)
        # dictionary to translate vertices to the numbers 1, ..., embed
        vd = dict(zip(V, range(1, embed + 1)))
        cubes = []
        for JJ in self.facets():
            J = [vd[i] for i in JJ]
            for i in J:
                # loop over indices from 1 to embed.  if equal to i,
                # set to 0. if not in J, set to 1.  Otherwise, range
                # from 0 to 1
                cube = []
                for n in range(1, embed+1):
                    if n == i:
                        cube.append([0])
                    elif n not in J:
                        cube.append([1])
                    else:
                        cube.append([0, 1])
                cubes.append(cube)
        return CubicalComplex(cubes)

    def connected_component(self, simplex=None):
        """
        Return the connected component of this simplicial complex
        containing ``simplex``. If ``simplex`` is omitted, then return
        the connected component containing the zeroth vertex in the
        vertex list. (If the simplicial complex is empty, raise an
        error.)

        EXAMPLES::

            sage: S1 = simplicial_complexes.Sphere(1)
            sage: S1 == S1.connected_component()
            True
            sage: X = S1.disjoint_union(S1)
            sage: X == X.connected_component()
            False
            sage: X.connected_component(Simplex(['L0'])) == X.connected_component(Simplex(['R0']))
            False

            sage: S0 = simplicial_complexes.Sphere(0)
            sage: S0.vertices()
            (0, 1)
            sage: S0.connected_component()
            Simplicial complex with vertex set (0,) and facets {(0,)}
            sage: S0.connected_component(Simplex((1,)))
            Simplicial complex with vertex set (1,) and facets {(1,)}

            sage: SimplicialComplex([[]]).connected_component()
            Traceback (most recent call last):
            ...
            ValueError: the empty simplicial complex has no connected components
        """
        if self.dimension() == -1:
            raise ValueError("the empty simplicial complex has no connected components")
        if simplex is None:
            v = self.vertices()[0]
        else:
            v = simplex[0]
        vertices = self.graph().connected_component_containing_vertex(v)
        facets = [f for f in self.facets() if f.is_face(Simplex(vertices))]
        return SimplicialComplex(facets)

    def fundamental_group(self, base_point=None, simplify=True):
        r"""
        Return the fundamental group of this simplicial complex.

        INPUT:

        - ``base_point`` (optional, default None) -- if this complex is
          not path-connected, then specify a vertex; the fundamental
          group is computed with that vertex as a base point. If the
          complex is path-connected, then you may specify a vertex or
          leave this as its default setting of ``None``. (If this
          complex is path-connected, then this argument is ignored.)

        - ``simplify`` (bool, optional True) -- if False, then return a
          presentation of the group in terms of generators and
          relations. If True, the default, simplify as much as GAP is
          able to.

        Algorithm: we compute the edge-path group -- see
        :wikipedia:`Fundamental_group`. Choose a spanning tree for the
        1-skeleton, and then the group's generators are given by the
        edges in the 1-skeleton; there are two types of relations:
        `e=1` if `e` is in the spanning tree, and for every 2-simplex,
        if its edges are `e_0`, `e_1`, and `e_2`, then we impose the
        relation `e_0 e_1^{-1} e_2 = 1`.

        EXAMPLES::

            sage: S1 = simplicial_complexes.Sphere(1)
            sage: S1.fundamental_group()
            Finitely presented group < e |  >

        If we pass the argument ``simplify=False``, we get generators and
        relations in a form which is not usually very helpful. Here is the
        cyclic group of order 2, for instance::

            sage: RP2 = simplicial_complexes.RealProjectiveSpace(2)
            sage: C2 = RP2.fundamental_group(simplify=False)
            sage: C2
            Finitely presented group < e0, e1, e2, e3, e4, e5, e6, e7, e8, e9 | e0, e3, e4, e7, e9, e5*e2^-1*e0, e7*e2^-1*e1, e8*e3^-1*e1, e8*e6^-1*e4, e9*e6^-1*e5 >
            sage: C2.simplified()
            Finitely presented group < e1 | e1^2 >

        This is the same answer given if the argument ``simplify`` is True
        (the default)::

            sage: RP2.fundamental_group()
            Finitely presented group < e1 | e1^2 >

        You must specify a base point to compute the fundamental group
        of a non-connected complex::

            sage: K = S1.disjoint_union(RP2)
            sage: K.fundamental_group()
            Traceback (most recent call last):
            ...
            ValueError: this complex is not connected, so you must specify a base point
            sage: K.fundamental_group(base_point='L0')
            Finitely presented group < e |  >
<<<<<<< HEAD
            sage: v1 = list(K.vertices())[-1]
            sage: K.fundamental_group(base_point=v1)
            Finitely presented group < e0 | e0^2 >
=======
            sage: K.fundamental_group(base_point='R0').order()
            2
>>>>>>> 9db4320e

        Some other examples::

            sage: S1.wedge(S1).fundamental_group()
            Finitely presented group < e0, e1 | >
            sage: simplicial_complexes.Torus().fundamental_group()
            Finitely presented group < e1, e4 | e4^-1*e1^-1*e4*e1 >
<<<<<<< HEAD
            sage: simplicial_complexes.MooreSpace(5).fundamental_group()
            Finitely presented group < e3 | e3^5 >
=======

            sage: G = simplicial_complexes.MooreSpace(5).fundamental_group()
            sage: G.ngens()
            1
            sage: x = G.gen(0)
            sage: [(x**n).is_one() for n in range(1,6)]
            [False, False, False, False, True]
>>>>>>> 9db4320e
        """
        if not self.is_connected():
            if base_point is None:
                raise ValueError("this complex is not connected, so you must specify a base point")
            return self.connected_component(Simplex([base_point])).fundamental_group(simplify=simplify)

        from sage.groups.free_group import FreeGroup
        from sage.interfaces.gap import gap
        G = self.graph()
        # If the vertices and edges of G are not sortable, e.g., a mix
        # of str and int, Sage+Python 3 may raise a TypeError when
        # trying to find the spanning tree. So create a graph
        # isomorphic to G but with sortable vertices. Use a copy of G,
        # because self.graph() is cached, and relabeling its vertices
        # would relabel the cached version.
        int_to_v = dict(enumerate(G.vertex_iterator()))
        v_to_int = {v: i for i, v in int_to_v.items()}
        G2 = G.copy(immutable=False)
        G2.relabel(v_to_int)
        spanning_tree = G2.min_spanning_tree()
        gens = [(int_to_v[e[0]], int_to_v[e[1]]) for e in G2.edges()
                if e not in spanning_tree]
        if len(gens) == 0:
            return gap.TrivialGroup()

        # Edges in the graph may be sorted differently than in the
        # simplicial complex, so convert the edges to frozensets so we
        # don't have to worry about it. Convert spanning_tree to a set
        # to make lookup faster.
        spanning_tree = set(frozenset((int_to_v[e[0]], int_to_v[e[1]]))
                             for e in spanning_tree)
        gens_dict = {frozenset(g): i for i, g in enumerate(gens)}
        FG = FreeGroup(len(gens), 'e')
        rels = []
        for f in self._n_cells_sorted(2):
            bdry = [tuple(e) for e in f.faces()]
            z = dict()
            for i in range(3):
                x = frozenset(bdry[i])
                if (x in spanning_tree):
                    z[i] = FG.one()
                else:
                    z[i] = FG.gen(gens_dict[x])
            rels.append(z[0]*z[1].inverse()*z[2])
        if simplify:
            return FG.quotient(rels).simplified()
        else:
            return FG.quotient(rels)

    def is_isomorphic(self, other, certificate=False):
        r"""
        Check whether two simplicial complexes are isomorphic.

        INPUT:

        - ``certificate`` -- if ``True``, then output is ``(a, b)``, where ``a``
          is a boolean and ``b`` is either a map or ``None``

        This is done by creating two graphs and checking whether they
        are isomorphic.

        EXAMPLES::

            sage: Z1 = SimplicialComplex([[0,1],[1,2],[2,3,4],[4,5]])
            sage: Z2 = SimplicialComplex([['a','b'],['b','c'],['c','d','e'],['e','f']])
            sage: Z3 = SimplicialComplex([[1,2,3]])
            sage: Z1.is_isomorphic(Z2)
            True
            sage: Z1.is_isomorphic(Z2, certificate=True)
            (True, {0: 'a', 1: 'b', 2: 'c', 3: 'd', 4: 'e', 5: 'f'})
            sage: Z3.is_isomorphic(Z2)
            False

        We check that :trac:`20751` is fixed::

            sage: C1 = SimplicialComplex([[1,2,3], [2,4], [3,5], [5,6]])
            sage: C2 = SimplicialComplex([['a','b','c'], ['b','d'], ['c','e'], ['e','f']])
            sage: C1.is_isomorphic(C2, certificate=True)
            (True, {1: 'a', 2: 'b', 3: 'c', 4: 'd', 5: 'e', 6: 'f'})
        """
        # Check easy invariants agree
        if (sorted(x.dimension() for x in self._facets)
            != sorted(x.dimension() for x in other._facets)
            or len(self.vertices()) != len(other.vertices())):
            return False
        g1 = Graph()
        g2 = Graph()
        # With Python 3, "is_isomorphic" for graphs works best if the
        # vertices and edges are sortable. So we translate them all to
        # ints and then if a certificate is needed, we translate
        # back at the end.
        self_to_int = {v: i for i, v in enumerate(list(self.vertices()) + list(self._facets))}
        other_to_int = {v: i for i, v in enumerate(list(other.vertices()) + list(other._facets))}
        g1.add_edges((self_to_int[v], self_to_int[f], "generic edge") for f in self._facets for v in f)
        g2.add_edges((other_to_int[v], other_to_int[f], "generic edge") for f in other._facets for v in f)
        fake = -1
        g1.add_edges((fake, self_to_int[v], "special_edge")
                     for v in self.vertices())
        g2.add_edges((fake, other_to_int[v], "special_edge")
                     for v in other.vertices())
        if not certificate:
            return g1.is_isomorphic(g2, edge_labels=True)
        isisom, tr = g1.is_isomorphic(g2, edge_labels=True, certificate=True)

        if isisom:
            for f in self.facets():
                tr.pop(self_to_int[f])
            tr.pop(fake)

        int_to_self = {idx: x for x, idx in self_to_int.items()}
        int_to_other = {idx: x for x, idx in other_to_int.items()}
        return isisom, {int_to_self[i]: int_to_other[tr[i]] for i in tr}

    def automorphism_group(self):
        r"""
        Return the automorphism group of the simplicial complex.

        This is done by creating a bipartite graph, whose vertices are
        vertices and facets of the simplicial complex, and computing
        its automorphism group.

        .. WARNING::

            Since :trac:`14319` the domain of the automorphism group is equal to
            the graph's vertex set, and the ``translation`` argument has become
            useless.

        EXAMPLES::

            sage: S = simplicial_complexes.Simplex(3)
            sage: S.automorphism_group().is_isomorphic(SymmetricGroup(4))
            True

            sage: P = simplicial_complexes.RealProjectivePlane()
            sage: P.automorphism_group().is_isomorphic(AlternatingGroup(5))
            True

            sage: Z = SimplicialComplex([['1','2'],['2','3','a']])
            sage: Z.automorphism_group().is_isomorphic(CyclicPermutationGroup(2))
            True
            sage: group = Z.automorphism_group()
            sage: sorted(group.domain())
            ['1', '2', '3', 'a']

        Check that :trac:`17032` is fixed::

            sage: s = SimplicialComplex([[(0,1),(2,3)]])
            sage: s.automorphism_group().cardinality()
            2
        """
        from sage.groups.perm_gps.permgroup import PermutationGroup

        G = Graph()
        G.add_vertices(self.vertices())
        G.add_edges((f.tuple(), v) for f in self.facets() for v in f)
        group = G.automorphism_group(partition=[list(self.vertices()),
                                                [f.tuple()
                                                 for f in self.facets()]])

        gens = [[tuple(c) for c in g.cycle_tuples()
                 if c[0] in self.vertices()]
                for g in group.gens()]

        return PermutationGroup(gens=gens, domain=self.vertices())

    def fixed_complex(self, G):
        r"""
        Return the fixed simplicial complex `Fix(G)` for a subgroup `G`.

        INPUT:

        - ``G`` -- a subgroup of the automorphism group of the simplicial
          complex or a list of elements of the automorphism group

        OUTPUT:

        - a simplicial complex `Fix(G)`

        Vertices in `Fix(G)` are the orbits of `G` (acting on vertices
        of ``self``) that form a simplex in ``self``. More generally,
        simplices in `Fix(G)` correspond to simplices in ``self`` that
        are union of such orbits.

        A basic example::

            sage: S4 = simplicial_complexes.Sphere(4)
            sage: S3 = simplicial_complexes.Sphere(3)
            sage: fix = S4.fixed_complex([S4.automorphism_group()([(0,1)])])
            sage: fix
            Simplicial complex with vertex set (0, 2, 3, 4, 5) and 5 facets
            sage: fix.is_isomorphic(S3)
            True

        Another simple example::

            sage: T = SimplicialComplex([[1,2,3],[2,3,4]])
            sage: G = T.automorphism_group()
            sage: T.fixed_complex([G([(1,4)])])
            Simplicial complex with vertex set (2, 3) and facets {(2, 3)}

        A more sophisticated example::

            sage: RP2 = simplicial_complexes.ProjectivePlane()
            sage: CP2 = simplicial_complexes.ComplexProjectivePlane()
            sage: G = CP2.automorphism_group()
            sage: H = G.subgroup([G([(2,3),(5,6),(8,9)])])
            sage: CP2.fixed_complex(H).is_isomorphic(RP2)
            True
        """
        from sage.categories.groups import Groups
        if G in Groups():
            gens = G.gens()
        else:
            gens = G
            G = self.automorphism_group().subgroup(gens)

        invariant_f = [list(u) for u in self.face_iterator()
                       if all(sorted([sigma(j) for j in u]) == sorted(list(u))
                              for sigma in gens)]
        new_verts = [min(o) for o in G.orbits() if o in invariant_f]
        return SimplicialComplex([[s for s in f if s in new_verts]
                                  for f in invariant_f])

    def _Hom_(self, other, category=None):
        """
        Return the set of simplicial maps between simplicial complexes
        ``self`` and ``other``.

        EXAMPLES::

            sage: S = simplicial_complexes.Sphere(1)
            sage: T = simplicial_complexes.Sphere(2)
            sage: H = Hom(S,T)  # indirect doctest
            sage: H
            Set of Morphisms from Minimal triangulation of the 1-sphere
             to Minimal triangulation of the 2-sphere
             in Category of finite simplicial complexes
            sage: f = {0:0,1:1,2:3}
            sage: x = H(f)
            sage: x
            Simplicial complex morphism:
              From: Minimal triangulation of the 1-sphere
              To: Minimal triangulation of the 2-sphere
            Defn: 0 |--> 0
                  1 |--> 1
                  2 |--> 3

            sage: S._Hom_(T, Objects())
            Traceback (most recent call last):
            ...
            TypeError: Category of objects is not a subcategory of SimplicialComplexes()
            sage: type(Hom(S, T, Objects()))
            <class 'sage.categories.homset.Homset_with_category_with_equality_by_id'>
        """
        if not category.is_subcategory(SimplicialComplexes()):
            raise TypeError("{} is not a subcategory of SimplicialComplexes()".format(category))
        from sage.homology.simplicial_complex_homset import SimplicialComplexHomset
        return SimplicialComplexHomset(self, other)

    # @cached_method    when we switch to immutable SimplicialComplex
    def _is_numeric(self):
        """
        Test whether all vertices are labeled by integers

        OUTPUT:

        Boolean. Whether all vertices are labeled by (not necessarily
        consecutive) integers.

        EXAMPLES::

            sage: s = SimplicialComplex()
            sage: s._is_numeric()
            True
            sage: s.add_face(['a', 'b', 123])
            sage: s._is_numeric()
            False
        """
        return all(isinstance(v, integer_types + (Integer,))
                   for v in self.vertices())

    # @cached_method    when we switch to immutable SimplicialComplex
    def _translation_to_numeric(self):
        """
        Return a dictionary enumerating the vertices

        See also :meth:`_translation_from_numeric`, which returns the
        inverse map.

        OUTPUT:

        A dictionary. The keys are the vertices, and the associated
        values are integers from 0 to number of vertices - 1.

        EXAMPLES::

            sage: s = SimplicialComplex()
            sage: s._translation_to_numeric()
            {}
            sage: s.add_face(['a', 'b', 123])
            sage: s._translation_to_numeric()   # random output
            {'a': 1, 123: 0, 'b': 2}
            sage: set(s._translation_to_numeric().keys()) == set(['a', 'b', 123])
            True
            sage: sorted(s._translation_to_numeric().values())
            [0, 1, 2]
        """
        return self._vertex_to_index

    # @cached_method    when we switch to immutable SimplicialComplex
    def _translation_from_numeric(self):
        """
        Return a dictionary mapping vertex indices to vertices

        See also :meth:`_translation_to_numeric`, which returns the
        inverse map.

        OUTPUT:

        A dictionary. The keys are integers from 0 to the number of
        vertices - 1. The associated values are the vertices.

        EXAMPLES::

            sage: s = SimplicialComplex()
            sage: s._translation_from_numeric()
            {}
            sage: s.add_face(['a', 'b', 123])
            sage: s._translation_from_numeric()   # random output
            {0: 123, 1: 'a', 2: 'b'}
            sage: sorted(s._translation_from_numeric().keys())
            [0, 1, 2]
            sage: set(s._translation_from_numeric().values()) == set(['a', 'b', 123])
            True
        """
        d = self._vertex_to_index
        return {idx: v for v, idx in d.items()}

    def _chomp_repr_(self):
        r"""
        String representation of ``self`` suitable for use by the CHomP
        program.  This lists each facet on its own line, and makes
        sure vertices are listed as numbers.

        EXAMPLES::

            sage: S = SimplicialComplex([(0,1,2), (2,3,5)])
            sage: print(S._chomp_repr_())
            (2, 3, 5)
            (0, 1, 2)

        A simplicial complex whose vertices are tuples, not integers::

            sage: S = SimplicialComplex([[(0,1), (1,2), (3,4)]])
            sage: S._chomp_repr_()
            '(0, 1, 2)\n'
        """
        s = ""
        numeric = self._is_numeric()
        if not numeric:
            d = self._translation_to_numeric()
        for f in self.facets():
            if numeric:
                s += str(f)
            else:
                s += '(' + ', '.join(str(d[a]) for a in f) + ')'
            s += '\n'
        return s

    # this function overrides the standard one for GenericCellComplex,
    # because it lists the maximal faces, not the total number of faces.
    def _repr_(self):
        """
        Print representation.

        If there are only a few vertices or faces, they are listed. If
        there are lots, the number is given.

        Facets are sorted in increasing order of dimension, and within
        each dimension, they are sorted using the underlying tuple.

        EXAMPLES::

            sage: X = SimplicialComplex([[0,1], [1,2]])
            sage: X._repr_()
            'Simplicial complex with vertex set (0, 1, 2) and facets {(0, 1), (1, 2)}'
            sage: SimplicialComplex([[i for i in range(16)]])
            Simplicial complex with 16 vertices and 1 facets
        """
        vertex_limit = 45
        facet_limit = 55
        vertices = self.vertices()
        try:
            vertices = sorted(vertices)
        except TypeError:
            vertices = sorted(vertices, key=str)
        try:
            facets = sorted(self._facets, key=lambda f: (f.dimension(), f.tuple()))
        except TypeError:
            # Sorting failed.
            facets = self._facets

        vertex_string = "with vertex set {}".format(tuple(vertices))
        if len(vertex_string) > vertex_limit:
            vertex_string = "with %s vertices" % len(vertices)
        facet_string = 'facets {' + repr(facets)[1:-1] + '}'
        if len(facet_string) > facet_limit:
            facet_string = "%s facets" % len(facets)
        return "Simplicial complex " + vertex_string + " and " + facet_string

    def set_immutable(self):
        """
        Make this simplicial complex immutable.

        EXAMPLES::

            sage: S = SimplicialComplex([[1,4], [2,4]])
            sage: S.is_mutable()
            True
            sage: S.set_immutable()
            sage: S.is_mutable()
            False
        """
        self._is_mutable = False
        self._facets = tuple(self._facets)

    def is_mutable(self):
        """
        Return ``True`` if mutable.

        EXAMPLES::

            sage: S = SimplicialComplex([[1,4], [2,4]])
            sage: S.is_mutable()
            True
            sage: S.set_immutable()
            sage: S.is_mutable()
            False
            sage: S2 = SimplicialComplex([[1,4], [2,4]], is_mutable=False)
            sage: S2.is_mutable()
            False
            sage: S3 = SimplicialComplex([[1,4], [2,4]], is_mutable=False)
            sage: S3.is_mutable()
            False
        """
        return self._is_mutable

    def is_immutable(self):
        """
        Return ``True`` if immutable.

        EXAMPLES::

            sage: S = SimplicialComplex([[1,4], [2,4]])
            sage: S.is_immutable()
            False
            sage: S.set_immutable()
            sage: S.is_immutable()
            True
        """
        return not self._is_mutable

    def cone_vertices(self):
        r"""
        Return the list of cone vertices of ``self``.

        A vertex is a cone vertex if and only if it appears in every facet.

        EXAMPLES::

            sage: SimplicialComplex([[1,2,3]]).cone_vertices()
            [1, 2, 3]
            sage: SimplicialComplex([[1,2,3], [1,3,4], [1,5,6]]).cone_vertices()
            [1]
            sage: SimplicialComplex([[1,2,3], [1,3,4], [2,5,6]]).cone_vertices()
            []
        """
        F = self.facets()
        C = set(self.vertices())
        for f in F:
            C = C.intersection(list(f))
            if not C:
                break
        return sorted(C)

    def decone(self):
        r"""
        Return the subcomplex of ``self`` induced by the non-cone vertices.

        EXAMPLES::

            sage: SimplicialComplex([[1,2,3]]).decone()
            Simplicial complex with vertex set () and facets {()}
            sage: SimplicialComplex([[1,2,3], [1,3,4], [1,5,6]]).decone()
            Simplicial complex with vertex set (2, 3, 4, 5, 6) and facets {(2, 3), (3, 4), (5, 6)}
            sage: X = SimplicialComplex([[1,2,3], [1,3,4], [2,5,6]])
            sage: X.decone() == X
            True
        """
        V = set(self.vertices()).difference(self.cone_vertices())
        return self.generated_subcomplex(V)

    def is_balanced(self, check_purity=False, certificate=False):
        r"""
        Determine whether ``self`` is balanced.

        A simplicial complex `X` of dimension `d-1` is balanced if and
        only if its vertices can be colored with `d` colors such that
        every face contains at most one vertex of each color.  An
        equivalent condition is that the 1-skeleton of `X` is
        `d`-colorable.  In some contexts, it is also required that `X`
        be pure (i.e., that all maximal faces of `X` have the same
        dimension).

        INPUT:

        - ``check_purity`` -- (default: ``False``) if this is ``True``,
          require that ``self`` be pure as well as balanced

        - ``certificate`` -- (default: ``False``) if this is ``True`` and
          ``self`` is balanced, then return a `d`-coloring of the 1-skeleton.

        EXAMPLES:

        A 1-dim simplicial complex is balanced iff it is bipartite::

            sage: X = SimplicialComplex([[1,2],[1,4],[3,4],[2,5]])
            sage: X.is_balanced()
            True
            sage: sorted(X.is_balanced(certificate=True))
            [[1, 3, 5], [2, 4]]
            sage: X = SimplicialComplex([[1,2],[1,4],[3,4],[2,4]])
            sage: X.is_balanced()
            False

        Any barycentric division is balanced::

            sage: X = SimplicialComplex([[1,2,3],[1,2,4],[2,3,4]])
            sage: X.is_balanced()
            False
            sage: X.barycentric_subdivision().is_balanced()
            True

        A non-pure balanced complex::

            sage: X=SimplicialComplex([[1,2,3],[3,4]])
            sage: X.is_balanced(check_purity=True)
            False
            sage: sorted(X.is_balanced(certificate=True))
            [[1, 4], [2], [3]]
        """
        d = 1 + self.dimension()
        if check_purity and not self.is_pure():
            return False
        Skel = self.graph()
        if certificate:
            C = Skel.coloring()
            C = C if len(C) == d else False
            return C
        else:
            return Skel.chromatic_number() == d

    def is_partitionable(self, certificate=False):
        r"""
        Determine whether ``self`` is partitionable.

        A partitioning of a simplicial complex `X` is a decomposition
        of its face poset into disjoint Boolean intervals `[R,F]`,
        where `F` ranges over all facets of `X`.

        The method sets up an integer program with:

        - a variable `y_i` for each pair `(R,F)`, where `F` is a facet of `X`
          and `R` is a subface of `F`

        - a constraint `y_i+y_j \leq 1` for each pair `(R_i,F_i)`, `(R_j,F_j)`
          whose Boolean intervals intersect nontrivially (equivalent to
          `(R_i\subseteq F_j and R_j\subseteq F_i))`

        - objective function equal to the sum of all `y_i`

        INPUT:

        - ``certificate`` -- (default: ``False``)  If ``True``,
          and ``self`` is partitionable, then return a list of pairs `(R,F)`
          that form a partitioning.

        EXAMPLES:

        Simplices are trivially partitionable::

            sage: X = SimplicialComplex([ [1,2,3,4] ])
            sage: X.is_partitionable()
            True
            sage: X.is_partitionable(certificate=True)
            [((), (1, 2, 3, 4), 4)]

        Shellable complexes are partitionable::

            sage: X = SimplicialComplex([ [1,3,5],[1,3,6],[1,4,5],[1,4,6],[2,3,5],[2,3,6],[2,4,5] ])
            sage: X.is_partitionable()
            True
            sage: P = X.is_partitionable(certificate=True)
            sage: n_intervals_containing = lambda f: len([ RF for RF in P if RF[0].is_face(f) and f.is_face(RF[1]) ])
            sage: all( n_intervals_containing(f)==1 for k in X.faces().keys() for f in X.faces()[k] )
            True

        A non-shellable, non-Cohen-Macaulay, partitionable example, constructed by Björner::

            sage: X = SimplicialComplex([ [1,2,3],[1,2,4],[1,3,4],[2,3,4],[1,5,6] ])
            sage: X.is_partitionable()
            True

        The bowtie complex is not partitionable::

            sage: X = SimplicialComplex([ [1,2,3],[1,4,5] ])
            sage: X.is_partitionable()
            False
        """
        from sage.numerical.mip import MixedIntegerLinearProgram
        Facets = self.facets()
        RFPairs = [(Simplex(r), f, f.dimension() - len(r) + 1)
                   for f in self.facets() for r in Set(f).subsets()]
        n = len(RFPairs)
        IP = MixedIntegerLinearProgram()
        y = IP.new_variable(binary=True)
        for i0, pair0 in enumerate(RFPairs):
            for i1, pair1 in enumerate(RFPairs):
                if (i0 < i1 and pair0[0].is_face(pair1[1]) and
                        pair1[0].is_face(pair0[1])):
                    IP.add_constraint(y[i0] + y[i1] <= 1)
        IP.set_objective(sum(2**RFPairs[i][2] * y[i] for i in range(n)))
        sol = round(IP.solve())
        if sol < sum(self.f_vector()):
            return False
        elif not certificate:
            return True
        else:
            x = IP.get_values(y)
            return [RFPairs[i] for i in range(n) if x[i] == 1]

    def intersection(self,other):
        r"""
        Calculate the intersection of two simplicial complexes.

        EXAMPLES::

            sage: X = SimplicialComplex([[1,2,3],[1,2,4]])
            sage: Y = SimplicialComplex([[1,2,3],[1,4,5]])
            sage: Z = SimplicialComplex([[1,2,3],[1,4],[2,4]])
            sage: sorted(X.intersection(Y).facets())
            [(1, 2, 3), (1, 4)]
            sage: X.intersection(X) == X
            True
            sage: X.intersection(Z) == X
            False
            sage: X.intersection(Z) == Z
            True
        """
        F = []
        for k in range(1 + min(self.dimension(), other.dimension())):
            F = F + [s for s in self.faces()[k] if s in other.faces()[k]]
        return SimplicialComplex(F)

# Miscellaneous utility functions.

# The following two functions can be used to generate the facets for
# the corresponding examples in sage.homology.examples. These take a
# few seconds to run, so the actual examples have the facets
# hard-coded. Thus the following functions are not currently used in
# the Sage library.

def facets_for_RP4():
    """
    Return the list of facets for a minimal triangulation of 4-dimensional
    real projective space.

    We use vertices numbered 1 through 16, define two facets, and define
    a certain subgroup `G` of the symmetric group `S_{16}`. Then the set
    of all facets is the `G`-orbit of the two given facets.

    See the description in Example 3.12 in Datta [Dat2007]_.

    EXAMPLES::

        sage: from sage.homology.simplicial_complex import facets_for_RP4
        sage: A = facets_for_RP4()   # long time (1 or 2 seconds)
        sage: SimplicialComplex(A) == simplicial_complexes.RealProjectiveSpace(4) # long time
        True
    """
    # Define the group:
    from sage.groups.perm_gps.permgroup import PermutationGroup
    g1 = '(2,7)(4,10)(5,6)(11,12)'
    g2 = '(1, 2, 3, 4, 5, 10)(6, 8, 9)(11, 12, 13, 14, 15, 16)'
    G = PermutationGroup([g1, g2])
    # Define the two simplices:
    t1 = (1, 2, 4, 5, 11)
    t2 = (1, 2, 4, 11, 13)
    # Apply the group elements to the simplices:
    facets = []
    for g in G:
        d = g.dict()
        for t in [t1, t2]:
            new = tuple([d[j] for j in t])
            if new not in facets:
                facets.append(new)
    return facets

def facets_for_K3():
    """
    Returns the facets for a minimal triangulation of the K3 surface.

    This is a pure simplicial complex of dimension 4 with 16
    vertices and 288 facets. The facets are obtained by constructing a
    few facets and a permutation group `G`, and then computing the
    `G`-orbit of those facets.

    See Casella and Kühnel in [CK2001]_ and Spreer and Kühnel [SK2011]_;
    the construction here uses the labeling from Spreer and Kühnel.

    EXAMPLES::

        sage: from sage.homology.simplicial_complex import facets_for_K3
        sage: A = facets_for_K3()   # long time (a few seconds)
        sage: SimplicialComplex(A) == simplicial_complexes.K3Surface()  # long time
        True
    """
    from sage.groups.perm_gps.permgroup import PermutationGroup
    G = PermutationGroup([[(1,3,8,4,9,16,15,2,14,12,6,7,13,5,10)],
                         [(1,11,16),(2,10,14),(3,12,13),(4,9,15),(5,7,8)]])
    return ([tuple([g(i) for i in (1,2,3,8,12)]) for g in G]
            +[tuple([g(i) for i in (1,2,5,8,14)]) for g in G])<|MERGE_RESOLUTION|>--- conflicted
+++ resolved
@@ -3996,14 +3996,8 @@
             ValueError: this complex is not connected, so you must specify a base point
             sage: K.fundamental_group(base_point='L0')
             Finitely presented group < e |  >
-<<<<<<< HEAD
-            sage: v1 = list(K.vertices())[-1]
-            sage: K.fundamental_group(base_point=v1)
-            Finitely presented group < e0 | e0^2 >
-=======
             sage: K.fundamental_group(base_point='R0').order()
             2
->>>>>>> 9db4320e
 
         Some other examples::
 
@@ -4011,10 +4005,6 @@
             Finitely presented group < e0, e1 | >
             sage: simplicial_complexes.Torus().fundamental_group()
             Finitely presented group < e1, e4 | e4^-1*e1^-1*e4*e1 >
-<<<<<<< HEAD
-            sage: simplicial_complexes.MooreSpace(5).fundamental_group()
-            Finitely presented group < e3 | e3^5 >
-=======
 
             sage: G = simplicial_complexes.MooreSpace(5).fundamental_group()
             sage: G.ngens()
@@ -4022,7 +4012,6 @@
             sage: x = G.gen(0)
             sage: [(x**n).is_one() for n in range(1,6)]
             [False, False, False, False, True]
->>>>>>> 9db4320e
         """
         if not self.is_connected():
             if base_point is None:
