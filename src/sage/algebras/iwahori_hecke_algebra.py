<<<<<<< HEAD
"""
=======
r"""
>>>>>>> 309a7012
Iwahori-Hecke Algebras

AUTHORS:

- Daniel Bump, Nicolas Thiery (2010): Initial version

- Brant Jones, Travis Scrimshaw, Andrew Mathas (2013):
  Moved into the category framework and implemented the
  Kazhdan-Lusztig `C` and `C^{\prime}` bases
"""
#*****************************************************************************
#  Copyright (C) 2013 Brant Jones <brant at math.jmu.edu>
#                     Daniel Bump <bump at match.stanford.edu>
#                     Nicolas M. Thiery <nthiery at users.sf.net>
#
#  Distributed under the terms of the GNU General Public License (GPL)
#                  http://www.gnu.org/licenses/
#*****************************************************************************

from functools import cmp_to_key
import six
from sage.misc.abstract_method import abstract_method
from sage.misc.cachefunc import cached_method
from sage.misc.bindable_class import BindableClass
from sage.structure.parent import Parent
from sage.structure.unique_representation import UniqueRepresentation
from sage.categories.realizations import Realizations, Category_realization_of_parent
from sage.categories.all import AlgebrasWithBasis, FiniteDimensionalAlgebrasWithBasis, CoxeterGroups
from sage.rings.all import ZZ
from sage.rings.polynomial.laurent_polynomial_ring import LaurentPolynomialRing
from sage.arith.all import is_square
from sage.combinat.root_system.coxeter_group import CoxeterGroup
from sage.combinat.family import Family
from sage.combinat.free_module import CombinatorialFreeModule


def normalized_laurent_polynomial(R, p):
    r"""
    Return a normalized version of the (Laurent polynomial) ``p`` in the
    ring ``R``.

    Various ring operations in ``sage`` return an element of the field of
    fractions of the parent ring even though the element is "known" to belong to
    the base ring. This function is a hack to recover from this. This occurs
    somewhat haphazardly with Laurent polynomial rings::

        sage: R.<q>=LaurentPolynomialRing(ZZ)
        sage: [type(c) for c in (q**-1).coefficients()]
        [<... 'sage.rings.integer.Integer'>]

    It also happens in any ring when dividing by units::

        sage: type ( 3/1 )
        <... 'sage.rings.rational.Rational'>
        sage: type ( -1/-1 )
        <... 'sage.rings.rational.Rational'>

    This function is a variation on a suggested workaround of Nils Bruin.

    EXAMPLES::

        sage: from sage.algebras.iwahori_hecke_algebra import normalized_laurent_polynomial
        sage: type ( normalized_laurent_polynomial(ZZ, 3/1) )
        <... 'sage.rings.integer.Integer'>
        sage: R.<q>=LaurentPolynomialRing(ZZ)
        sage: [type(c) for c in normalized_laurent_polynomial(R, q**-1).coefficients()]
        [<... 'sage.rings.integer.Integer'>]
        sage: R.<u,v>=LaurentPolynomialRing(ZZ,2)
        sage: p=normalized_laurent_polynomial(R, 2*u**-1*v**-1+u*v)
        sage: ui=normalized_laurent_polynomial(R, u^-1)
        sage: vi=normalized_laurent_polynomial(R, v^-1)
        sage: p(ui,vi)
        2*u*v + u^-1*v^-1
        sage: q= u+v+ui
        sage: q(ui,vi)
        u + v^-1 + u^-1
    """
    try:
        return R({k: R._base(c) for k, c in six.iteritems(p.dict())})
    except (AttributeError, TypeError):
        return R(p)


def index_cmp(x, y):
    """
    Compare two term indices ``x`` and ``y`` by Bruhat order, then by word
    length, and then by the generic comparison.

    EXAMPLES::

        sage: from sage.algebras.iwahori_hecke_algebra import index_cmp
        sage: W = WeylGroup(['A',2,1])
        sage: x = W.from_reduced_word([0,1])
        sage: y = W.from_reduced_word([0,2,1])
        sage: x.bruhat_le(y)
        True
        sage: index_cmp(x, y)
        1
    """
    if x.bruhat_le(y) or x.length() < y.length():
        return 1
    if y.bruhat_le(x) or x.length() > y.length():
        return -1
    # fallback case, in order to define a total order
    if x < y:
        return -1
    if x > y:
        return 1
    return 0

sorting_key = cmp_to_key(index_cmp)


class IwahoriHeckeAlgebra(Parent, UniqueRepresentation):
    r"""
    The Iwahori-Hecke algebra of the Coxeter group ``W``
    with the specified parameters.

    INPUT:

    - ``W`` -- a Coxeter group or Cartan type
    - ``q1`` -- a parameter

    OPTIONAL ARGUMENTS:

    - ``q2`` -- (default ``-1``) another parameter
    - ``base_ring`` -- (default ``q1.parent()``) a ring containing ``q1``
      and ``q2``

    The Iwahori-Hecke algebra [Iwa1964]_ is a deformation of the group algebra of
    a Weyl group or, more generally, a Coxeter group. These algebras are
    defined by generators and relations and they depend on a deformation
    parameter `q`. Taking `q = 1`, as in the following example, gives a ring
    isomorphic to the group algebra of the corresponding Coxeter group.

    Let `(W, S)` be a Coxeter system and let `R` be a commutative ring
    containing elements `q_1` and `q_2`. Then the *Iwahori-Hecke algebra*
    `H = H_{q_1,q_2}(W,S)` of `(W,S)` with parameters `q_1` and `q_2` is the
    unital associative algebra with generators `\{T_s \mid s\in S\}` and
    relations:

    .. MATH::

        \begin{aligned}
            (T_s - q_1)(T_s - q_2) &= 0\\
            T_r T_s T_r \cdots &= T_s T_r T_s \cdots,
        \end{aligned}

    where the number of terms on either side of the second relations (the braid
    relations) is the order of `rs` in the Coxeter group `W`, for `r,s \in S`.

    Iwahori-Hecke algebras are fundamental in many areas of mathematics,
    ranging from the representation theory of Lie groups and quantum groups,
    to knot theory and statistical mechanics. For more information see,
    for example, [KL79]_, [HKP2010]_, [Jon1987]_ and
    :wikipedia:`Iwahori-Hecke_algebra`.

    .. RUBRIC:: Bases

    A reduced expression for an element `w \in W` is any minimal length
    word `w = s_1 \cdots s_k`, with `s_i \in S`. If `w = s_1 \cdots s_k` is a
    reduced expression for `w` then Matsumoto's Monoid Lemma implies that
    `T_w = T_{s_1} \cdots T_{s_k}` depends on `w` and not on the choice of
    reduced expressions. Moreover, `\{ T_w \mid w\in W \}` is a basis for the
    Iwahori-Hecke algebra `H` and

    .. MATH::

        T_s T_w = \begin{cases}
           T_{sw}, &                     \text{if } \ell(sw) = \ell(w)+1,\\
           (q_1+q_2)T_w -q_1q_2 T_{sw}, & \text{if } \ell(sw) = \ell(w)-1.
        \end{cases}

    The `T`-basis of `H` is implemented for any choice of parameters
    ``q_1`` and ``q_2``::

        sage: R.<u,v> = LaurentPolynomialRing(ZZ,2)
        sage: H = IwahoriHeckeAlgebra('A3', u,v)
        sage: T = H.T()
        sage: T[1]
        T[1]
        sage: T[1,2,1] + T[2]
        T[1,2,1] + T[2]
        sage: T[1] * T[1,2,1]
        (u+v)*T[1,2,1] + (-u*v)*T[2,1]
        sage: T[1]^-1
        (-u^-1*v^-1)*T[1] + (v^-1+u^-1)

    Working over the Laurent polynomial ring `Z[q^{\pm 1/2}]` Kazhdan and
    Lusztig proved that there exist two distinguished bases
    `\{ C^{\prime}_w \mid w \in W \}` and `\{ C_w \mid w \in W \}` of `H`
    which are uniquely determined by the properties that they are invariant
    under the bar involution on `H` and have triangular transitions matrices
    with polynomial entries of a certain form with the `T`-basis;
    see [KL79]_ for a precise statement.

    It turns out that the Kazhdan-Lusztig bases can be defined (by
    specialization) in `H` whenever `-q_1 q_2` is a square in the base ring.
    The Kazhdan-Lusztig bases are implemented inside `H` whenever `-q_1 q_2`
    has a square root::

        sage: H = IwahoriHeckeAlgebra('A3', u^2,-v^2)
        sage: T=H.T(); Cp= H.Cp(); C=H.C()
        sage: T(Cp[1])
        (u^-1*v^-1)*T[1] + (u^-1*v)
        sage: T(C[1])
        (u^-1*v^-1)*T[1] + (-u*v^-1)
        sage: Cp(C[1])
        Cp[1] + (-u*v^-1-u^-1*v)
        sage: elt = Cp[2]*Cp[3]+C[1]; elt
        Cp[2,3] + Cp[1] + (-u*v^-1-u^-1*v)
        sage: c = C(elt); c
        C[2,3] + C[1] + (u*v^-1+u^-1*v)*C[3] + (u*v^-1+u^-1*v)*C[2] + (u^2*v^-2+2+u^-2*v^2)
        sage: t = T(c); t
        (u^-2*v^-2)*T[2,3] + (u^-1*v^-1)*T[1] + (u^-2)*T[3] + (u^-2)*T[2] + (-u*v^-1+u^-2*v^2)
        sage: Cp(t)
        Cp[2,3] + Cp[1] + (-u*v^-1-u^-1*v)
        sage: Cp(c)
        Cp[2,3] + Cp[1] + (-u*v^-1-u^-1*v)

    The conversions to and from the Kazhdan-Lusztig bases are done behind the
    scenes whenever the Kazhdan-Lusztig bases are well-defined. Once a suitable
    Iwahori-Hecke algebra is defined they will work without further
    intervention.

    For example, with the "standard parameters", so that
    `(T_r-q^2)(T_r+1) = 0`::

        sage: R.<q> = LaurentPolynomialRing(ZZ)
        sage: H = IwahoriHeckeAlgebra('A3', q^2)
        sage: T=H.T(); Cp=H.Cp(); C=H.C()
        sage: C(T[1])
        q*C[1] + q^2
        sage: elt = Cp(T[1,2,1]); elt
        q^3*Cp[1,2,1] - q^2*Cp[2,1] - q^2*Cp[1,2] + q*Cp[1] + q*Cp[2] - 1
        sage: C(elt)
        q^3*C[1,2,1] + q^4*C[2,1] + q^4*C[1,2] + q^5*C[1] + q^5*C[2] + q^6

    With the "normalized presentation", so that `(T_r-q)(T_r+q^{-1}) = 0`::

        sage: R.<q> = LaurentPolynomialRing(ZZ)
        sage: H = IwahoriHeckeAlgebra('A3', q, -q^-1)
        sage: T=H.T(); Cp=H.Cp(); C=H.C()
        sage: C(T[1])
        C[1] + q
        sage: elt = Cp(T[1,2,1]); elt
        Cp[1,2,1] - (q^-1)*Cp[2,1] - (q^-1)*Cp[1,2] + (q^-2)*Cp[1] + (q^-2)*Cp[2] - (q^-3)
        sage: C(elt)
        C[1,2,1] + q*C[2,1] + q*C[1,2] + q^2*C[1] + q^2*C[2] + q^3

    In the group algebra, so that `(T_r-1)(T_r+1) = 0`::

        sage: H = IwahoriHeckeAlgebra('A3', 1)
        sage: T=H.T(); Cp=H.Cp(); C=H.C()
        sage: C(T[1])
        C[1] + 1
        sage: Cp(T[1,2,1])
        Cp[1,2,1] - Cp[2,1] - Cp[1,2] + Cp[1] + Cp[2] - 1
        sage: C(_)
        C[1,2,1] + C[2,1] + C[1,2] + C[1] + C[2] + 1

    On the other hand, if the Kazhdan-Lusztig bases are not well-defined (when
    `-q_1 q_2` is not a square), attempting to use the Kazhdan-Lusztig bases
    triggers an error::

        sage: R.<q>=LaurentPolynomialRing(ZZ)
        sage: H = IwahoriHeckeAlgebra('A3', q)
        sage: C=H.C()
        Traceback (most recent call last):
        ...
        ValueError: The Kazhdan_Lusztig bases are defined only when -q_1*q_2 is a square

    We give an example in affine type::

        sage: R.<v> = LaurentPolynomialRing(ZZ)
        sage: H = IwahoriHeckeAlgebra(['A',2,1], v^2)
        sage: T=H.T(); Cp=H.Cp(); C=H.C()
        sage: C(T[1,0,2])
        v^3*C[1,0,2] + v^4*C[1,0] + v^4*C[0,2] + v^4*C[1,2]
         + v^5*C[0] + v^5*C[2] + v^5*C[1] + v^6
        sage: Cp(T[1,0,2])
        v^3*Cp[1,0,2] - v^2*Cp[1,0] - v^2*Cp[0,2] - v^2*Cp[1,2]
         + v*Cp[0] + v*Cp[2] + v*Cp[1] - 1
        sage: T(C[1,0,2])
        (v^-3)*T[1,0,2] - (v^-1)*T[1,0] - (v^-1)*T[0,2] - (v^-1)*T[1,2]
         + v*T[0] + v*T[2] + v*T[1] - v^3
        sage: T(Cp[1,0,2])
        (v^-3)*T[1,0,2] + (v^-3)*T[1,0] + (v^-3)*T[0,2] + (v^-3)*T[1,2]
         + (v^-3)*T[0] + (v^-3)*T[2] + (v^-3)*T[1] + (v^-3)

    EXAMPLES:

    We start by creating a Iwahori-Hecke algebra together with the three bases
    for these algebras that are currently supported::

        sage: R.<v> = LaurentPolynomialRing(QQ, 'v')
        sage: H = IwahoriHeckeAlgebra('A3', v**2)
        sage: T = H.T()
        sage: C = H.C()
        sage: Cp = H.Cp()

    It is also possible to define these three bases quickly using
    the :meth:`inject_shorthands` method.

    Next we create our generators for the `T`-basis and do some basic
    computations and conversions between the bases::

        sage: T1,T2,T3 = T.algebra_generators()
        sage: T1 == T[1]
        True
        sage: T1*T2 == T[1,2]
        True
        sage: T1 + T2
        T[1] + T[2]
        sage: T1*T1
        -(1-v^2)*T[1] + v^2
        sage: (T1 + T2)*T3 + T1*T1 - (v + v^-1)*T2
        T[3,1] + T[2,3] - (1-v^2)*T[1] - (v^-1+v)*T[2] + v^2
        sage: Cp(T1)
        v*Cp[1] - 1
        sage: Cp((v^1 - 1)*T1*T2 - T3)
        -(v^2-v^3)*Cp[1,2] + (v-v^2)*Cp[1] - v*Cp[3] + (v-v^2)*Cp[2] + v
        sage: C(T1)
        v*C[1] + v^2
        sage: p = C(T2*T3 - v*T1); p
        v^2*C[2,3] - v^2*C[1] + v^3*C[3] + v^3*C[2] - (v^3-v^4)
        sage: Cp(p)
        v^2*Cp[2,3] - v^2*Cp[1] - v*Cp[3] - v*Cp[2] + (1+v)
        sage: Cp(T2*T3 - v*T1)
        v^2*Cp[2,3] - v^2*Cp[1] - v*Cp[3] - v*Cp[2] + (1+v)

    In addition to explicitly creating generators, we have two shortcuts to
    basis elements. The first is by using elements of the underlying Coxeter
    group, the other is by using reduced words::

        sage: s1,s2,s3 = H.coxeter_group().gens()
        sage: T[s1*s2*s1*s3] == T[1,2,1,3]
        True
        sage: T[1,2,1,3] == T1*T2*T1*T3
        True

    TESTS:

    We check the defining properties of the bases::

        sage: R.<v> = LaurentPolynomialRing(QQ, 'v')
        sage: H = IwahoriHeckeAlgebra('A3', v**2)
        sage: W = H.coxeter_group()
        sage: T = H.T()
        sage: C = H.C()
        sage: Cp = H.Cp()
        sage: T(Cp[1])
        (v^-1)*T[1] + (v^-1)
        sage: T(C[1])
        (v^-1)*T[1] - v
        sage: C(Cp[1])
        C[1] + (v^-1+v)
        sage: Cp(C[1])
        Cp[1] - (v^-1+v)
        sage: all(C[x] == C[x].bar() for x in W) # long time
        True
        sage: all(Cp[x] == Cp[x].bar() for x in W) # long time
        True
        sage: all(T(C[x]).bar() == T(C[x]) for x in W) # long time
        True
        sage: all(T(Cp[x]).bar() == T(Cp[x]) for x in W) # long time
        True
        sage: KL = KazhdanLusztigPolynomial(W, v)
        sage: term = lambda x,y: (-1)^y.length() * v^(-2*y.length()) * KL.P(y, x).substitute(v=v^-2)*T[y]
        sage: all(T(C[x]) == (-v)^x.length()*sum(term(x,y) for y in W) for x in W) # long time
        True
        sage: all(T(Cp[x]) == v^-x.length()*sum(KL.P(y,x).substitute(v=v^2)*T[y] for y in W) for x in W) # long time
        True

    We check conversion between the bases for type `B_2` as well as some of
    the defining properties::

        sage: H = IwahoriHeckeAlgebra(['B',2], v**2)
        sage: W = H.coxeter_group()
        sage: T = H.T()
        sage: C = H.C()
        sage: Cp = H.Cp()
        sage: all(T[x] == T(C(T[x])) for x in W) # long time
        True
        sage: all(T[x] == T(Cp(T[x])) for x in W) # long time
        True
        sage: all(C[x] == C(T(C[x])) for x in W) # long time
        True
        sage: all(C[x] == C(Cp(C[x])) for x in W) # long time
        True
        sage: all(Cp[x] == Cp(T(Cp[x])) for x in W) # long time
        True
        sage: all(Cp[x] == Cp(C(Cp[x])) for x in W) # long time
        True
        sage: all(T(C[x]).bar() == T(C[x]) for x in W) # long time
        True
        sage: all(T(Cp[x]).bar() == T(Cp[x]) for x in W) # long time
        True
        sage: KL = KazhdanLusztigPolynomial(W, v)
        sage: term = lambda x,y: (-1)^y.length() * v^(-2*y.length()) * KL.P(y, x).substitute(v=v^-2)*T[y]
        sage: all(T(C[x]) == (-v)^x.length()*sum(term(x,y) for y in W) for x in W) # long time
        True
        sage: all(T(Cp[x]) == v^-x.length()*sum(KL.P(y,x).substitute(v=v^2)*T[y] for y in W) for x in W) # long time
        True

    .. TODO::

        Implement multi-parameter Iwahori-Hecke algebras together with their
        Kazhdan-Lusztig bases. That is, Iwahori-Hecke algebras with (possibly)
        different parameters for each conjugacy class of simple reflections
        in the underlying Coxeter group.

    .. TODO::

        When given "generic parameters" we should return the generic
        Iwahori-Hecke algebra with these parameters and allow the user to
        work inside this algebra rather than doing calculations behind the
        scenes in a copy of the generic Iwahori-Hecke algebra. The main
        problem is that it is not clear how to recognise when the
        parameters are "generic".
    """
    @staticmethod
    def __classcall_private__(cls, W, q1, q2=-1, base_ring=None):
        r"""
        TESTS::

            sage: H = IwahoriHeckeAlgebra("A2", 1)
            sage: W = CoxeterGroup("A2")
            sage: H.coxeter_group() == W
            True
            sage: H.cartan_type() == CartanType("A2")
            True
            sage: H._q2 == -1
            True
            sage: H2 = IwahoriHeckeAlgebra(W, QQ(1), base_ring=ZZ)
            sage: H is H2
            True
        """
        if W not in CoxeterGroups():
            W = CoxeterGroup(W)
        if base_ring is None:
            base_ring = q1.parent()
        else:
            q1 = base_ring(q1)
        q2 = base_ring(q2)
        return super(IwahoriHeckeAlgebra, cls).__classcall__(cls, W, q1, q2, base_ring)

    def __init__(self, W, q1, q2, base_ring):
        r"""
        Initialize and return the two parameter Iwahori-Hecke algebra ``self``.

        EXAMPLES::

            sage: R.<q1,q2> = QQ[]
            sage: H = IwahoriHeckeAlgebra("A2", q1, q2=q2, base_ring=Frac(R))
            sage: TestSuite(H).run()
        """
        self._W = W
        self._coxeter_type = W.coxeter_type()

        self._q1 = q1
        self._q2 = q2

        # Used when multiplying generators: minor speed-up as it avoids the
        # need to constantly add and multiply the parameters when applying the
        # quadratic relation: T^2 = (q1+q2)T - q1*q2
        self._q_sum = q1+q2
        self._q_prod = -q1*q2

        # If -q1*q2 is a square then it makes sense to talk of he Kazhdan-Lusztig
        # basis of the Iwhaori-Hecke algebra. In this case we set
        # self._root=\sqrt{q1*q2}. The Kazhdan-Lusztig bases will be computed in
        # the generic case behind the scenes and then specialized to this # algebra.
        is_Square, root = is_square(self._q_prod, root=True)
        if is_Square:
            # Attach the generic Hecke algebra and the basis change maps
            self._root = root
            self._generic_iwahori_hecke_algebra = IwahoriHeckeAlgebra_nonstandard(W)
            self._shorthands = ['C', 'Cp', 'T']
        else:
            # Can we actually remove the bases C and Cp in this case?
            self._root = None
            self._shorthands = ['T']

        # if 2 is a unit in the base ring then add th A and B bases
        try:
            base_ring(base_ring.one()/2)
            self._shorthands.extend(['A','B'])
        except (TypeError, ZeroDivisionError):
            pass

        if W.is_finite():
            self._category = FiniteDimensionalAlgebrasWithBasis(base_ring)
        else:
            self._category = AlgebrasWithBasis(base_ring)
        Parent.__init__(self, base=base_ring, category=self._category.WithRealizations())

        self._is_generic=False  # needed for initialisation of _KLHeckeBasis

        # The following is used by the bar involution = self._bar_on_coefficients
        try:
            self._inverse_base_ring_generators = { g: self.base_ring()(g) ** -1
                    for g in self.base_ring().variable_names()}
        except TypeError:
            self._inverse_base_ring_generators = {}

    def _repr_(self):
        r"""
        EXAMPLES::

            sage: R.<q1,q2> = QQ[]
            sage: IwahoriHeckeAlgebra("A2", q1**2, q2**2, base_ring=Frac(R))
            Iwahori-Hecke algebra of type A2 in q1^2,q2^2 over Fraction Field of Multivariate Polynomial Ring in q1, q2 over Rational Field
        """
        try:
            ct = self._coxeter_type._repr_(compact=True)
        except TypeError:
            ct = repr(self._coxeter_type)
        return "Iwahori-Hecke algebra of type {} in {},{} over {}".format(
            ct, self._q1, self._q2, self.base_ring())

    def _latex_(self):
        r"""
        Return a latex representation of ``self``.

        EXAMPLES::

            sage: R.<q1,q2> = QQ[]
            sage: H = IwahoriHeckeAlgebra("A2", q1**2, q2**2, base_ring=Frac(R))
            sage: latex(H)
            \mathcal{H}_{q_{1}^{2},q_{2}^{2}}\left(A_{2},
             \mathrm{Frac}(\Bold{Q}[q_{1}, q_{2}])\right)
            sage: R.<q> = LaurentPolynomialRing(ZZ)
            sage: H = IwahoriHeckeAlgebra("A2", q)
            sage: latex(H)
            \mathcal{H}_{q,-1}\left(A_{2}, \Bold{Z}[q^{\pm 1}]\right)
        """
        from sage.misc.latex import latex
        return "\\mathcal{{H}}_{{{},{}}}\\left({}, {}\\right)".format(latex(self._q1),
                latex(self._q2), latex(self._coxeter_type), latex(self.base_ring()))

    def _bar_on_coefficients(self, c):
        r"""
        Given a Laurent polynomial ``c`` return the Laurent polynomial obtained
        by applying the (generic) bar involution to ``c`` .

        This is the ring homomorphism of Laurent polynomials in
        `\ZZ[u,u^{-1},v,v^{-1}]` which sends `u` to `u^{-1}` and `v`
        to `v^{-1}.

        EXAMPLES::

            sage: R.<q>=LaurentPolynomialRing(ZZ)
            sage: H = IwahoriHeckeAlgebra("A3",q^2)
            sage: H._bar_on_coefficients(q)
            q^-1
        """
        return normalized_laurent_polynomial(self._base, c).substitute(**self._inverse_base_ring_generators)

    def coxeter_type(self):
        r"""
        Return the Coxeter type of ``self``.

        EXAMPLES::

            sage: IwahoriHeckeAlgebra("D4", 1).coxeter_type()
            Coxeter type of ['D', 4]
        """
        return self._coxeter_type

    def cartan_type(self):
        r"""
        Return the Cartan type of ``self``.

        EXAMPLES::

            sage: IwahoriHeckeAlgebra("D4", 1).cartan_type()
            ['D', 4]
        """
        try:
            return self._coxeter_type.cartan_type()
        except AttributeError:
            return None

    def coxeter_group(self):
        r"""
        Return the Coxeter group of ``self``.

        EXAMPLES::

            sage: IwahoriHeckeAlgebra("B2", 1).coxeter_group()
            Finite Coxeter group over Number Field in a with defining polynomial x^2 - 2 with Coxeter matrix:
            [1 4]
            [4 1]
        """
        return self._W

    def a_realization(self):
        r"""
        Return a particular realization of ``self`` (the `T`-basis).

        EXAMPLES::

            sage: H = IwahoriHeckeAlgebra("B2", 1)
            sage: H.a_realization()
            Iwahori-Hecke algebra of type B2 in 1,-1 over Integer Ring in the T-basis
        """
        return self.T()

    def q1(self):
        """
        Return the parameter `q_1` of ``self``.

        EXAMPLES::

            sage: H = IwahoriHeckeAlgebra("B2", 1)
            sage: H.q1()
            1
        """
        return self._q1

    def q2(self):
        """
        Return the parameter `q_2` of ``self``.

        EXAMPLES::

            sage: H = IwahoriHeckeAlgebra("B2", 1)
            sage: H.q2()
            -1
        """
        return self._q2

    class _BasesCategory(Category_realization_of_parent):
        r"""
        The category of bases of a Iwahori-Hecke algebra.
        """
        def __init__(self, base):
            r"""
            Initialize the bases of a Iwahori-Hecke algebra.

            INPUT:

            - ``base`` -- a Iwahori-Hecke algebra

            TESTS::

                sage: H = IwahoriHeckeAlgebra("B2", 1)
                sage: bases = H._BasesCategory()
                sage: H.T() in bases
                True
            """
            Category_realization_of_parent.__init__(self, base)

        def super_categories(self):
            r"""
            The super categories of ``self``.

            EXAMPLES::

                sage: H = IwahoriHeckeAlgebra("B2", 1)
                sage: bases = H._BasesCategory()
                sage: bases.super_categories()
                [Category of realizations of Iwahori-Hecke algebra of type B2 in 1,-1 over Integer Ring,
                 Category of finite dimensional algebras with basis over Integer Ring]
            """
            return [Realizations(self.base()), self.base()._category]

        def _repr_(self):
            r"""
            Return the representation of ``self``.

            EXAMPLES::

                sage: H = IwahoriHeckeAlgebra("B2", 1)
                sage: H._BasesCategory()
                Category of bases of Iwahori-Hecke algebra of type B2 in 1,-1 over Integer Ring
            """
            return "Category of bases of %s" % self.base()

        class ParentMethods:
            r"""
            This class collects code common to all the various bases. In most
            cases, these are just default implementations that will get
            specialized in a basis.
            """
            def _repr_(self):
                """
                Text representation of this basis of Iwahori-Hecke algebra.

                EXAMPLES::

                    sage: H = IwahoriHeckeAlgebra("B2", 1)
                    sage: H.T()
                    Iwahori-Hecke algebra of type B2 in 1,-1 over Integer Ring in the T-basis
                    sage: H.C()
                    Iwahori-Hecke algebra of type B2 in 1,-1 over Integer Ring in the C-basis
                    sage: H.Cp()
                    Iwahori-Hecke algebra of type B2 in 1,-1 over Integer Ring in the Cp-basis
                """
                return "%s in the %s-basis"%(self.realization_of(), self._basis_name)

            def __getitem__(self, i):
                """
                Return the basis element indexed by ``i``.

                INPUT:

                - ``i`` -- either an element of the Coxeter group or a
                  reduced word

                .. WARNING::

                    If `i`` is not a reduced expression then the basis element
                    indexed by the corresponding element of the algebra is
                    returned rather than the corresponding product of the
                    generators::

                        sage: R.<v> = LaurentPolynomialRing(QQ, 'v')
                        sage: T = IwahoriHeckeAlgebra('A3', v**2).T()
                        sage: T[1,1] == T[1] * T[1]
                        False

                EXAMPLES::

                    sage: H = IwahoriHeckeAlgebra("B2", 1)
                    sage: T = H.T()
                    sage: G = H.coxeter_group()
                    sage: T[G.one()]
                    1
                    sage: T[G.simple_reflection(1)]
                    T[1]
                    sage: T[G.from_reduced_word([1,2,1])]
                    T[1,2,1]
                    sage: T[[]]
                    1
                    sage: T[1]
                    T[1]
                    sage: T[1,2,1]
                    T[1,2,1]
                """
                W = self.realization_of().coxeter_group()
                if i in ZZ:
                    return self(W.simple_reflection(i))
                if i in W:
                    return self(i)
                if i == []:
                    return self.one()
                return self(W.from_reduced_word(i))

            def is_field(self, proof=True):
                """
                Return whether this Iwahori-Hecke algebra is a field.

                EXAMPLES::

                    sage: T = IwahoriHeckeAlgebra("B2", 1).T()
                    sage: T.is_field()
                    False
                """
                return False

            def is_commutative(self):
                """
                Return whether this Iwahori-Hecke algebra is commutative.

                EXAMPLES::

                    sage: T = IwahoriHeckeAlgebra("B2", 1).T()
                    sage: T.is_commutative()
                    False
                """
                return self.base_ring().is_commutative() \
                    and self.realization_of().coxeter_group().is_commutative()

            @cached_method
            def one_basis(self):
                r"""
                Return the identity element in the Weyl group, as per
                ``AlgebrasWithBasis.ParentMethods.one_basis``.

                EXAMPLES::

                    sage: H = IwahoriHeckeAlgebra("B2", 1)
                    sage: H.T().one_basis()
                    [1 0]
                    [0 1]
                """
                return self.realization_of().coxeter_group().one()

            def index_set(self):
                r"""
                Return the index set of ``self``.

                EXAMPLES::

                    sage: IwahoriHeckeAlgebra("B2", 1).T().index_set()
                    (1, 2)
                """
                return self.realization_of().coxeter_group().index_set()

            @cached_method
            def algebra_generators(self):
                r"""
                Return the generators.

                They do not have order two but satisfy a quadratic relation.
                They coincide with the simple reflections in the Coxeter group
                when `q_1 = 1` and `q_2 = -1`. In this special case,
                the Iwahori-Hecke algebra is identified with the group algebra
                of the Coxeter group.

                EXAMPLES:

                In the standard basis::

                    sage: R.<q> = QQ[]
                    sage: H = IwahoriHeckeAlgebra("A3", q).T()
                    sage: T = H.algebra_generators(); T
                    Finite family {1: T[1], 2: T[2], 3: T[3]}
                    sage: T.list()
                    [T[1], T[2], T[3]]
                    sage: [T[i] for i in [1,2,3]]
                    [T[1], T[2], T[3]]
                    sage: T1,T2,T3 = H.algebra_generators()
                    sage: T1
                    T[1]
                    sage: H = IwahoriHeckeAlgebra(['A',2,1], q).T()
                    sage: T = H.algebra_generators(); T
                    Finite family {0: T[0], 1: T[1], 2: T[2]}
                    sage: T.list()
                    [T[0], T[1], T[2]]
                    sage: [T[i] for i in [0,1,2]]
                    [T[0], T[1], T[2]]
                    sage: [T0, T1, T2] = H.algebra_generators()
                    sage: T0
                    T[0]

                In the Kazhdan-Lusztig basis::

                    sage: R = LaurentPolynomialRing(QQ, 'v')
                    sage: v = R.gen(0)
                    sage: H = IwahoriHeckeAlgebra('A5', v**2)
                    sage: C = H.C()
                    sage: C.algebra_generators()
                    Finite family {1: C[1], 2: C[2], 3: C[3], 4: C[4], 5: C[5]}
                    sage: C.algebra_generators().list()
                    [C[1], C[2], C[3], C[4], C[5]]
                """
                return self.basis().keys().simple_reflections().map(self.monomial)

            def algebra_generator(self, i):
                r"""
                Return the `i`-th generator of ``self``.

                EXAMPLES:

                In the standard basis::

                    sage: R.<q>=QQ[]
                    sage: H = IwahoriHeckeAlgebra("A3", q).T()
                    sage: [H.algebra_generator(i) for i in H.index_set()]
                    [T[1], T[2], T[3]]

                In the Kazhdan-Lusztig basis::

                    sage: R = LaurentPolynomialRing(QQ, 'v')
                    sage: v = R.gen(0)
                    sage: H = IwahoriHeckeAlgebra('A5', v**2)
                    sage: C = H.C()
                    sage: [C.algebra_generator(i) for i in H.coxeter_group().index_set()]
                    [C[1], C[2], C[3], C[4], C[5]]
                """
                return self.algebra_generators()[i]

            @abstract_method(optional=True)
            def bar_on_basis(self, w):
                """
                Return the bar involution on the basis element of ``self``
                indexed by ``w``.

                EXAMPLES::

                    sage: R.<v> = LaurentPolynomialRing(QQ)
                    sage: H = IwahoriHeckeAlgebra('A3', v**2)
                    sage: W = H.coxeter_group()
                    sage: s1,s2,s3 = W.simple_reflections()
                    sage: Cp = H.Cp()
                    sage: Cp.bar_on_basis(s1*s2*s1*s3)
                    Cp[1,2,3,1]
                """

            @abstract_method(optional=True)
            def hash_involution_on_basis(self, w):
                """
                Return the bar involution on the basis element of ``self``
                indexed by ``w``.

                EXAMPLES::

                    sage: R.<v> = LaurentPolynomialRing(QQ)
                    sage: H = IwahoriHeckeAlgebra('A3', v**2)
                    sage: W = H.coxeter_group()
                    sage: s1,s2,s3 = W.simple_reflections()
                    sage: Cp = H.Cp()
                    sage: C = H.C()
                    sage: C(Cp.hash_involution_on_basis(s1*s2*s1*s3))
                    C[1,2,3,1]
                """

        class ElementMethods:
            def bar(self):
                r"""
                Return the bar involution of ``self``.

                The bar involution `\overline{\phantom{x}}` is an antilinear
                `\ZZ`-algebra involution defined by the identity on `\ZZ`,
                sending `q^{1/2} \mapsto q^{-1/2}`, and `\overline{T_w} =
                T_{w^{-1}}^{-1}`.

                REFERENCES:

                - :wikipedia:`Iwahori-Hecke_algebra#Canonical_basis`

                EXAMPLES:

                We first test on a single generator::

                    sage: R.<q> = LaurentPolynomialRing(QQ)
                    sage: H = IwahoriHeckeAlgebra('A3', q)
                    sage: T = H.T()
                    sage: T1,T2,T3 = T.algebra_generators()
                    sage: T1.bar()
                    (q^-1)*T[1] + (q^-1-1)
                    sage: T1.bar().bar() == T1
                    True

                Next on a multiple of generators::

                    sage: b = (T1*T2*T1).bar(); b
                    (q^-3)*T[1,2,1] + (q^-3-q^-2)*T[2,1] + (q^-3-q^-2)*T[1,2]
                     + (q^-3-2*q^-2+q^-1)*T[1] + (q^-3-2*q^-2+q^-1)*T[2]
                     + (q^-3-2*q^-2+2*q^-1-1)
                    sage: b.bar() == T1*T2*T1
                    True

                A sum::

                    sage: s = T1 + T2
                    sage: b = s.bar(); b
                    (q^-1)*T[1] + (q^-1)*T[2] + (2*q^-1-2)
                    sage: b.bar() == s
                    True

                A more complicated example::

                    sage: p = T1*T2 + (1-q+q^-1)*T3 - q^3*T1*T3
                    sage: p.bar()
                    -(q^-5)*T[3,1] + (q^-2)*T[1,2]
                     - (q^-5-q^-4-q^-2+q^-1)*T[1]
                     - (q^-5-q^-4+q^-2-q^-1-1)*T[3]
                     + (q^-2-q^-1)*T[2]
                     - (q^-5-2*q^-4+q^-3-1+q)
                    sage: p.bar().bar() == p
                    True

                This also works for arbitrary ``q1`` and ``q2``::

                    sage: R.<q1,q2> = LaurentPolynomialRing(QQ)
                    sage: H = IwahoriHeckeAlgebra('A3', q1, q2=-q2)
                    sage: T = H.T()
                    sage: T1,T2,T3 = T.algebra_generators()
                    sage: p = T1*T3 + T2
                    sage: p.bar()
                    (q1^-2*q2^-2)*T[3,1]
                     + (-q1^-1*q2^-2+q1^-2*q2^-1)*T[1]
                     + (-q1^-1*q2^-2+q1^-2*q2^-1)*T[3]
                     + (q1^-1*q2^-1)*T[2]
                     + (-q2^-1+q1^-1+q2^-2-2*q1^-1*q2^-1+q1^-2)
                    sage: p.bar().bar() == p
                    True

                Next we have an example in the `C` basis::

                    sage: R.<v> = LaurentPolynomialRing(QQ)
                    sage: H = IwahoriHeckeAlgebra('A3', v**2)
                    sage: C = H.C()
                    sage: p = C[1]*C[3] + C[2]
                    sage: p.bar()
                    C[3,1] + C[2]
                    sage: p.bar().bar() == p
                    True

                For the `C^{\prime}` basis as well::

                    sage: R.<v> = LaurentPolynomialRing(QQ)
                    sage: H = IwahoriHeckeAlgebra('A3', v**2)
                    sage: Cp = H.Cp()
                    sage: p = Cp[1]*Cp[3] + Cp[2]
                    sage: p.bar()
                    Cp[3,1] + Cp[2]

                TESTS:

                We check that doing the computations explicitly in the `T`
                basis gives the same results and with bar invariant
                coefficients::

                    sage: R.<v> = LaurentPolynomialRing(QQ)
                    sage: H = IwahoriHeckeAlgebra('A3', v**2)
                    sage: Cp = H.Cp()
                    sage: T = H.T()
                    sage: Cp(T(Cp[1,2,1])) == Cp[1,2,1]
                    True
                    sage: p = 4*Cp[1]*Cp[3] + (v^2 + v^-2 - 2)*Cp[2]
                    sage: Cp(T(p).bar()) == p
                    True
                """
                B = self.parent()
                if B.bar_on_basis is NotImplemented:
                    T = B.realization_of().T()
                    return B(T(self).bar())
                H=B.realization_of()
                return sum(H._bar_on_coefficients(c) *  B.bar_on_basis(w) for (w,c) in self)

            def hash_involution(self):
                r"""
                Return the hash involution of ``self``.

                The hash involution `\alpha` is a `\ZZ`-algebra
                involution of the Iwahori-Hecke algebra determined by
                `q^{1/2} \mapsto q^{-1/2}`, and `T_w \mapsto
                (-q_1 q_2)^{-\ell(w)} T_w`, for `w` an element of the
                corresponding Coxeter group.

                This map is defined in [KL79]_ and it is used to
                change between the `C` and `C^{\prime}` bases because
                `\alpha(C_w) = (-1)^{\ell(w)} C_w'`.

                EXAMPLES::

                    sage: R.<v> = LaurentPolynomialRing(QQ)
                    sage: H = IwahoriHeckeAlgebra('A3', v**2)
                    sage: T = H.T()
                    sage: T1,T2,T3 = T.algebra_generators()
                    sage: elt = T1.hash_involution(); elt
                    -(v^-2)*T[1]
                    sage: elt.hash_involution()
                    T[1]
                    sage: elt = T1*T2 + (v^3 - v^-1 + 2)*T3*T1*T2*T3
                    sage: elt.hash_involution()
                    (v^-11+2*v^-8-v^-7)*T[1,2,3,2] + (v^-4)*T[1,2]
                    sage: elt.hash_involution().hash_involution() == elt
                    True

                With the Kazhdan-Lusztig `C^{\prime}` basis::

                    sage: Cp = H.Cp()
                    sage: p = Cp[1]*Cp[3] + Cp[2]
                    sage: q = p.hash_involution(); q
                    Cp[3,1] - (v^-1+v)*Cp[1] - (v^-1+v)*Cp[3] - Cp[2] + (v^-2+v^-1+2+v+v^2)
                    sage: q.hash_involution() == p
                    True

                With the Kazhdan-Lusztig `C` basis::

                    sage: C = H.C()
                    sage: p = C[1]*C[3] + C[2]
                    sage: q = p.hash_involution(); q
                    C[3,1] + (v^-1+v)*C[1] + (v^-1+v)*C[3] - C[2] + (v^-2-v^-1+2-v+v^2)
                    sage: q.hash_involution() == p
                    True
                """
                basis = self.parent()
                if basis.hash_involution_on_basis is NotImplemented:
                    T = basis.realization_of().T()
                    return basis(T(self).hash_involution())

                H = basis.realization_of()
                return basis(sum(H._bar_on_coefficients(c) * basis.hash_involution_on_basis(w) for (w,c) in self))

            def goldman_involution(self):
                r"""
                Return the Goldman involution of ``self``.

                The Goldman involution is the algebra involution of the
                Iwahori-Hecke algebra determined by

                .. MATH::

                    T_w \mapsto (-q_1 q_2)^{\ell(w)} T_{w^{-1}}^{-1},

                where `w` is
                an element of the corresponding Coxeter group. The main point
                here is that `q_1 q_2 T_s^{-1} = -T_s + q_1 + q_2`, for
                each simple reflection `s`.

                This map is defined in [Iwa1964]_. The *alternating Hecke algebra*
                is the fixed-point subalgebra the Iwahori-Hecke algebra under
                this involution.

                EXAMPLES::

                    sage: R.<v> = LaurentPolynomialRing(QQ)
                    sage: H = IwahoriHeckeAlgebra('A3', v**2)
                    sage: T = H.T()
                    sage: T[1].goldman_involution()
                    -T[1] - (1-v^2)
                    sage: T[2].goldman_involution()
                    -T[2] - (1-v^2)
                    sage: T[1,2].goldman_involution()
                    T[1,2] + (1-v^2)*T[1] + (1-v^2)*T[2] + (1-2*v^2+v^4)
                    sage: elt=T[1,2]+ v*T[1]
                    sage: elt.goldman_involution()
                    T[1,2] + (1-v-v^2)*T[1] + (1-v^2)*T[2] + (1-v-2*v^2+v^3+v^4)
                    sage: elt.goldman_involution().goldman_involution() == elt
                    True
                    sage: H.A()(elt).goldman_involution()==elt.goldman_involution()
                    True

                With different parameters::

                    sage: H = IwahoriHeckeAlgebra('A3', q1=v, q2=-v^-1)
                    sage: T = H.T()
                    sage: T[1].goldman_involution()
                    -T[1] - (v^-1-v)
                    sage: T[2].goldman_involution()
                    -T[2] - (v^-1-v)
                    sage: T[1,2].goldman_involution()
                    T[1,2] + (v^-1-v)*T[1] + (v^-1-v)*T[2] + (v^-2-2+v^2)
                    sage: elt=T[1,2]+ v*T[1]
                    sage: elt.goldman_involution()
                    T[1,2] + (v^-1-2*v)*T[1] + (v^-1-v)*T[2] + (v^-2-3+2*v^2)
                    sage: elt.goldman_involution().goldman_involution() == elt
                    True
                    sage: H.A()(elt).goldman_involution()==elt.goldman_involution()
                    True

                With the `A` basis::

                    sage: A = H.A()
                    sage: p = A[1,3] + A[2]
                    sage: q = p.goldman_involution(); q
                    A[3,1] - A[2]
                    sage: q.goldman_involution() == p
                    True

                TESTS::

                    sage: all(h.goldman_involution().goldman_involution() == h for h in T.basis()) # long time
                    True
                """
                basis = self.parent()
                if hasattr(basis, 'goldman_involution_on_basis'):
                    return basis.sum(c * basis.goldman_involution_on_basis(w) for (w,c) in self)

                T = basis.realization_of().T()
                return basis(T(self).goldman_involution())

            def specialize_to(self, new_hecke, num_vars=2):
                r"""
                Return the element in the Iwahori-Hecke algebra ``new_hecke``
                with respect to the same basis which is obtained from ``self``
                by specializing the generic parameters in this algebra to the
                parameters of ``new_hecke``.

                INPUT:

                - ``new_hecke`` -- the Hecke algebra in specialized parameters
                - ``num_vars`` -- the number of variables to specialize

                .. WARNING::

                    This is not always defined. In particular, the number of
                    generators must match ``num_vars``

                EXAMPLES::

                    sage: R.<a,b> = LaurentPolynomialRing(ZZ)
                    sage: H = IwahoriHeckeAlgebra("A3", a^2, -b^2)
                    sage: T = H.T()
                    sage: elt = T[1,2,1] + 3*T[1] - a*b*T[3]
                    sage: S.<q> = LaurentPolynomialRing(ZZ)
                    sage: HS = IwahoriHeckeAlgebra("A3", q^2, -1)
                    sage: selt = elt.specialize_to(HS); selt
                    T[1,2,1] + 3*T[1] + q^2*T[3]
                    sage: GA = IwahoriHeckeAlgebra("A3", 1, -1)
                    sage: elt.specialize_to(GA)
                    T[1,2,1] + 3*T[1] + T[3]

                We need to specify that we are only specializing
                one argument::

                    sage: selt.specialize_to(GA)
                    Traceback (most recent call last):
                    ...
                    TypeError: Wrong number of arguments
                    sage: selt.specialize_to(GA, 1)
                    T[1,2,1] + 3*T[1] + T[3]
                """
                q1 = new_hecke._q1
                q2 = new_hecke._q2
                new_basis = getattr(new_hecke, self.parent()._basis_name)()

                # is there an easier way than this to convert the
                # coefficients to the correct base ring for new_hecke?
                if num_vars == 2:
                    args = (q1, q2)
                elif num_vars == 1:
                    args = (q1,)
                else:
                    return new_basis._from_dict(dict( (w, new_hecke._base(c))
                                                     for (w,c) in self ))

                new_coeff = lambda c: new_hecke._base(c(args))
                return new_basis._from_dict(dict( (w, new_coeff(c)) for (w,c) in self ))

    class _Basis(CombinatorialFreeModule, BindableClass):
        r"""
        Technical methods (i.e., not mathematical) that are inherited by each
        basis of the algebra. These methods cannot be defined in the category.
        """
        def __init__(self, algebra, prefix=None):
            r"""
            Initialises a basis class for the Iwahori-Hecke algebra ``algebra``.
            Optionally, a ``prefix`` can be set which is used when printing the
            basis elements. The prefix defaults to ``self._basis-name``, which
            is the name of the basis class.

            EXAMPLES::

                sage: H = IwahoriHeckeAlgebra("G2",1)
                sage: t = H.T(prefix="t")
                sage: t[1]
                t[1]
            """
            if prefix is None:
                self._prefix = self._basis_name
            else:
                self._prefix = prefix

            CombinatorialFreeModule.__init__(self,
                                             algebra.base_ring(),
                                             algebra._W,
                                             category=algebra._BasesCategory(),
                                             sorting_key=sorting_key,
                                             prefix=self._prefix)

        # This **must** match the name of the class in order for
        #   specialize_to() to work
        _basis_name = None

        def _repr_term(self, t):
            r"""
            Return the string representation of the term indexed by ``t``.

            EXAMPLES::

                sage: R.<q> = QQ[]
                sage: H = IwahoriHeckeAlgebra("A3", q)
                sage: W = H.coxeter_group()
                sage: H.T()._repr_term(W.from_reduced_word([1,2,3]))
                'T[1,2,3]'
            """
            redword = t.reduced_word()
            if len(redword) == 0:
                return "1"
            return self._print_options['prefix'] + '[%s]'%','.join('%d'%i for i in redword)

        def _latex_term(self, t):
            r"""
            Return latex for the term indexed by ``t``.

            EXAMPLES::

                sage: R.<v> = QQ[]
                sage: H = IwahoriHeckeAlgebra("A3", q1=v**2, q2=-1)
                sage: W = H.coxeter_group()
                sage: H.T()._latex_term(W.from_reduced_word([1,2,3]))
                'T_{1}T_{2}T_{3}'
            """
            redword = t.reduced_word()
            if len(redword) == 0:
                return '1'
            return ''.join("%s_{%d}"%(self._print_options['prefix'], i) for i in redword)

        def product_on_basis(self, w1, w2):
            r"""
            Return the product of the two  basis elements indexed by ``w1`` and
            ``w2``. The computation is actually done by converting to the
            `T`-basis, multiplying and then converting back.

            EXAMPLES::

                sage: R = LaurentPolynomialRing(QQ, 'v')
                sage: v = R.gen(0)
                sage: H = IwahoriHeckeAlgebra('A2', v**2)
                sage: s1,s2 = H.coxeter_group().simple_reflections()
                sage: [H.Cp().product_on_basis(s1,x) for x in [s1,s2]]
                [(v^-1+v)*Cp[1], Cp[1,2]]
                sage: [H.C().product_on_basis(s1,x) for x in [s1,s2]]
                [-(v^-1+v)*C[1], C[1,2]]
            """
            return self(self.to_T_basis(w1) * self.to_T_basis(w2))

    class T(_Basis):
        r"""
        The standard basis of Iwahori-Hecke algebra.

        For every simple reflection `s_i` of the Coxeter group, there is a
        corresponding generator `T_i` of Iwahori-Hecke algebra. These
        are subject to the relations:

        .. MATH::

            (T_i - q_1) (T_i - q_2) = 0

        together with the braid relations:

        .. MATH::

            T_i T_j T_i \cdots = T_j T_i T_j \cdots,

        where the number of terms on each of the two sides is the order of
        `s_i s_j` in the Coxeter group.

        Weyl group elements form a basis of Iwahori-Hecke algebra `H`
        with the property that if `w_1` and `w_2` are Coxeter group elements
        such that `\ell(w_1 w_2) = \ell(w_1) + \ell(w_2)` then
        `T_{w_1 w_2} = T_{w_1} T_{w_2}`.

        With the default value `q_2 = -1` and with `q_1 = q` the
        generating relation may be written
        `T_i^2 = (q-1) \cdot T_i + q \cdot 1` as in [Iwa1964]_.

        EXAMPLES::

            sage: H = IwahoriHeckeAlgebra("A3", 1)
            sage: T = H.T()
            sage: T1,T2,T3 = T.algebra_generators()
            sage: T1*T2*T3*T1*T2*T1 == T3*T2*T1*T3*T2*T3
            True
            sage: w0 = T(H.coxeter_group().long_element())
            sage: w0
            T[1,2,3,1,2,1]
            sage: T = H.T(prefix="s")
            sage: T.an_element()
            s[1,2,3] + 2*s[1] + 3*s[2] + 1

        TESTS::

            sage: R.<v> = LaurentPolynomialRing(QQ, 'v')
            sage: H = IwahoriHeckeAlgebra('A3', v**2)
            sage: W = H.coxeter_group()
            sage: T = H.T()
            sage: C = H.C()
            sage: Cp = H.Cp()
            sage: all(T(C(T[x])) == T[x] for x in W) # long time
            True
            sage: all(T(Cp(T[x])) == T[x] for x in W) # long time
            True

        We check a property of the bar involution and `R`-polynomials::

            sage: KL = KazhdanLusztigPolynomial(W, v)
            sage: all(T[x].bar() == sum(v^(-2*y.length()) * KL.R(y, x).substitute(v=v^-2) * T[y] for y in W) for x in W) # long time
            True
        """
        _basis_name = "T"   # this is used, for example, by specialize_to and is the default prefix

        def inverse_generator(self, i):
            r"""
            Return the inverse of the `i`-th generator, if it exists.

            This method is only available if the Iwahori-Hecke algebra
            parameters ``q1`` and ``q2`` are both invertible.  In this case,
            the algebra generators are also invertible and this method
            returns the inverse of ``self.algebra_generator(i)``.

            EXAMPLES::

                sage: P.<q1, q2>=QQ[]
                sage: F = Frac(P)
                sage: H = IwahoriHeckeAlgebra("A2", q1, q2=q2, base_ring=F).T()
                sage: H.base_ring()
                Fraction Field of Multivariate Polynomial Ring in q1, q2 over Rational Field
                sage: H.inverse_generator(1)
                -1/(q1*q2)*T[1] + ((q1+q2)/(q1*q2))
                sage: H = IwahoriHeckeAlgebra("A2", q1, base_ring=F).T()
                sage: H.inverse_generator(2)
                -(1/(-q1))*T[2] + ((q1-1)/(-q1))
                sage: P1.<r1, r2> = LaurentPolynomialRing(QQ)
                sage: H1 = IwahoriHeckeAlgebra("B2", r1, q2=r2, base_ring=P1).T()
                sage: H1.base_ring()
                Multivariate Laurent Polynomial Ring in r1, r2 over Rational Field
                sage: H1.inverse_generator(2)
                (-r1^-1*r2^-1)*T[2] + (r2^-1+r1^-1)
                sage: H2 = IwahoriHeckeAlgebra("C2", r1, base_ring=P1).T()
                sage: H2.inverse_generator(2)
                (r1^-1)*T[2] + (-1+r1^-1)
            """
            A = self.realization_of()
            try:
                # This currently works better than ~(self._q1) if
                # self.base_ring() is a Laurent polynomial ring since it
                # avoids accidental coercion into a field of fractions.
                i1 = normalized_laurent_polynomial(A._base, A._q1 ** -1)
                i2 = normalized_laurent_polynomial(A._base, A._q2 ** -1)
            except Exception:
                raise ValueError("%s and %s must be invertible."%(A._q1, A._q2))
            return (-i1*i2)*self.algebra_generator(i)+(i1+i2)

        @cached_method
        def inverse_generators(self):
            r"""
            Return the inverses of all the generators, if they exist.

            This method is only available if ``q1`` and ``q2`` are invertible.
            In that case, the algebra generators are also invertible.

            EXAMPLES::

                sage: P.<q> = PolynomialRing(QQ)
                sage: F = Frac(P)
                sage: H = IwahoriHeckeAlgebra("A2", q, base_ring=F).T()
                sage: T1,T2 = H.algebra_generators()
                sage: U1,U2 = H.inverse_generators()
                sage: U1*T1,T1*U1
                (1, 1)
                sage: P1.<q> = LaurentPolynomialRing(QQ)
                sage: H1 = IwahoriHeckeAlgebra("A2", q, base_ring=P1).T(prefix="V")
                sage: V1,V2 = H1.algebra_generators()
                sage: W1,W2 = H1.inverse_generators()
                sage: [W1,W2]
                [(q^-1)*V[1] + (q^-1-1), (q^-1)*V[2] + (q^-1-1)]
                sage: V1*W1, W2*V2
                (1, 1)
            """
            return Family(self.index_set(), self.inverse_generator)

        def product_on_basis(self, w1, w2):
            r"""
            Return `T_{w_1} T_{w_2}`, where `w_1` and `w_2` are words in the
            Coxeter group.

            EXAMPLES::

                sage: R.<q> = QQ[]; H = IwahoriHeckeAlgebra("A2", q)
                sage: T = H.T()
                sage: s1,s2 = H.coxeter_group().simple_reflections()
                sage: [T.product_on_basis(s1,x) for x in [s1,s2]]
                [(q-1)*T[1] + q, T[1,2]]
            """
            result = self.monomial(w1)
            for i in w2.reduced_word():
                result = self.product_by_generator(result, i)
            return result

        def product_by_generator_on_basis(self, w, i, side="right"):
            r"""
            Return the product `T_w T_i` (resp. `T_i T_w`) if ``side`` is
            ``'right'`` (resp. ``'left'``).

            If the quadratic relation is `(T_i-u)(T_i-v) = 0`, then we have

            .. MATH::

                T_w T_i = \begin{cases}
                T_{ws_i} & \text{if } \ell(ws_i) = \ell(w) + 1, \\
                (u+v) T_{ws_i} - uv T_w & \text{if } \ell(w s_i) = \ell(w)-1.
                \end{cases}

            The left action is similar.

            INPUT:

            - ``w`` -- an element of the Coxeter group
            - ``i`` -- an element of the index set
            - ``side`` -- ``'right'`` (default) or ``'left'``

            EXAMPLES::

                sage: R.<q> = QQ[]; H = IwahoriHeckeAlgebra("A2", q)
                sage: T = H.T()
                sage: s1,s2 = H.coxeter_group().simple_reflections()
                sage: [T.product_by_generator_on_basis(w, 1) for w in [s1,s2,s1*s2]]
                [(q-1)*T[1] + q, T[2,1], T[1,2,1]]
                sage: [T.product_by_generator_on_basis(w, 1, side="left") for w in [s1,s2,s1*s2]]
                [(q-1)*T[1] + q, T[1,2], (q-1)*T[1,2] + q*T[2]]
            """
            wi = w.apply_simple_reflection(i, side = side)
            A = self.realization_of()
            if w.has_descent(i, side = side):
                # 10% faster than a plain addition on the example of #12528
                return self.sum_of_terms(((w , A._q_sum), (wi, A._q_prod)), distinct=True)
            else:
                return self.monomial(wi)

        def product_by_generator(self, x, i, side="right"):
            r"""
            Return `T_i \cdot x`, where `T_i` is the `i`-th generator. This is
            coded individually for use in ``x._mul_()``.

            EXAMPLES::

                sage: R.<q> = QQ[]; H = IwahoriHeckeAlgebra("A2", q).T()
                sage: T1, T2 = H.algebra_generators()
                sage: [H.product_by_generator(x, 1) for x in [T1,T2]]
                [(q-1)*T[1] + q, T[2,1]]
                sage: [H.product_by_generator(x, 1, side = "left") for x in [T1,T2]]
                [(q-1)*T[1] + q, T[1,2]]
            """
            return self.linear_combination((self.product_by_generator_on_basis(w, i, side), c)
                                           for (w,c) in x)

        def to_C_basis(self, w):
            r"""
            Return `T_w` as a linear combination of `C`-basis elements.

            EXAMPLES::

                sage: R = LaurentPolynomialRing(QQ, 'v')
                sage: v = R.gen(0)
                sage: H = IwahoriHeckeAlgebra('A2', v**2)
                sage: s1,s2 = H.coxeter_group().simple_reflections()
                sage: T = H.T()
                sage: C = H.C()
                sage: T.to_C_basis(s1)
                v*T[1] + v^2
                sage: C(T(s1))
                v*C[1] + v^2
                sage: C(v^-1*T(s1) - v)
                C[1]
                sage: C(T(s1*s2)+T(s1)+T(s2)+1)
                v^2*C[1,2] + (v+v^3)*C[1] + (v+v^3)*C[2] + (1+2*v^2+v^4)
                sage: C(T(s1*s2*s1))
                v^3*C[1,2,1] + v^4*C[2,1] + v^4*C[1,2] + v^5*C[1] + v^5*C[2] + v^6
            """
            H = self.realization_of()
            generic_T = H._generic_iwahori_hecke_algebra.T()
            return generic_T.to_C_basis(w).specialize_to(H)

        def to_Cp_basis(self, w):
            r"""
            Return `T_w` as a linear combination of `C^{\prime}`-basis
            elements.

            EXAMPLES::

                sage: R.<v> = LaurentPolynomialRing(QQ)
                sage: H = IwahoriHeckeAlgebra('A2', v**2)
                sage: s1,s2 = H.coxeter_group().simple_reflections()
                sage: T = H.T()
                sage: Cp = H.Cp()
                sage: T.to_Cp_basis(s1)
                v*Cp[1] - 1
                sage: Cp(T(s1))
                v*Cp[1] - 1
                sage: Cp(T(s1)+1)
                v*Cp[1]
                sage: Cp(T(s1*s2)+T(s1)+T(s2)+1)
                v^2*Cp[1,2]
                sage: Cp(T(s1*s2*s1))
                v^3*Cp[1,2,1] - v^2*Cp[2,1] - v^2*Cp[1,2] + v*Cp[1] + v*Cp[2] - 1
            """
            H = self.realization_of()
            generic_T = H._generic_iwahori_hecke_algebra.T()
            return generic_T.to_Cp_basis(w).specialize_to(H)

        def bar_on_basis(self, w):
            """
            Return the bar involution of `T_w`, which is `T^{-1}_{w^-1}`.

            EXAMPLES::

                sage: R.<v> = LaurentPolynomialRing(QQ)
                sage: H = IwahoriHeckeAlgebra('A3', v**2)
                sage: W = H.coxeter_group()
                sage: s1,s2,s3 = W.simple_reflections()
                sage: T = H.T()
                sage: b = T.bar_on_basis(s1*s2*s3); b
                (v^-6)*T[1,2,3] + (v^-6-v^-4)*T[3,1]
                 + (v^-6-v^-4)*T[1,2] + (v^-6-v^-4)*T[2,3]
                 + (v^-6-2*v^-4+v^-2)*T[1] + (v^-6-2*v^-4+v^-2)*T[3]
                 + (v^-6-2*v^-4+v^-2)*T[2] + (v^-6-3*v^-4+3*v^-2-1)
                sage: b.bar()
                T[1,2,3]
            """
            return self.monomial(w.inverse()).inverse()

        def hash_involution_on_basis(self, w):
            r"""
            Return the hash involution on the basis element ``self[w]``.

            The hash involution `\alpha` is a `\ZZ`-algebra
            involution of the Iwahori-Hecke algebra determined by
            `q^{1/2} \mapsto q^{-1/2}`, and `T_w \mapsto
            (-q_1 q_2)^{-\ell(w)} T_w`, for `w` an element of the
            corresponding Coxeter group.

            This map is defined in [KL79]_ and it is used to change between
            the `C` and `C^{\prime}` bases because
            `\alpha(C_w) = (-1)^{\ell(w)}C^{\prime}_w`.

            This function is not intended to be called directly. Instead, use
            :meth:`hash_involution`.

            EXAMPLES::

                sage: R.<v> = LaurentPolynomialRing(QQ, 'v')
                sage: H = IwahoriHeckeAlgebra('A3', v**2)
                sage: T=H.T()
                sage: s=H.coxeter_group().simple_reflection(1)
                sage: T.hash_involution_on_basis(s)
                -(v^-2)*T[1]
                sage: T[s].hash_involution()
                -(v^-2)*T[1]
                sage: h = T[1]*T[2] + (v^3 - v^-1 + 2)*T[3,1,2,3]
                sage: h.hash_involution()
                (v^-11+2*v^-8-v^-7)*T[1,2,3,2] + (v^-4)*T[1,2]
                sage: h.hash_involution().hash_involution() == h
                True
            """
            H = self.realization_of()
            return (-H._q_prod)**(-w.length())*self.monomial(w)

        def goldman_involution_on_basis(self, w):
            r"""
            Return the Goldman involution to the basis element
            indexed by ``w``.

            The goldman involution is the algebra involution of the
            Iwahori-Hecke algebra determined by

            .. MATH::

                T_w \mapsto (-q_1 q_2)^{\ell(w)} T_{w^{-1}}^{-1},

            where `w` is an element of the corresponding Coxeter group.

            This map is defined in [Iwa1964]_ and it is used to define the
            alternating subalgebra of the Iwahori-Hecke algebra, which is the
            fixed-point subalgebra of the Goldman involution.

            This function is not intended to be called directly. Instead, use
            :meth:`goldman_involution`.

            EXAMPLES::

                sage: R.<v> = LaurentPolynomialRing(QQ, 'v')
                sage: H = IwahoriHeckeAlgebra('A3', v**2)
                sage: T=H.T()
                sage: s=H.coxeter_group().simple_reflection(1)
                sage: T.goldman_involution_on_basis(s)
                -T[1] - (1-v^2)
                sage: T[s].goldman_involution()
                -T[1] - (1-v^2)
                sage: h = T[1]*T[2] + (v^3 - v^-1 + 2)*T[3,1,2,3]
                sage: h.goldman_involution()
                -(v^-1-2-v^3)*T[1,2,3,2]
                 - (v^-1-2-v+2*v^2-v^3+v^5)*T[3,1,2]
                 - (v^-1-2-v+2*v^2-v^3+v^5)*T[1,2,3]
                 - (v^-1-2-v+2*v^2-v^3+v^5)*T[2,3,2]
                 - (v^-1-2-2*v+4*v^2-2*v^4+2*v^5-v^7)*T[3,1]
                 - (v^-1-3-2*v+4*v^2-2*v^4+2*v^5-v^7)*T[1,2]
                 - (v^-1-2-2*v+4*v^2-2*v^4+2*v^5-v^7)*T[3,2]
                 - (v^-1-2-2*v+4*v^2-2*v^4+2*v^5-v^7)*T[2,3]
                - (v^-1-3-2*v+5*v^2+v^3-4*v^4+v^5+2*v^6-2*v^7+v^9)*T[1]
                 - (v^-1-2-3*v+6*v^2+2*v^3-6*v^4+2*v^5+2*v^6-3*v^7+v^9)*T[3]
                 - (v^-1-3-3*v+7*v^2+2*v^3-6*v^4+2*v^5+2*v^6-3*v^7+v^9)*T[2]
                 - (v^-1-3-3*v+8*v^2+3*v^3-9*v^4+6*v^6-3*v^7-2*v^8+3*v^9-v^11)
                sage: h.goldman_involution().goldman_involution() == h
                True
            """
            H = self.realization_of()
            return (-H._q_prod)**w.length() * self.monomial(w.inverse()).inverse()

        class Element(CombinatorialFreeModule.Element):
            r"""
            A class for elements of an Iwahori-Hecke algebra in the `T` basis.

            TESTS::

                sage: R.<q> = QQ[]
                sage: H = IwahoriHeckeAlgebra("B3",q).T()
                sage: T1,T2,T3 = H.algebra_generators()
                sage: T1+2*T2*T3
                2*T[2,3] + T[1]
                sage: T1*T1
                (q-1)*T[1] + q

                sage: R.<q1,q2> = QQ[]
                sage: H = IwahoriHeckeAlgebra("A2", q1, q2=q2).T(prefix="x")
                sage: sum(H.algebra_generators())^2
                x[2,1] + x[1,2] + (q1+q2)*x[1] + (q1+q2)*x[2] + (-2*q1*q2)

                sage: H = IwahoriHeckeAlgebra("A2", q1, q2=q2).T(prefix="t")
                sage: t1,t2 = H.algebra_generators()
                sage: (t1-t2)^3
                (q1^2-q1*q2+q2^2)*t[1] + (-q1^2+q1*q2-q2^2)*t[2]

                sage: R.<q> = QQ[]
                sage: H = IwahoriHeckeAlgebra("G2", q).T()
                sage: [T1, T2] = H.algebra_generators()
                sage: T1*T2*T1*T2*T1*T2 == T2*T1*T2*T1*T2*T1
                True
                sage: T1*T2*T1 == T2*T1*T2
                False

                sage: H = IwahoriHeckeAlgebra("A2", 1).T()
                sage: [T1,T2] = H.algebra_generators()
                sage: T1+T2
                T[1] + T[2]

                sage: -(T1+T2)
                -T[1] - T[2]
                sage: 1-T1
                -T[1] + 1

                sage: T1.parent()
                Iwahori-Hecke algebra of type A2 in 1,-1 over Integer Ring in the T-basis
            """
            def inverse(self):
                r"""
                Return the inverse if ``self`` is a basis element.

                An element is a basis element if it is `T_w` where `w` is in
                the Weyl group. The base ring must be a field or Laurent
                polynomial ring. Other elements of the ring have inverses but
                the inverse method is only implemented for the basis elements.

                EXAMPLES::

                    sage: R.<q> = LaurentPolynomialRing(QQ)
                    sage: H = IwahoriHeckeAlgebra("A2", q).T()
                    sage: [T1,T2] = H.algebra_generators()
                    sage: x = (T1*T2).inverse(); x
                    (q^-2)*T[2,1] + (q^-2-q^-1)*T[1] + (q^-2-q^-1)*T[2] + (q^-2-2*q^-1+1)
                    sage: x*T1*T2
                    1

                TESTS:

                We check some alternative forms of input for inverting
                an element::

                    sage: R.<q> = LaurentPolynomialRing(QQ)
                    sage: H = IwahoriHeckeAlgebra("A2", q).T()
                    sage: T1,T2 = H.algebra_generators()
                    sage: ~(T1*T2)
                    (q^-2)*T[2,1] + (q^-2-q^-1)*T[1] + (q^-2-q^-1)*T[2] + (q^-2-2*q^-1+1)
                    sage: (T1*T2)^(-1)
                    (q^-2)*T[2,1] + (q^-2-q^-1)*T[1] + (q^-2-q^-1)*T[2] + (q^-2-2*q^-1+1)
                """
                if len(self) != 1:
                    raise NotImplementedError("inverse only implemented for basis elements (monomials in the generators)"%self)
                H = self.parent()
                w = self.support_of_term()

                return H.prod(H.inverse_generator(i) for i in reversed(w.reduced_word()))

            __invert__ = inverse

    standard = T

    class _KLHeckeBasis(_Basis):
        r"""
        Abstract class for the common methods for the Kazhdan-Lusztig `C` and
        `C^{\prime}` bases.
        """
        def __init__(self, IHAlgebra, prefix=None):
            r"""
            Initialize the Kazhdan-Lusztig basis of the Iwahori-Hecke
            algebra ``IHAlgebra``.

            EXAMPLES::

                sage: R.<v> = LaurentPolynomialRing(QQ)
                sage: H = IwahoriHeckeAlgebra('A3', v**2)
                sage: Cp = H.Cp()
                sage: C = H.C()
            """
            if IHAlgebra._root is None:
                raise ValueError('The Kazhdan_Lusztig bases are defined only when -q_1*q_2 is a square')

            if IHAlgebra._is_generic:
                klbasis=IwahoriHeckeAlgebra_nonstandard._KLHeckeBasis
            else:
                klbasis=IwahoriHeckeAlgebra._KLHeckeBasis
            super(klbasis, self).__init__(IHAlgebra, prefix)

            # Define conversion from the KL-basis to the T-basis via
            # specialization from the generic Hecke algebra
            self.module_morphism(self.to_T_basis, codomain=IHAlgebra.T(), category=self.category()
                                 ).register_as_coercion()

            # ...and from the T_basis to the KL-basis.
            T = IHAlgebra.T()
            T.module_morphism(getattr(T, 'to_{}_basis'.format(self._basis_name)),
                              codomain=self, category=self.category()
                              ).register_as_coercion()

        def bar_on_basis(self, w):
            r"""
            Return the bar involution on the Kazhdan-Lusztig basis element
            indexed by ``w``. By definition, all Kazhdan-Lusztig basis elements
            are fixed by the bar involution.

            EXAMPLES::

                sage: R.<v> = LaurentPolynomialRing(QQ)
                sage: H = IwahoriHeckeAlgebra('A3', v**2)
                sage: W = H.coxeter_group()
                sage: s1,s2,s3 = W.simple_reflections()
                sage: Cp = H.Cp()
                sage: Cp.bar_on_basis(s1*s2*s1*s3)
                Cp[1,2,3,1]
            """
            return self.monomial(w)

        def to_T_basis(self, w):
            r"""
            Return the Kazhdan-Lusztig basis element ``self[w]`` as a linear
            combination of ``T``-basis elements.

            EXAMPLES::

                sage: H=IwahoriHeckeAlgebra("A3",1); Cp=H.Cp(); C=H.C()
                sage: s=H.coxeter_group().simple_reflection(1)
                sage: C.to_T_basis(s)
                T[1] - 1
                sage: Cp.to_T_basis(s)
                T[1] + 1
            """
            H = self.realization_of()
            generic_KL = getattr(H._generic_iwahori_hecke_algebra, self._basis_name)()
            return generic_KL.to_T_basis(w).specialize_to(H)

    class Cp(_KLHeckeBasis):
        r"""
        The `C^{\prime}` Kazhdan-Lusztig basis of Iwahori-Hecke algebra.

        Assuming the standard quadratic relations of `(T_r-q)(T_r+1)=0`, for
        every element `w` in the Coxeter group, there is a unique element
        `C^{\prime}_w` in the Iwahori-Hecke algebra which is uniquely determined
        by the two properties:

        .. MATH::

            \begin{aligned}
                \overline{ C^{\prime}_w } &= C^{\prime}_w\\
                C^{\prime}_w &= q^{-\ell(w)/2}
                    \sum_{v \leq w} P_{v,w}(q) T_v
            \end{aligned}

        where `\leq` is the Bruhat order on the underlying Coxeter group and
        `P_{v,w}(q) \in \ZZ[q,q^{-1}]` are polynomials in `\ZZ[q]` such that
        `P_{w,w}(q) = 1` and if `v < w` then `\deg P_{v,w}(q) \leq
        \frac{1}{2}(\ell(w)-\ell(v)-1)`.

        More generally, if the quadratic relations are of the form
        (T_s-q_1)(T_s-q_2)=0` and `\sqrt{-q_1q_2}` exists then, for a simple
        reflection `s`, the corresponding Kazhdan-Lusztig basis element is:

        .. MATH::

            C^{\prime}_s = (-q_1 q_2)^{-1/2} (T_s + 1).

        See [KL79]_ for more details.

        EXAMPLES::

            sage: R = LaurentPolynomialRing(QQ, 'v')
            sage: v = R.gen(0)
            sage: H = IwahoriHeckeAlgebra('A5', v**2)
            sage: W = H.coxeter_group()
            sage: s1,s2,s3,s4,s5 = W.simple_reflections()
            sage: T = H.T()
            sage: Cp = H.Cp()
            sage: T(s1)**2
            -(1-v^2)*T[1] + v^2
            sage: T(Cp(s1))
            (v^-1)*T[1] + (v^-1)
            sage: T(Cp(s1)*Cp(s2)*Cp(s1))
            (v^-3)*T[1,2,1] + (v^-3)*T[2,1] + (v^-3)*T[1,2]
             + (v^-3+v^-1)*T[1] + (v^-3)*T[2] + (v^-3+v^-1)

        ::

            sage: R = LaurentPolynomialRing(QQ, 'v')
            sage: v = R.gen(0)
            sage: H = IwahoriHeckeAlgebra('A3', v**2)
            sage: W = H.coxeter_group()
            sage: s1,s2,s3 = W.simple_reflections()
            sage: Cp = H.Cp()
            sage: Cp(s1*s2*s1)
            Cp[1,2,1]
            sage: Cp(s1)**2
            (v^-1+v)*Cp[1]
            sage: Cp(s1)*Cp(s2)*Cp(s1)
            Cp[1,2,1] + Cp[1]
            sage: Cp(s1)*Cp(s2)*Cp(s3)*Cp(s1)*Cp(s2) # long time
            Cp[1,2,3,1,2] + Cp[1,2,1] + Cp[3,1,2]

        TESTS::

            sage: R.<v> = LaurentPolynomialRing(QQ, 'v')
            sage: H = IwahoriHeckeAlgebra('A3', v**2)
            sage: W = H.coxeter_group()
            sage: T = H.T()
            sage: C = H.C()
            sage: Cp = H.Cp()
            sage: all(Cp(T(Cp[x])) == Cp[x] for x in W) # long time
            True
            sage: all(Cp(C(Cp[x])) == Cp[x] for x in W) # long time
            True
        """
        _basis_name = 'Cp'   # this is used, for example, by specialize_to and is the default prefix

        def hash_involution_on_basis(self, w):
            r"""
            Return the effect of applying the hash involution to the basis
            element ``self[w]``.

            This function is not intended to be called directly. Instead, use
            :meth:`hash_involution`.

            EXAMPLES::

                sage: R.<v> = LaurentPolynomialRing(QQ, 'v')
                sage: H = IwahoriHeckeAlgebra('A3', v**2)
                sage: Cp=H.Cp()
                sage: s=H.coxeter_group().simple_reflection(1)
                sage: Cp.hash_involution_on_basis(s)
                -Cp[1] + (v^-1+v)
                sage: Cp[s].hash_involution()
                -Cp[1] + (v^-1+v)
            """
            return (-1)**w.length()*self( self.realization_of().C().monomial(w) )

    C_prime = Cp

    class C(_KLHeckeBasis):
        r"""
        The Kazhdan-Lusztig `C`-basis of Iwahori-Hecke algebra.

        Assuming the standard quadratic relations of `(T_r-q)(T_r+1)=0`, for
        every element `w` in the Coxeter group, there is a unique element
        `C_w` in the Iwahori-Hecke algebra which is uniquely determined
        by the two properties:

        .. MATH::

            \begin{aligned}
                \overline{C_w} &= C_w \\
                C_w &= (-1)^{\ell(w)} q^{\ell(w)/2}
                    \sum_{v \leq w} (-q)^{-\ell(v)}\overline{P_{v,w}(q)} T_v
            \end{aligned}

        where `\leq` is the Bruhat order on the underlying Coxeter group and
        `P_{v,w}(q)\in\ZZ[q,q^{-1}]` are polynomials in `\ZZ[q]` such that
        `P_{w,w}(q) = 1` and if `v < w` then
        `\deg P_{v,w}(q) \leq \frac{1}{2}(\ell(w) - \ell(v) - 1)`.
        This is related to the `C^{\prime}` Kazhdan-Lusztig basis by `C_i =
        -\alpha(C_i^{\prime})` where `\alpha` is the `\ZZ`-linear Hecke
        involution defined by `q^{1/2} \mapsto q^{-1/2}` and `\alpha(T_i) =
        -(q_1 q_2)^{-1/2} T_i`.

        More generally, if the quadratic relations are of the form
        (T_s-q_1)(T_s-q_2)=0` and `\sqrt{-q_1q_2}` exists then, for a simple
        reflection `s`, the corresponding Kazhdan-Lusztig basis element is:

        .. MATH::

            C_s = (-q_1 q_2)^{1/2} (1 - (-q_1 q_2)^{-1/2} T_s).

        See [KL79]_ for more details.

        EXAMPLES::

            sage: R.<v> = LaurentPolynomialRing(QQ)
            sage: H = IwahoriHeckeAlgebra('A5', v**2)
            sage: W = H.coxeter_group()
            sage: s1,s2,s3,s4,s5 = W.simple_reflections()
            sage: T = H.T()
            sage: C = H.C()
            sage: T(s1)**2
            -(1-v^2)*T[1] + v^2
            sage: T(C(s1))
            (v^-1)*T[1] - v
            sage: T(C(s1)*C(s2)*C(s1))
            (v^-3)*T[1,2,1] - (v^-1)*T[2,1] - (v^-1)*T[1,2]
             + (v^-1+v)*T[1] + v*T[2] - (v+v^3)

        ::

            sage: R.<v> = LaurentPolynomialRing(QQ)
            sage: H = IwahoriHeckeAlgebra('A3', v**2)
            sage: W = H.coxeter_group()
            sage: s1,s2,s3 = W.simple_reflections()
            sage: C = H.C()
            sage: C(s1*s2*s1)
            C[1,2,1]
            sage: C(s1)**2
            -(v^-1+v)*C[1]
            sage: C(s1)*C(s2)*C(s1)
            C[1,2,1] + C[1]

        TESTS::

            sage: R.<v> = LaurentPolynomialRing(QQ, 'v')
            sage: H = IwahoriHeckeAlgebra('A3', v**2)
            sage: W = H.coxeter_group()
            sage: T = H.T()
            sage: C = H.C()
            sage: Cp = H.Cp()
            sage: all(C(T(C[x])) == C[x] for x in W) # long time
            True
            sage: all(C(Cp(C[x])) == C[x] for x in W) # long time
            True

        Check the defining property between `C` and `C^{\prime}`::

            sage: T(C[1])
            (v^-1)*T[1] - v
            sage: -T(Cp[1]).hash_involution()
            (v^-1)*T[1] - v
            sage: T(Cp[1] + Cp[2]).hash_involution()
            -(v^-1)*T[1] - (v^-1)*T[2] + 2*v
            sage: -T(C[1] + C[2])
            -(v^-1)*T[1] - (v^-1)*T[2] + 2*v
            sage: Cp(-C[1].hash_involution())
            Cp[1]
            sage: Cp(-C[1,2,3].hash_involution())
            Cp[1,2,3]
            sage: Cp(C[1,2,1,3].hash_involution())
            Cp[1,2,3,1]
            sage: all(C((-1)**x.length()*Cp[x].hash_involution()) == C[x] for x in W) # long time
            True
        """
        _basis_name = "C"   # this is used, for example, by specialize_to and is the default prefix

        def hash_involution_on_basis(self, w):
            r"""
            Return the effect of applying the hash involution to the basis
            element ``self[w]``.

            This function is not intended to be called directly. Instead, use
            :meth:`hash_involution`.

            EXAMPLES::

                sage: R.<v> = LaurentPolynomialRing(QQ, 'v')
                sage: H = IwahoriHeckeAlgebra('A3', v**2)
                sage: C=H.C()
                sage: s=H.coxeter_group().simple_reflection(1)
                sage: C.hash_involution_on_basis(s)
                -C[1] - (v^-1+v)
                sage: C[s].hash_involution()
                -C[1] - (v^-1+v)
            """
            return (-1)**w.length()*self( self.realization_of().Cp().monomial(w) )

    class A(_Basis):
        r"""
        The `A`-basis of an Iwahori-Hecke algebra.

        The `A`-basis of the Iwahori-Hecke algebra is the simplest basis
        that is invariant under the Goldman involution `\#`, up to sign.
        For `w` in the underlying Coxeter group define:

        .. MATH::

            A_w = T_w + (-1)^{\ell(w)}T_w^{\#}
                = T_w + (-1)^{\ell(w)}T_{w^{-1}}^{-1}

        This gives a basis of the Iwahori-Hecke algebra whenever 2 is a unit
        in the base ring. The `A`-basis induces a `\ZZ / 2\ZZ`-grading
        on the Iwahori-Hecke algebra.

        The `A`-basis is a basis only when `2` is invertible. An error
        is raised whenever `2` is not a unit in the base ring.

        EXAMPLES::

            sage: R.<v> = LaurentPolynomialRing(QQ, 'v')
            sage: H = IwahoriHeckeAlgebra('A3', v**2)
            sage: A=H.A(); T=H.T()
            sage: T(A[1])
            T[1] + (1/2-1/2*v^2)
            sage: T(A[1,2])
            T[1,2] + (1/2-1/2*v^2)*T[1] + (1/2-1/2*v^2)*T[2] + (1/2-v^2+1/2*v^4)
            sage: A[1]*A[2]
            A[1,2] - (1/4-1/2*v^2+1/4*v^4)

        TESTS::

            sage: R.<v> = LaurentPolynomialRing(GF(2), 'v')
            sage: H = IwahoriHeckeAlgebra('A3', v**2)
            sage: H.A()
            Traceback (most recent call last):
            ...
            TypeError: the A-basis is defined only when 2 is invertible
        """
        _basis_name = "A"

        def __init__(self, IHAlgebra, prefix=None):
            r"""
            Initialize the `A`-basis of the Iwahori-Hecke algebra ``IHAlgebra``.

                sage: R.<v> = LaurentPolynomialRing(QQ)
                sage: H = IwahoriHeckeAlgebra('A3', v**2)
                sage: A = H.A()
            """
            R = IHAlgebra.base_ring()
            try:
                R(R.one()/2)
            except (TypeError, ZeroDivisionError):
                raise TypeError('the A-basis is defined only when 2 is invertible')

            super(IwahoriHeckeAlgebra.A, self).__init__(IHAlgebra, prefix)

            # Define and register coercions from the A basis to the T basis and back again
            from_A_to_T = self.module_morphism(self.to_T_basis, codomain=IHAlgebra.T(),
                                               triangular="lower", key=sorting_key,
                                               category=self.category())
            from_A_to_T.register_as_coercion()
            from_T_to_A = ~from_A_to_T
            from_T_to_A.register_as_coercion()

        def to_T_basis(self, w):
            r"""
            Return the `A`-basis element ``self[w]`` as a linear
            combination of `T`-basis elements.

            EXAMPLES::

                sage: R.<v> = LaurentPolynomialRing(QQ)
                sage: H = IwahoriHeckeAlgebra('A3', v**2); A=H.A(); T=H.T()
                sage: s=H.coxeter_group().simple_reflection(1)
                sage: A.to_T_basis(s)
                T[1] + (1/2-1/2*v^2)
                sage: T(A[1,2])
                T[1,2] + (1/2-1/2*v^2)*T[1] + (1/2-1/2*v^2)*T[2] + (1/2-v^2+1/2*v^4)
                sage: A(T[1,2])
                A[1,2] - (1/2-1/2*v^2)*A[1] - (1/2-1/2*v^2)*A[2]
            """
            T = self.realization_of().T()
            return (T.monomial(w) + (-1)**w.length()*T.goldman_involution_on_basis(w)) / 2

        def goldman_involution_on_basis(self, w):
            r"""
            Return the effect of applying the Goldman involution to the basis
            element ``self[w]``.

            This function is not intended to be called directly. Instead, use
            :meth:`goldman_involution`.

            EXAMPLES::

                sage: R.<v> = LaurentPolynomialRing(QQ, 'v')
                sage: H = IwahoriHeckeAlgebra('A3', v**2)
                sage: A=H.A()
                sage: s=H.coxeter_group().simple_reflection(1)
                sage: A.goldman_involution_on_basis(s)
                -A[1]
                sage: A[1,2].goldman_involution()
                A[1,2]
            """
            return (-1)**w.length() * self.monomial(w)

    class B(_Basis):
        r"""
        The `B`-basis of an Iwahori-Hecke algebra.

        The `B`-basis is the unique basis of the Iwahori-Hecke algebra that
        is invariant under the Goldman involution, up to sign, and invariant
        under the Kazhdan-Lusztig bar involution. In the generic case, the
        `B`-basis becomes the group basis of the group algebra of the Coxeter
        group the `B`-basis upon setting the Hecke parameters equal to `1`.
        If `w` is an element of the corresponding Coxeter group then
        the `B`-basis element `B_w` is uniquely determined by the conditions
        that `B_w^{\#} = (-1)^{\ell(w)} B_w`, where `\#` is the
        :meth:`Goldman involution <goldman_involution>` and

        .. MATH::

            B_w = T_w + \sum_{v<w}b_{vw}(q) T_v

        where `b_{vw}(q) \neq 0` only if `v < w` in the Bruhat order and
        `\ell(v) \not\equiv \ell(w) \pmod 2`.

        This gives a basis of the Iwahori-Hecke algebra whenever `2` is a
        unit in the base ring. The `B`-basis induces a `\ZZ / 2 \ZZ`-grading
        on the Iwahori-Hecke algebra. The `B`-basis elements are also
        invariant under the Kazhdan-Lusztig bar involution and hence
        are related to the Kazhdan-Lusztig bases.

        The `B`-basis is a basis only when `2` is invertible. An error
        is raised whenever `2` is not a unit in the base ring.

        EXAMPLES::

            sage: R.<v> = LaurentPolynomialRing(QQ, 'v')
            sage: H = IwahoriHeckeAlgebra('A3', v**2)
            sage: A=H.A(); T=H.T(); Cp=H.Cp()
            sage: T(A[1])
            T[1] + (1/2-1/2*v^2)
            sage: T(A[1,2])
            T[1,2] + (1/2-1/2*v^2)*T[1] + (1/2-1/2*v^2)*T[2] + (1/2-v^2+1/2*v^4)
            sage: A[1]*A[2]
            A[1,2] - (1/4-1/2*v^2+1/4*v^4)
            sage: Cp(A[1]*A[2])
            v^2*Cp[1,2] - (1/2*v+1/2*v^3)*Cp[1] - (1/2*v+1/2*v^3)*Cp[2]
             + (1/4+1/2*v^2+1/4*v^4)
            sage: Cp(A[1])
            v*Cp[1] - (1/2+1/2*v^2)
            sage: Cp(A[1,2])
            v^2*Cp[1,2] - (1/2*v+1/2*v^3)*Cp[1]
             - (1/2*v+1/2*v^3)*Cp[2] + (1/2+1/2*v^4)
            sage: Cp(A[1,2,1])
            v^3*Cp[1,2,1] - (1/2*v^2+1/2*v^4)*Cp[2,1]
             - (1/2*v^2+1/2*v^4)*Cp[1,2] + (1/2*v+1/2*v^5)*Cp[1]
             + (1/2*v+1/2*v^5)*Cp[2] - (1/2+1/2*v^6)

        TESTS::

            sage: R.<v> = LaurentPolynomialRing(ZZ, 'v')
            sage: H = IwahoriHeckeAlgebra('A3', v**2)
            sage: H.B()
            Traceback (most recent call last):
            ...
            TypeError: the B-basis is defined only when 2 is invertible
        """
        _basis_name = "B"

        def __init__(self, IHAlgebra, prefix=None):
            r"""
            Initialize the `B`-basis of the Iwahori-Hecke algebra ``IHAlgebra``.

            EXAMPLES::

                sage: R.<v> = LaurentPolynomialRing(QQ)
                sage: H = IwahoriHeckeAlgebra('A3', v**2)
                sage: B = H.B()
            """
            R = IHAlgebra.base_ring()
            try:
                R(R.one()/2)
            except (TypeError, ZeroDivisionError):
                raise TypeError('the B-basis is defined only when 2 is invertible')

            super(IwahoriHeckeAlgebra.B, self).__init__(IHAlgebra, prefix)

            # Define and register coercions from the B basis to the T basis and back again
            from_B_to_T = self.module_morphism(self.to_T_basis, codomain=IHAlgebra.T(),
                                               triangular="lower", key=sorting_key,
                                               category=self.category())
            from_B_to_T.register_as_coercion()
            from_T_to_B = ~from_B_to_T
            from_T_to_B.register_as_coercion()

        @cached_method
        def to_T_basis(self, w):
            r"""
            Return the `B`-basis element ``self[w]`` as a linear
            combination of `T`-basis elements.

            EXAMPLES::

                sage: R.<v> = LaurentPolynomialRing(QQ)
                sage: H = IwahoriHeckeAlgebra('A3', v**2); B=H.B(); T=H.T()
                sage: s=H.coxeter_group().simple_reflection(1)
                sage: B.to_T_basis(s)
                T[1] + (1/2-1/2*v^2)
                sage: T(B[1,2])
                T[1,2] + (1/2-1/2*v^2)*T[1] + (1/2-1/2*v^2)*T[2]
                sage: B(T[1,2])
                B[1,2] - (1/2-1/2*v^2)*B[1] - (1/2-1/2*v^2)*B[2] + (1/2-v^2+1/2*v^4)
            """
            T = self.realization_of().T()
            Bw = T(self.realization_of().A()[w])
            odd = [v for v in Bw.support()
                   if v != w and not (v.length() - w.length()) % 2]
            return Bw - T.sum(Bw.coefficient(v) * self.to_T_basis(v)
                              for v in odd)

        def goldman_involution_on_basis(self, w):
            r"""
            Return the Goldman involution to the basis element
            indexed by ``w``.

            This function is not intended to be called directly. Instead, use
            :meth:`goldman_involution`.

            EXAMPLES::

                sage: R.<v> = LaurentPolynomialRing(QQ, 'v')
                sage: H = IwahoriHeckeAlgebra('A3', v**2)
                sage: B=H.B()
                sage: s=H.coxeter_group().simple_reflection(1)
                sage: B.goldman_involution_on_basis(s)
                -B[1]
                sage: B[1,2].goldman_involution()
                B[1,2]
            """
            return (-1)**w.length() * self.monomial(w)


# The IwahoriHeckeAlgebra_nonstandard class must have the same basis classes as
# the IwahoriHeckeAlgebra class with the same name and they should inherit from
# the respective basis class
class IwahoriHeckeAlgebra_nonstandard(IwahoriHeckeAlgebra):
    r"""
    This is a class which is used behind the scenes by
    :class:`IwahoriHeckeAlgebra` to compute the Kazhdan-Lusztig bases. It is
    not meant to be used directly. It implements the slightly idiosyncratic
    (but convenient) Iwahori-Hecke algebra with two parameters which is
    defined over the Laurent polynomial ring `\ZZ[u,u^{-1},v,v^{-1}]` in
    two variables and has quadratic relations:

    .. MATH::

        (T_r - u)(T_r + v^2/u) = 0.

    The point of these relations is that the product of the two parameters is
    `v^2` which is a square in `\ZZ[u,u^{-1},v,v^{-1}]`. Consequently, the
    Kazhdan-Lusztig bases are defined for this algebra.

    More generally, if we have a Iwahori-Hecke algebra with two parameters
    which has quadratic relations of the form:

    .. MATH::

        (T_r - q_1)(T_r - q_2) = 0

    where `-q_1 q_2` is a square then the Kazhdan-Lusztig bases are
    well-defined for this algebra.  Moreover, these bases be computed by
    specialization from the generic Iwahori-Hecke algebra using the
    specialization which sends `u \mapsto q_1` and `v \mapsto \sqrt{-q_1 q_2}`,
    so that `v^2 / u \mapsto -q_2`.

    For example, if `q_1 = q = Q^2` and `q_2 = -1` then `u \mapsto q` and
    `v \mapsto \sqrt{q} = Q`; this is the standard presentation of the
    Iwahori-Hecke algebra with `(T_r - q)(T_r + 1) = 0`. On the other hand,
    when `q_1 = q` and `q_2 = -q^{-1}` then `u \mapsto q` and `v \mapsto 1`.
    This is the normalized presentation with `(T_r - v)(T_r + v^{-1}) = 0`.

    .. WARNING::

        This class uses non-standard parameters for the Iwahori-Hecke algebra
        and are related to the standard parameters by an outer automorphism
        that is non-trivial on the `T`-basis.
    """
    @staticmethod
    def __classcall_private__(cls, W):
        r"""
        TESTS::

            sage: H1 = sage.algebras.iwahori_hecke_algebra.IwahoriHeckeAlgebra_nonstandard("A2")
            sage: W = CoxeterGroup("A2")
            sage: H2 = sage.algebras.iwahori_hecke_algebra.IwahoriHeckeAlgebra_nonstandard(W)
            sage: H1 is H2
            True
        """
        if W not in CoxeterGroups():
            W = CoxeterGroup(W)
        return super(IwahoriHeckeAlgebra_nonstandard, cls).__classcall__(cls,W)

    def __init__(self, W):
        r"""
        EXAMPLES::

            sage: H = sage.algebras.iwahori_hecke_algebra.IwahoriHeckeAlgebra_nonstandard("A2")
            sage: TestSuite(H).run()
        """
        self._W = W
        self._coxeter_type = W.coxeter_type()

        base_ring = LaurentPolynomialRing(ZZ, 'u,v')
        u,v = base_ring.gens()

        # We don't want to call IwahoriHeckeAlgebra.__init__ because this would
        # try and attach a generic Hecke algebra to this algebra leading to
        # an infinite loop.
        self._q1 = u
        self._q2 = normalized_laurent_polynomial(base_ring, -v**2*u**-1)
        self._root = v

        # Used when multiplying generators: minor speed-up as it avoids the
        # need to constantly add and multiply the parameters when applying the
        # quadratic relation: T^2 = (q1+q2)T - q1*q2
        self._q_sum = normalized_laurent_polynomial(base_ring, self._q1+self._q2)
        self._q_prod = normalized_laurent_polynomial(base_ring, -self._q1*self._q2)

        self.u_inv = normalized_laurent_polynomial(base_ring, u**-1)
        self.v_inv = normalized_laurent_polynomial(base_ring, v**-1)

        self._shorthands = ['C', 'Cp', 'T']

        if W.is_finite():
            self._category = FiniteDimensionalAlgebrasWithBasis(base_ring)
        else:
            self._category = AlgebrasWithBasis(base_ring)
        Parent.__init__(self, base=base_ring, category=self._category.WithRealizations())
        self._is_generic = True  # needed for initialising _KLHeckeBasis

    def _repr_(self):
        r"""
        EXAMPLES::

            sage: sage.algebras.iwahori_hecke_algebra.IwahoriHeckeAlgebra_nonstandard("A2")
            A generic Iwahori-Hecke algebra of type A2 in u,-u^-1*v^2 over
             Multivariate Laurent Polynomial Ring in u, v over Integer Ring
        """
        try:
            ct = self._coxeter_type._repr_(compact=True)
        except TypeError:
            ct = repr(self._coxeter_type)
        return "A generic Iwahori-Hecke algebra of type {} in {},{} over {}".format(
                ct, self._q1, self._q2, self.base_ring())

    def _bar_on_coefficients(self, c):
        r"""
        Given a Laurent polynomial ``c`` return the Laurent polynomial obtained
        by applying the (generic) bar involution to ``c`` .

        This is the ring homomorphism of Laurent polynomials in
        `\ZZ[u,u^{-1},v,v^{-1}]` which sends `u` to `u^{-1}` and `v`
        to `v^{-1}.

        EXAMPLES::

            sage: R.<q>=LaurentPolynomialRing(ZZ)
            sage: H=IwahoriHeckeAlgebra("A3",q^2)
            sage: GH=H._generic_iwahori_hecke_algebra
            sage: GH._bar_on_coefficients(GH.u_inv)
            u
            sage: GH._bar_on_coefficients(GH.v_inv)
            v
        """
        return normalized_laurent_polynomial(self._base,c)(self.u_inv,self.v_inv)

    class _BasesCategory(IwahoriHeckeAlgebra._BasesCategory):
        """
        Category of bases for a generic Iwahori-Hecke algebra.
        """
        def super_categories(self):
            r"""
            The super categories of ``self``.

            EXAMPLES::

                sage: H = sage.algebras.iwahori_hecke_algebra.IwahoriHeckeAlgebra_nonstandard("B2")
                sage: H._BasesCategory().super_categories()
                [Category of bases of A generic Iwahori-Hecke algebra of type B2 in u,-u^-1*v^2 over
                  Multivariate Laurent Polynomial Ring in u, v over Integer Ring]
            """
            return [IwahoriHeckeAlgebra._BasesCategory(self.base())]

        class ElementMethods:
            def specialize_to(self, new_hecke):
                r"""
                Return the element in the Iwahori-Hecke algebra ``new_hecke``
                with respect to the same basis which is obtained from ``self``
                by specializing the generic parameters in this algebra to the
                parameters of ``new_hecke``.

                The generic Iwahori-Hecke algebra is defined over
                `\ZZ[u^\pm, v^\pm]` and has parameters ``u`` and
                ``-v^2/u``. The specialization map sends ``u`` to
                ``new_hecke._q1`` and ``v`` to ``new_hecke._root`` which is
                thesquare root of ``-new_hecke._q1*new_hecke._q2``, so
                `-v^2/u` is sent to ``new_hecke._q2``.

                This function is not intended to be called directly. Rather it
                is called behind the scenes to convert between the
                Kazhdan-Lusztig and standard bases of the Iwahori-Hecke
                algebras.

                EXAMPLES::

                    sage: R.<a,b>=LaurentPolynomialRing(ZZ,2)
                    sage: H=IwahoriHeckeAlgebra("A3",a^2,-b^2)
                    sage: GH=H._generic_iwahori_hecke_algebra
                    sage: GH.T()(GH.C()[1])
                    (v^-1)*T[1] + (-u*v^-1)
                    sage: ( GH.T()(GH.C()[1]) ).specialize_to(H)
                    (a^-1*b^-1)*T[1] + (-a*b^-1)
                    sage: GH.C()( GH.T()[1] )
                    v*C[1] + u
                    sage: GH.C()( GH.T()[1] ).specialize_to(H)
                    a*b*C[1] + a^2
                    sage: H.C()( H.T()[1] )
                    a*b*C[1] + a^2
                """
                hecke = self.parent().realization_of()
                q1 = new_hecke._q1
                root = new_hecke._root
                # is there an easier way than this to convert the
                # coefficients to the correct base ring for new_hecke?
                new_coeff = lambda c: new_hecke._base(normalized_laurent_polynomial(hecke._base, c)(q1,root))
                new_basis = getattr(new_hecke, self.parent()._basis_name)()
                return new_basis._from_dict(dict( (w, new_coeff(c)) for (w,c) in self ))

    class T(IwahoriHeckeAlgebra.T):
        r"""
        The `T`-basis for the generic Iwahori-Hecke algebra.
        """
        @cached_method
        def to_Cp_basis(self, w):
            r"""
            Return `T_w` as a linear combination of `C^{\prime}`-basis
            elements.

            EXAMPLES::

                sage: H = sage.algebras.iwahori_hecke_algebra.IwahoriHeckeAlgebra_nonstandard("A2")
                sage: s1,s2 = H.coxeter_group().simple_reflections()
                sage: T = H.T()
                sage: Cp = H.Cp()
                sage: T.to_Cp_basis(s1)
                v*Cp[1] + (-u^-1*v^2)
                sage: Cp(T(s1))
                v*Cp[1] + (-u^-1*v^2)
                sage: Cp(T(s1)+1)
                v*Cp[1] + (-u^-1*v^2+1)
                sage: Cp(T(s1*s2)+T(s1)+T(s2)+1)
                v^2*Cp[1,2] + (-u^-1*v^3+v)*Cp[1] + (-u^-1*v^3+v)*Cp[2]
                 + (u^-2*v^4-2*u^-1*v^2+1)
                sage: Cp(T(s1*s2*s1))
                v^3*Cp[1,2,1] + (-u^-1*v^4)*Cp[2,1] + (-u^-1*v^4)*Cp[1,2]
                 + (u^-2*v^5)*Cp[1] + (u^-2*v^5)*Cp[2] + (-u^-3*v^6)
            """
            A = self.realization_of()
            Cp = A.Cp()

            if w == A._W.one():  # the identity element of the Coxeter group
                return Cp.one()

            T0 = self.zero()
            inp = self.monomial(w)
            result = Cp.zero()
            while inp != T0:
                (x,c) = inp.trailing_item(key=sorting_key)
                inp = inp - c * A._root**x.length() * Cp.to_T_basis(x)
                result = result + c * A._root**x.length() * Cp.monomial(x)

            return result

        @cached_method
        def to_C_basis(self, w):
            r"""
            Return `T_w` as a linear combination of `C`-basis elements.

            To compute this we piggy back off the `C^{\prime}`-basis
            conversion using the observation that the hash involution sends
            `T_w` to `(-q_1 q_1)^{\ell(w)} T_w` and `C_w` to
            `(-1)^{\ell(w)} C^{\prime}_w`. Therefore, if

            .. MATH::

                T_w = \sum_v a_{vw} C^{\prime}_v

            then

            .. MATH::

                T_w = (-q_1 q_2)^{\ell(w)} \Big( \sum_v a_{vw} C^{\prime}_v
                                                 \Big)^\#
                    = \sum_v (-1)^{\ell(v)} \overline{a_{vw}} C_v

            Note that we cannot just apply :meth:`hash_involution` here because
            this involution always returns the answer with respect to the
            same basis.

            EXAMPLES::

                sage: H = sage.algebras.iwahori_hecke_algebra.IwahoriHeckeAlgebra_nonstandard("A2")
                sage: s1,s2 = H.coxeter_group().simple_reflections()
                sage: T = H.T()
                sage: C = H.C()
                sage: T.to_C_basis(s1)
                v*T[1] + u
                sage: C(T(s1))
                v*C[1] + u
                sage: C(T( C[1] ))
                C[1]
                sage: C(T(s1*s2)+T(s1)+T(s2)+1)
                v^2*C[1,2] + (u*v+v)*C[1] + (u*v+v)*C[2] + (u^2+2*u+1)
                sage: C(T(s1*s2*s1))
                v^3*C[1,2,1] + u*v^2*C[2,1] + u*v^2*C[1,2] + u^2*v*C[1] + u^2*v*C[2] + u^3
            """
            H = self.realization_of()
            q_w = (-H._q_prod)**w.length()
            return self.sum_of_terms((v, (-1)**v.length()*q_w*H._bar_on_coefficients(c))
                                     for (v,c) in self.to_Cp_basis(w))

    class Cp(IwahoriHeckeAlgebra.Cp):
        r"""
        The Kazhdan-Lusztig `C^{\prime}`-basis for the generic Iwahori-Hecke
        algebra.
        """
        @cached_method
        def to_T_basis(self, w):
            r"""
            Return `C^{\prime}_w` as a linear combination of `T`-basis
            elements.

            EXAMPLES::

                sage: H = sage.algebras.iwahori_hecke_algebra.IwahoriHeckeAlgebra_nonstandard("A3")
                sage: s1,s2,s3 = H.coxeter_group().simple_reflections()
                sage: T = H.T()
                sage: Cp = H.Cp()
                sage: Cp.to_T_basis(s1)
                (v^-1)*T[1] + (u^-1*v)
                sage: Cp.to_T_basis(s1*s2)
                (v^-2)*T[1,2] + (u^-1)*T[1] + (u^-1)*T[2] + (u^-2*v^2)
                sage: Cp.to_T_basis(s1*s2*s1)
                (v^-3)*T[1,2,1] + (u^-1*v^-1)*T[2,1] + (u^-1*v^-1)*T[1,2]
                 + (u^-2*v)*T[1] + (u^-2*v)*T[2] + (u^-3*v^3)
                sage: T(Cp(s1*s2*s1))
                (v^-3)*T[1,2,1] + (u^-1*v^-1)*T[2,1] + (u^-1*v^-1)*T[1,2]
                 + (u^-2*v)*T[1] + (u^-2*v)*T[2] + (u^-3*v^3)
                sage: T(Cp(s2*s1*s3*s2))
                (v^-4)*T[2,3,1,2] + (u^-1*v^-2)*T[2,3,1] + (u^-1*v^-2)*T[1,2,1]
                 + (u^-1*v^-2)*T[3,1,2] + (u^-1*v^-2)*T[2,3,2] + (u^-2)*T[2,1]
                 + (u^-2)*T[3,1] + (u^-2)*T[1,2] + (u^-2)*T[3,2]
                 + (u^-2)*T[2,3] + (u^-3*v^2)*T[1] + (u^-3*v^2)*T[3]
                 + (u^-1+u^-3*v^2)*T[2] + (u^-2*v^2+u^-4*v^4)
            """
            A = self.realization_of()
            T = A.T()
            Ts = T.algebra_generators()

            if w == A._W.one():  # the identity element of the Coxeter group
                return T.one()

            s = w.first_descent()
            ws = w.apply_simple_reflection(s)

            cpw_s = self.to_T_basis(ws) * A.v_inv *(Ts[s] - A._q2*T.one())

            i = 1
            key_func = lambda x: sorting_key(x.leading_support())
            while i < len(cpw_s):
                (x,c) = sorted(cpw_s.terms(), key=key_func)[i].leading_item()
                mu=normalized_laurent_polynomial(A._base,c)[0,-x.length()]    # the coefficient of v^-len(x)
                if mu!=0:
                    cpw_s-=mu*self.to_T_basis(x)
                else:
                    i+=1

            return cpw_s

    C_prime = Cp

    class C(IwahoriHeckeAlgebra.C):
        r"""
        The Kazhdan-Lusztig `C`-basis for the generic Iwahori-Hecke algebra.
        """
        @cached_method
        def to_T_basis(self, w):
            r"""
            Return `C_w` as a linear combination of `T`-basis elements.

            EXAMPLES::

                sage: H = sage.algebras.iwahori_hecke_algebra.IwahoriHeckeAlgebra_nonstandard("A3")
                sage: s1,s2,s3 = H.coxeter_group().simple_reflections()
                sage: T = H.T()
                sage: C = H.C()
                sage: C.to_T_basis(s1)
                (v^-1)*T[1] + (-u*v^-1)
                sage: C.to_T_basis(s1*s2)
                (v^-2)*T[1,2] + (-u*v^-2)*T[1] + (-u*v^-2)*T[2] + (u^2*v^-2)
                sage: C.to_T_basis(s1*s2*s1)
                (v^-3)*T[1,2,1] + (-u*v^-3)*T[2,1] + (-u*v^-3)*T[1,2]
                 + (u^2*v^-3)*T[1] + (u^2*v^-3)*T[2] + (-u^3*v^-3)
                sage: T(C(s1*s2*s1))
                (v^-3)*T[1,2,1] + (-u*v^-3)*T[2,1] + (-u*v^-3)*T[1,2]
                 + (u^2*v^-3)*T[1] + (u^2*v^-3)*T[2] + (-u^3*v^-3)
                sage: T(C(s2*s1*s3*s2))
                (v^-4)*T[2,3,1,2] + (-u*v^-4)*T[2,3,1] + (-u*v^-4)*T[1,2,1]
                 + (-u*v^-4)*T[3,1,2] + (-u*v^-4)*T[2,3,2] + (u^2*v^-4)*T[2,1]
                 + (u^2*v^-4)*T[3,1] + (u^2*v^-4)*T[1,2] + (u^2*v^-4)*T[3,2]
                 + (u^2*v^-4)*T[2,3] + (-u^3*v^-4)*T[1] + (-u^3*v^-4)*T[3]
                 + (-u^3*v^-4-u*v^-2)*T[2] + (u^4*v^-4+u^2*v^-2)
            """
            # Treat our index as an index for the C'-basis, convert to the T-basis and
            # then apply the Hecke involution to the result. This gives the
            # desired result because C_w = (-1)^{len(w)) \tau( C_w' ), where
            # \tau is the Hecke involution.
            return (-1)**w.length()*self.realization_of().Cp().to_T_basis(w).hash_involution()

from sage.misc.persist import register_unpickle_override
register_unpickle_override('sage.algebras.iwahori_hecke_algebra',
                           'IwahoriHeckeAlgebraT', IwahoriHeckeAlgebra)<|MERGE_RESOLUTION|>--- conflicted
+++ resolved
@@ -1,8 +1,4 @@
-<<<<<<< HEAD
-"""
-=======
 r"""
->>>>>>> 309a7012
 Iwahori-Hecke Algebras
 
 AUTHORS:
