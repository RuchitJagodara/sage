# -*- coding: utf-8 -*-
"""
Symbolic Expressions

RELATIONAL EXPRESSIONS:

We create a relational expression::

    sage: x = var('x')
    sage: eqn = (x-1)^2 <= x^2 - 2*x + 3
    sage: eqn.subs(x == 5)
    16 <= 18

Notice that squaring the relation squares both sides.

::

    sage: eqn^2
    (x - 1)^4 <= (x^2 - 2*x + 3)^2
    sage: eqn.expand()
    x^2 - 2*x + 1 <= x^2 - 2*x + 3

This can transform a true relation into a false one::

    sage: eqn = SR(-5) < SR(-3); eqn
    -5 < -3
    sage: bool(eqn)
    True
    sage: eqn^2
    25 < 9
    sage: bool(eqn^2)
    False

We can do arithmetic with relations::

    sage: e = x+1 <= x-2
    sage: e + 2
    x + 3 <= x
    sage: e - 1
    x <= x - 3
    sage: e*(-1)
    -x - 1 <= -x + 2
    sage: (-2)*e
    -2*x - 2 <= -2*x + 4
    sage: e*5
    5*x + 5 <= 5*x - 10
    sage: e/5
    1/5*x + 1/5 <= 1/5*x - 2/5
    sage: 5/e
    5/(x + 1) <= 5/(x - 2)
    sage: e/(-2)
    -1/2*x - 1/2 <= -1/2*x + 1
    sage: -2/e
    -2/(x + 1) <= -2/(x - 2)

We can even add together two relations, as long as the operators are
the same::

    sage: (x^3 + x <= x - 17)  + (-x <= x - 10)
    x^3 <= 2*x - 27

Here they are not::

    sage: (x^3 + x <= x - 17)  + (-x >= x - 10)
    Traceback (most recent call last):
    ...
    TypeError: incompatible relations


ARBITRARY SAGE ELEMENTS:

You can work symbolically with any Sage data type.  This can lead to
nonsense if the data type is strange, e.g., an element of a finite
field (at present).

We mix Singular variables with symbolic variables::

    sage: R.<u,v> = QQ[]
    sage: var('a,b,c')
    (a, b, c)
    sage: expand((u + v + a + b + c)^2)
    a^2 + 2*a*b + b^2 + 2*a*c + 2*b*c + c^2 + 2*a*u + 2*b*u + 2*c*u + u^2 + 2*a*v + 2*b*v + 2*c*v + 2*u*v + v^2

TESTS:

Test Jacobian on Pynac expressions. (:trac:`5546`) ::

    sage: var('x,y')
    (x, y)
    sage: f = x + y
    sage: jacobian(f, [x,y])
    [1 1]

Test if matrices work (:trac:`5546`) ::

    sage: var('x,y,z')
    (x, y, z)
    sage: M = matrix(2,2,[x,y,z,x])
    sage: v = vector([x,y])
    sage: M * v
    (x^2 + y^2, x*y + x*z)
    sage: v*M
    (x^2 + y*z, 2*x*y)

Test if comparison bugs from :trac:`6256` are fixed::

    sage: t = exp(sqrt(x)); u = 1/t
    sage: t*u
    1
    sage: t + u
    e^(-sqrt(x)) + e^sqrt(x)
    sage: t
    e^sqrt(x)

Test if :trac:`9947` is fixed::

    sage: r=real_part(1+2*(sqrt(2)+1)*(sqrt(2)-1)); r
    2*(sqrt(2) + 1)*(sqrt(2) - 1) + 1
    sage: r.expand()
    3
    sage: a=(sqrt(4*(sqrt(3) - 5)*(sqrt(3) + 5) + 48) + 4*sqrt(3))/ (sqrt(3) + 5)
    sage: a.real_part()
    4*sqrt(3)/(sqrt(3) + 5)
    sage: a.imag_part()
    2*sqrt(10)/(sqrt(3) + 5)

Check the fix for :trac:`25251` and :trac:`25252`::

    sage: e1 = sqrt(2)*I - sqrt(2) - 2
    sage: e2 = sqrt(2)
    sage: e1 * e2
    sqrt(2)*((I - 1)*sqrt(2) - 2)
    sage: (1 + exp(I*pi/4)) * exp(I*pi/4)
    -(1/4*I + 1/4)*sqrt(2)*(-(I + 1)*sqrt(2) - 2)

Test if :trac:`24883` is fixed::

    sage: a = exp(I*pi/4) + 1
    sage: b = 1 - exp(I*pi/4)
    sage: a*b
    1/4*((I + 1)*sqrt(2) - 2)*(-(I + 1)*sqrt(2) - 2)

Test that :trac:`20784` is fixed (equations should stay unevaluated)::

    sage: limit(1/x, x=0) == unsigned_infinity
    Infinity == Infinity
    sage: SR(unsigned_infinity) == unsigned_infinity
    Infinity == Infinity

Many tests about comparison.

Use :func:`sage.symbolic.comparison.mixed_order`` instead of
the operators <=, <, etc. to compare symbolic expressions when
you do not want to get a formal inequality::

    sage: from sage.symbolic.comparison import mixed_order

    sage: a = sqrt(3)
    sage: b = x^2+1
    sage: mixed_order(a, b)   # indirect doctest
    -1

    sage: x,y = var('x,y')
    sage: x < y
    x < y
    sage: mixed_order(x, y)
    1

    sage: mixed_order(SR(0.5), SR(0.7))
    -1
    sage: SR(0.5) < SR(0.7)
    0.500000000000000 < 0.700000000000000
    sage: mixed_order(SR(0.5), 0.7)
    -1

    sage: mixed_order(sin(SR(2)), sin(SR(1)))
    1
    sage: float(sin(SR(2)))
    0.9092974268256817
    sage: float(sin(SR(1)))
    0.8414709848078965

Check that :trac:`9880` is fixed::

    sage: b = [var('b_%s'%i) for i in range(4)]
    sage: precomp = (2^b_2 + 2)*(2^b_1 + 2^(-b_1) + 2^b_1*2^b_0 - \
                2^b_1*2^(-b_0) - 2^(-b_1)*2^b_0 - 2^(-b_1)*2^(-b_0) + \
                2^b_0 + 2^(-b_0) - 9) + (2^b_1 + 2^(-b_1) + \
                2^b_1*2^b_0 - 2^b_1*2^(-b_0) - 2^(-b_1)*2^b_0 - \
                 2^(-b_1)*2^(-b_0) + 2^b_0 + 2^(-b_0) - 9)/2^b_2
    sage: repl_dict = {b_0: b_0, b_3: b_1, b_2: b_3, b_1: b_2}
    sage: P = precomp.substitute(repl_dict)
    sage: P.expand()
    2^b_0*2^b_2*2^b_3 + 2*2^b_0*2^b_2 + 2^b_0*2^b_3 + 2^b_2*2^b_3 +
    2*2^b_0 + 2*2^b_2 - 9*2^b_3 + 2^b_0*2^b_2/2^b_3 -
    2^b_0*2^b_3/2^b_2 - 2^b_2*2^b_3/2^b_0 - 2*2^b_0/2^b_2 -
    2*2^b_2/2^b_0 + 2^b_0/2^b_3 + 2^b_2/2^b_3 + 2^b_3/2^b_0 +
    2^b_3/2^b_2 + 2/2^b_0 + 2/2^b_2 - 2^b_0/(2^b_2*2^b_3) -
    2^b_2/(2^b_0*2^b_3) - 9/2^b_3 - 2^b_3/(2^b_0*2^b_2) -
    2/(2^b_0*2^b_2) + 1/(2^b_0*2^b_3) + 1/(2^b_2*2^b_3) -
    1/(2^b_0*2^b_2*2^b_3) - 18

    sage: _0,b_1,b_2=var('b_0,b_1,b_2')
    sage: f = 1/27*b_2^2/(2^b_2)^2 + 1/27*b_1^2/(2^b_1)^2 + \
    1/27*b_0^2/(2^b_0)^2 + 1/27*b_2/(2^b_2)^2 - 2/81/(2^b_2)^2 + \
    1/27*b_1/(2^b_1)^2 + 8/243/(2^b_2)^2 - 1/81*b_0/(2^b_0)^2 - \
    1/27*b_1^2/((2^b_2)^2*(2^b_1)^2) - \
    1/27*b_0^2/((2^b_2)^2*(2^b_0)^2) - 20/243/(2^b_1)^2 + 1/9/2^b_0 \
    + 4/81*b_0/(2^b_0)^2 - 8/243/(2^b_2)^2 - 2/9/(2^b_2*2^b_1) - \
    2/9/(2^b_2*2^b_0) + 8/243/(2^b_1)^2 - 1/9/2^b_0 + \
    2/9/(2^b_2*2^b_1) + 2/9/(2^b_2*2^b_0) - \
    2/27*b_1*b_2/((2^b_2)^2*(2^b_1)^2) - \
    1/27*b_2^2/((2^b_2)^2*(2^b_1)^2) - \
    2/27*b_0*b_2/((2^b_2)^2*(2^b_0)^2) - \
    1/27*b_2^2/((2^b_2)^2*(2^b_0)^2) + 2/81/(2^b_1)^2 - \
    1/27*b_0^2/((2^b_1)^2*(2^b_0)^2) - \
    2/27*b_0*b_1/((2^b_1)^2*(2^b_0)^2) - \
    1/27*b_1^2/((2^b_1)^2*(2^b_0)^2) - 2/81/(2^b_0)^2 + \
    5/27*b_1/((2^b_2)^2*(2^b_1)^2) + 5/27*b_2/((2^b_2)^2*(2^b_1)^2) \
    + 5/27*b_0/((2^b_2)^2*(2^b_0)^2) + \
    5/27*b_2/((2^b_2)^2*(2^b_0)^2) + 5/27*b_0/((2^b_1)^2*(2^b_0)^2) \
    + 5/27*b_1/((2^b_1)^2*(2^b_0)^2) - 4/81/((2^b_2)^2*(2^b_1)^2) + \
    1/27*b_0^2/((2^b_2)^2*(2^b_1)^2*(2^b_0)^2) + \
    2/27*b_0*b_1/((2^b_2)^2*(2^b_1)^2*(2^b_0)^2) + \
    2/27*b_0*b_2/((2^b_2)^2*(2^b_1)^2*(2^b_0)^2) + \
    1/27*b_1^2/((2^b_2)^2*(2^b_1)^2*(2^b_0)^2) + \
    2/27*b_1*b_2/((2^b_2)^2*(2^b_1)^2*(2^b_0)^2) + \
    1/27*b_2^2/((2^b_2)^2*(2^b_1)^2*(2^b_0)^2) - \
    4/81/((2^b_2)^2*(2^b_0)^2) - 4/81/((2^b_1)^2*(2^b_0)^2) - \
    11/27*b_0/((2^b_2)^2*(2^b_1)^2*(2^b_0)^2) - \
    11/27*b_1/((2^b_2)^2*(2^b_1)^2*(2^b_0)^2) - \
    11/27*b_2/((2^b_2)^2*(2^b_1)^2*(2^b_0)^2) + \
    64/81/((2^b_2)^2*(2^b_1)^2*(2^b_0)^2) + 35/81 \
    sage: f.nops()
    38

    sage: x,y,z = var('x y z')
    sage: print((-x+z)*(3*x-3*z))
    -3*(x - z)^2

    sage: t = var('t')
    sage: (x-t)^3
    -(t - x)^3
    sage: (-t+x)^3
    -(t - x)^3
    sage: (-x+t)^3
    (t - x)^3

This example is from :trac:`10833`::

    sage: R.<x,c> = PolynomialRing(QQ,2)
    sage: phi(x) = x^2 + c
    sage: def iterkate(n):
    ....:     pol = x
    ....:     for i in range(1,n):
    ....:         pol = phi(pol)
    ....:     return pol
    ....:
    sage: g = expand(iterkate(7))
    sage: g.nops()
    480

Check if :trac:`10849` is fixed::

    sage: t = I.parent()(-1/2)
    sage: t > 0
    False
    sage: t = I*x-1/2; t
    I*x - 1/2
    sage: t.subs(x=I*x).subs(x=0).is_positive()
    False

Check if :trac:`16397` is fixed:

    sage: mixed_order(1, sqrt(2))
    -1
    sage: mixed_order(SR(1), sqrt(2))
    -1
    sage: mixed_order(log(8), 3*log(2))
    0
    sage: bool(RLF(1) < RLF(sqrt(2)))
    True
    sage: RealSet((0, pi),[pi, pi],(pi,4))
    (0, 4)
    sage: RealSet((0, pi),[0, pi],(pi,4))
    [0, 4)
    sage: RealSet((0, pi),[0, 3.5],(pi,4))
    [0, 4)

More sanity tests::

    sage: bool(pi < pi)
    False
    sage: bool(e < e)
    False
    sage: bool(sqrt(2) < sqrt(2))
    False
    sage: bool(pi < SR.zero())
    False
"""
# ****************************************************************************
#       Copyright (C) 2008 William Stein <wstein@gmail.com>
#       Copyright (C) 2008 Burcin Erocal <burcin@erocal.org>
#
# This program is free software: you can redistribute it and/or modify
# it under the terms of the GNU General Public License as published by
# the Free Software Foundation, either version 2 of the License, or
# (at your option) any later version.
#                  https://www.gnu.org/licenses/
# ****************************************************************************

from cysignals.signals cimport sig_on, sig_off
from sage.ext.cplusplus cimport ccrepr, ccreadstr

from inspect import isfunction
import operator
from .ring import SR
import sage.rings.integer
import sage.rings.rational

from cpython.object cimport Py_EQ, Py_NE, Py_LE, Py_GE, Py_LT, Py_GT

from sage.cpython.string cimport str_to_bytes
from sage.symbolic.comparison import mixed_order
from sage.symbolic.getitem cimport OperandsWrapper
from sage.symbolic.series cimport SymbolicSeries
from sage.symbolic.complexity_measures import string_length
from sage.symbolic.function import get_sfunction_from_serial, SymbolicFunction
cimport sage.symbolic.comparison
from sage.rings.rational import Rational
from sage.misc.derivative import multi_derivative
from sage.misc.decorators import sage_wraps
from sage.rings.infinity import AnInfinity, infinity, minus_infinity, unsigned_infinity
from sage.misc.decorators import rename_keyword
from sage.structure.dynamic_class import dynamic_class
from sage.symbolic.operators import FDerivativeOperator, add_vararg, mul_vararg
from sage.arith.numerical_approx cimport digits_to_bits
from sage.libs.pynac.pynac cimport *


cpdef bint is_Expression(x):
    """
    Return True if *x* is a symbolic Expression.

    EXAMPLES::

        sage: from sage.symbolic.expression import is_Expression
        sage: is_Expression(x)
        True
        sage: is_Expression(2)
        False
        sage: is_Expression(SR(2))
        True
    """
    return isinstance(x, Expression)


cpdef bint is_SymbolicEquation(x):
    """
    Return True if *x* is a symbolic equation.

    EXAMPLES:

    The following two examples are symbolic equations::

        sage: from sage.symbolic.expression import is_SymbolicEquation
        sage: is_SymbolicEquation(sin(x) == x)
        True
        sage: is_SymbolicEquation(sin(x) < x)
        True
        sage: is_SymbolicEquation(x)
        False

    This is not, since ``2==3`` evaluates to the boolean
    ``False``::

        sage: is_SymbolicEquation(2 == 3)
        False

    However here since both 2 and 3 are coerced to be symbolic, we
    obtain a symbolic equation::

        sage: is_SymbolicEquation(SR(2) == SR(3))
        True

    """
    return isinstance(x, Expression) and is_a_relational((<Expression>x)._gobj)


def _dict_update_check_duplicate(dict d1, dict d2):
    r"""
    Merge the dictionary ``d2`` into ``d1`` and check for duplicates.

    The two dictionaries must be of the form ``{expr: replacement}``. This
    function throws a ``ValueError`` if any expressions are substituted
    for twice.

    EXAMPLES:

    A normal merge with no conflicts::

        sage: from sage.symbolic.expression import _dict_update_check_duplicate
        sage: d1 = {'a': 1}
        sage: d2 = {'b': 2}
        sage: _dict_update_check_duplicate(d1, d2)
        sage: d1 == {'a': 1, 'b': 2}
        True

    In this case, the variable ``a`` is substituted twice resulting in
    an error::

        sage: from sage.symbolic.expression import _dict_update_check_duplicate
        sage: d1 = {'a': 1}
        sage: d2 = {'a': 2}
        sage: _dict_update_check_duplicate(d1, d2)
        Traceback (most recent call last):
        ...
        ValueError: duplicate substitution for a, got values 1 and 2

    We report only the first conflict (according to the Python sort
    order)::

        sage: from sage.symbolic.expression import _dict_update_check_duplicate
        sage: d1 = {'b': 1, 'a': 1}
        sage: d2 = {'b': 2, 'a': 2}
        sage: _dict_update_check_duplicate(d1, d2)
        Traceback (most recent call last):
        ...
        ValueError: duplicate substitution for a, got values 1 and 2

    """
    # We need to check for duplicates in a predictable order so that
    # errors are reported reliably. We only need to sort one of the
    # dictionaries to achieve that, and we suspect that d2 will
    # generally be smaller than d1, so we sort d2. This gives us a
    # list of d2's keys.
    #
    # When sorting d2, we compare the string representations of its
    # keys rather than the keys themselves. This is because comparison
    # of symbolic expressions doesn't do what the sorted() function
    # needs: `x <= y` is a symbolic inequality, and we need a
    # True/False answer. The expression 'x' <= 'y' on the other hand
    # is unambiguous.
    #
    for k in sorted(d2, key=str):
        if k in d1:
            msg = "duplicate substitution for {}, got values {} and {}"
            raise ValueError(msg.format(k, d1[k], d2[k]))

    d1.update(d2)


def _subs_make_dict(s):
    r"""
    There are a few ways we can represent a substitution. The first is
    a symbolic equation. The second is a dictionary. The third would
    be a list/tuple whose entries are expressions, dictionaries, or
    lists/tuples themselves. This function converts all such
    representations to dictionaries.

    INPUT:

    -  ``s`` -- A representation of a substitution.

    OUTPUT:

    A dictionary of substitutions.

    EXAMPLES:

    An expression::

        sage: from sage.symbolic.expression import _subs_make_dict
        sage: _subs_make_dict(x == 1)
        {x: 1}

    And a dictionary (we just return it as-is)::

        sage: _subs_make_dict({x: 1})
        {x: 1}

    And finally, a tuple or a list containing one of everything::

        sage: w, x, y, z = SR.var('w, x, y, z')
        sage: actual = _subs_make_dict([w == 1, {x: 1}, [y == 1], (z == 1,)])
        sage: expected = {w: 1, y: 1, x: 1, z: 1}
        sage: actual == expected
        True

    Note that it recursively calls itself so that the following does work::

        sage: x, y, z = SR.var('x, y, z')
        sage: actual = _subs_make_dict([[x == 1], [[y == 2], [z == 3]]])
        sage: expected = {z: 3, y: 2, x: 1}
        sage: actual == expected
        True

    Check that a ``TypeError`` is raised if the input is not valid::

        sage: _subs_make_dict(1)
        Traceback (most recent call last):
        ...
        TypeError: not able to determine a substitution from 1
        sage: _subs_make_dict(x)
        Traceback (most recent call last):
        ...
        TypeError: not able to determine a substitution from x
        sage: _subs_make_dict(x <= 1)
        Traceback (most recent call last):
        ...
        TypeError: can only substitute equality, not inequalities; got x <= 1
    """
    if isinstance(s, dict):
        return s
    elif is_SymbolicEquation(s):
        if s.operator() is not operator.eq:
            msg = "can only substitute equality, not inequalities; got {}"
            raise TypeError(msg.format(s))
        return {s.lhs(): s.rhs()}
    elif isinstance(s, (tuple,list)):
        result = {}
        for d in s:
            _dict_update_check_duplicate(result, _subs_make_dict(d))
        return result
    else:
        msg = "not able to determine a substitution from {}"
        raise TypeError(msg.format(s))


cdef class Expression(CommutativeRingElement):
    cpdef object pyobject(self):
        """
        Get the underlying Python object.

        OUTPUT:

        The Python object corresponding to this expression, assuming
        this expression is a single numerical value or an infinity
        representable in Python. Otherwise, a ``TypeError`` is raised.

        EXAMPLES::

            sage: var('x')
            x
            sage: b = -17.3
            sage: a = SR(b)
            sage: a.pyobject()
            -17.3000000000000
            sage: a.pyobject() is b
            True

        Integers and Rationals are converted internally though, so you
        won't get back the same object::

            sage: b = -17/3
            sage: a = SR(b)
            sage: a.pyobject()
            -17/3
            sage: a.pyobject() is b
            False

        TESTS::

            sage: SR(oo).pyobject()
            +Infinity
            sage: SR(-oo).pyobject()
            -Infinity
            sage: SR(unsigned_infinity).pyobject()
            Infinity
            sage: SR(I*oo).pyobject()
            Traceback (most recent call last):
            ...
            TypeError: Python infinity cannot have complex phase.
        """
        cdef GConstant* c
        if is_a_constant(self._gobj):
            from sage.symbolic.constants import constants_name_table
            return constants_name_table[ccrepr(self._gobj)]

        if is_a_infinity(self._gobj):
            if (ex_to_infinity(self._gobj).is_unsigned_infinity()): return unsigned_infinity
            if (ex_to_infinity(self._gobj).is_plus_infinity()):     return infinity
            if (ex_to_infinity(self._gobj).is_minus_infinity()):    return minus_infinity
            raise TypeError('Python infinity cannot have complex phase.')

        if not is_a_numeric(self._gobj):
            raise TypeError("self must be a numeric expression")
        return py_object_from_numeric(self._gobj)

    def __init__(self, SR, x=0):
        """
        Nearly all expressions are created by calling new_Expression_from_*,
        but we need to make sure this at least does not leave self._gobj
        uninitialized and segfault.

        TESTS::

            sage: sage.symbolic.expression.Expression(SR)
            0
            sage: sage.symbolic.expression.Expression(SR, 5)
            5

        We test subclassing ``Expression``::

            sage: from sage.symbolic.expression import Expression
            sage: class exp_sub(Expression): pass
            sage: f = function('f')
            sage: t = f(x)
            sage: u = exp_sub(SR, t)
            sage: u.operator()
            f
        """
        self._parent = SR
        cdef Expression exp = self.coerce_in(x)
        self._gobj = GEx(exp._gobj)

    def __getstate__(self):
        """
        Return a tuple describing the state of this expression for pickling.

        This should return all information that will be required to unpickle
        the object. The functionality for unpickling is implemented in
        __setstate__().

        In order to pickle Expression objects, we return a tuple containing

         * 0  - as pickle version number
                in case we decide to change the pickle format in the feature
         * names of symbols of this expression
         * a string representation of self stored in a Pynac archive.

        TESTS::

            sage: var('x,y,z')
            (x, y, z)
            sage: t = 2*x*y^z+3
            sage: s = dumps(t)

            sage: t.__getstate__()
            (0,
             ['x', 'y', 'z'],
             ...)
        """
        cdef GArchive ar
        ar.archive_ex(self._gobj, "sage_ex")
        return (0, [repr(x) for x in self.variables()], ccrepr(ar))

    def _dbgprint(self):
        r"""
        Print pynac debug output to ``stderr``.

        EXAMPLES::

            sage: (1+x)._dbgprint()
            x + 1
        """
        sig_on()
        try:
            self._gobj.dbgprint()
        finally:
            sig_off()

    def _dbgprinttree(self):
        r"""
        Print pynac expression tree debug output to ``stderr``.

        EXAMPLES:

        The expression tree is composed of Ginac primitives
        and functions, organized by the tree, with various
        other memory and hash information which will vary::

            sage: (1+x+exp(x+1))._dbgprinttree()    # not tested
            add @0x65e5960, hash=0x4727e01a, flags=0x3, nops=3
                x (symbol) @0x6209150, serial=6, hash=0x2057b15e, flags=0xf, domain=0
                1 (numeric) @0x3474cf0, hash=0x0, flags=0x7
                -----
                function exp @0x24835d0, hash=0x765c2165, flags=0xb, nops=1
                    add @0x65df570, hash=0x420740d2, flags=0xb, nops=2
                        x (symbol) @0x6209150, serial=6, hash=0x2057b15e, flags=0xf, domain=0
                        1 (numeric) @0x3474cf0, hash=0x0, flags=0x7
                        -----
                        overall_coeff
                        1 (numeric) @0x65e4df0, hash=0x7fd3, flags=0x7
                        =====
                    =====
                1 (numeric) @0x3474cf0, hash=0x0, flags=0x7
                -----
                overall_coeff
                1 (numeric) @0x663cc40, hash=0x7fd3, flags=0x7
                =====

        TESTS:

        This test is just to make sure the function is working::

            sage: (1+x+exp(x+1))._dbgprinttree()
            add @...
                x (symbol) ...
                1 (numeric) ...
                ...
                overall_coeff
                1 (numeric) ...
                =====

        Check that user-defined functions get the same treatment (:trac:`19194`)::

            sage: f=function('f')(x)
            sage: f._dbgprinttree()
            function f ...
                x (symbol) ...
                =====
        """
        sig_on()
        try:
            self._gobj.dbgprinttree()
        finally:
            sig_off()

    def __setstate__(self, state):
        """
        Initialize the state of the object from data saved in a pickle.

        During unpickling __init__ methods of classes are not called, the saved
        data is passed to the class via this function instead.

        TESTS::

            sage: var('x,y,z')
            (x, y, z)
            sage: t = 2*x*y^z+3
            sage: u = loads(dumps(t)) # indirect doctest
            sage: u
            2*x*y^z + 3
            sage: bool(t == u)
            True
            sage: u.subs(x=z)
            2*y^z*z + 3

            sage: loads(dumps(x.parent()(2)))
            2
        """
        # check input
        if state[0] != 0 or len(state) != 3:
            raise ValueError("unknown state information")
        # set parent
        self._parent = SR
        # get variables
        cdef GExList sym_lst
        for name in state[1]:
            sym_lst.append_sym(\
                    ex_to_symbol((<Expression>SR.symbol(name))._gobj))

        # initialize archive
        cdef GArchive ar
        ccreadstr(ar, state[2])

        # extract the expression from the archive
        self._gobj = GEx(ar.unarchive_ex(sym_lst, <unsigned>0))

    def __copy__(self):
        """
        TESTS::

            sage: copy(x)
            x
        """
        return new_Expression_from_GEx(self._parent, self._gobj)

    def __enter__(self):
        """
        Method used by temporary variables with Python `with` to
        automatically clean up after themselves.
        """
        return self

    def __exit__(self, *args):
        """
        Method used by temporary variables with Python `with` to
        automatically clean up after themselves.

        TESTS::

            sage: symbols_copy = SR.symbols.copy()
            sage: with SR.temp_var() as t: pass
            sage: symbols_copy == SR.symbols
            True

        """
        SR.cleanup_var(self)
        return False

    def _repr_(self):
        r"""
        Return string representation of this symbolic expression.

        EXAMPLES::

            sage: var("x y")
            (x, y)
            sage: repr(x+y)
            'x + y'

        TESTS:

        Rational functions::

            sage: x/y
            x/y
            sage: x/2/y
            1/2*x/y
            sage: .5*x/y
            0.500000000000000*x/y
            sage: x^(-1)
            1/x
            sage: x^(-5)
            x^(-5)
            sage: x^(-y)
            1/(x^y)
            sage: 2*x^(-1)
            2/x
            sage: i*x
            I*x
            sage: -x.parent(i)
            -I
            sage: y + 3*(x^(-1))
            y + 3/x

        Printing the exp function::

            sage: x.parent(1).exp()
            e
            sage: x.exp()
            e^x

        Powers::

            sage: _ = var('A,B,n'); (A*B)^n
            (A*B)^n
            sage: (A/B)^n
            (A/B)^n
            sage: n*x^(n-1)
            n*x^(n - 1)
            sage: (A*B)^(n+1)
            (A*B)^(n + 1)
            sage: (A/B)^(n-1)
            (A/B)^(n - 1)
            sage: n*x^(n+1)
            n*x^(n + 1)
            sage: n*x^(n-1)
            n*x^(n - 1)
            sage: n*(A/B)^(n+1)
            n*(A/B)^(n + 1)
            sage: (n+A/B)^(n+1)
            (n + A/B)^(n + 1)

        Powers where the base or exponent is a Python object::

            sage: (2/3)^x
            (2/3)^x
            sage: x^CDF(1,2)
            x^(1.0 + 2.0*I)
            sage: (2/3)^(2/3)
            (2/3)^(2/3)
            sage: (-x)^(1/4)
            (-x)^(1/4)

        Check if :trac:`7876` is fixed::

            sage: (1/2-1/2*I )*sqrt(2)
            -(1/2*I - 1/2)*sqrt(2)
            sage: latex((1/2-1/2*I )*sqrt(2))
            -\left(\frac{1}{2} i - \frac{1}{2}\right) \, \sqrt{2}

        Check if :trac:`9632` is fixed::

            sage: zeta(x) + cos(x)
            cos(x) + zeta(x)
            sage: psi(1,1/3)*log(3)
            log(3)*psi(1, 1/3)
        """
        return self._parent._repr_element_(self)

    def _sympy_character_art(self, use_unicode):
        r"""
        Create character art using Sympy

        INPUT:

        - ``use_unicode`` -- boolean. Whether to allow unicode instead
          of 7-bit clean output.

        OUTPUT:

        String.

        EXAMPLES::

            sage: i = var('i')
            sage: integral(exp(x + x^2)/(x+1), x)._sympy_character_art(False)
            '  /          \n |           \n |   2       \n |  x  + x   \n | e...'
        """
        from sympy import pretty, sympify
        # FIXME:: when *sage* will use at least sympy >= 0.7.2
        # we could use a nice splitting with respect of the AsciiArt module.
        # from sage.typeset.ascii_art import AsciiArt, MAX_LENGTH ## for import
        #            num_columns = MAX_LENGTH  ## option of pretty
        try:
            return pretty(sympify(self, evaluate=False), use_unicode=use_unicode)
        except Exception:
            return str(self)

    def _ascii_art_(self):
        """
        Ascii art magic method.

        See :mod:`sage.typeset.ascii_art` for details.

        EXAMPLES::

            sage: i = var('i')
            sage: ascii_art(sum(i^2/pi*x^i, i, 0, oo))
                          2
                         x  + x
            -------------------------------
                  3         2
            - pi*x  + 3*pi*x  - 3*pi*x + pi
            sage: ascii_art(integral(exp(x + x^2)/(x+1), x))
              /
             |
             |   2
             |  x  + x
             | e
             | ------- dx
             |  x + 1
             |
            /
        """
        from sage.typeset.ascii_art import AsciiArt
        return AsciiArt(self._sympy_character_art(False).splitlines())

    def _unicode_art_(self):
        u"""
        Unicode art magic method.

        See :mod:`sage.typeset.unicode_art` for details.

        EXAMPLES::

            sage: i = var('i')
            sage: unicode_art(sum(i^2/pi*x^i, i, 0, oo))
                        2
                       x  + x
            ───────────────────────────
                 3        2
            - π⋅x  + 3⋅π⋅x  - 3⋅π⋅x + π
            sage: unicode_art(integral(exp(x + x^2)/(x+1), x))
            ⌠
            ⎮   2
            ⎮  x  + x
            ⎮ ℯ
            ⎮ ─────── dx
            ⎮  x + 1
            ⌡

        TESTS:

        Check that :trac:`28891` is fixed::

            sage: unicode_art(exp(x).series(x, 4))
                     2    3
                    x    x     ⎛ 4⎞
            1 + x + ── + ── + O⎝x ⎠
                    2    6
            sage: unicode_art(exp(x).series(x==1, 3))
                                     2
                            ℯ⋅(x - 1)     ⎛       3       ⎞
            ℯ + ℯ⋅(x - 1) + ────────── + O⎝(x - 1) ; x → 1⎠
                                2

        Check that complex numbers are handled correctly (:trac:`28903`)::

            sage: unicode_art(SR(I))
            ⅈ
            sage: unicode_art(SR(13 - I))
            13 - ⅈ
            sage: unicode_art(SR(1.3 - I))
            1.3 - ⅈ
            sage: unicode_art(cos(I))
            cosh(1)

            sage: unicode_art(SR(CC(1/3, 1)))
            0.333333333333333 + 1.0⋅ⅈ
            sage: unicode_art(SR(CDF(1/3, 1)))
            0.333333333333333 + 1.0⋅ⅈ
            sage: unicode_art(SR(RealField(100)(1/7)))
            0.14285714285714285714285714286

            sage: K.<a> = QuadraticField(-1)
            sage: unicode_art(SR(2 + a))
            2 + ⅈ
            sage: unicode_art(SR(1/3 + a/2))
            1   ⅈ
            ─ + ─
            3   2
        """
        from sage.typeset.unicode_art import UnicodeArt
        return UnicodeArt(self._sympy_character_art(True).splitlines())

    def _interface_(self, I):
        """
        EXAMPLES::

            sage: f = sin(e + 2)
            sage: f._interface_(sage.calculus.calculus.maxima)
            sin(%e+2)
        """
        if is_a_constant(self._gobj):
            return self.pyobject()._interface_(I)
        return super(Expression, self)._interface_(I)

    def _maxima_(self, session=None):
        """
        EXAMPLES::

            sage: f = sin(e + 2)
            sage: f._maxima_()
            sin(%e+2)
            sage: _.parent() is sage.calculus.calculus.maxima
            True

        TESTS:

        We test that unicode characters are handled correctly
        :trac:`30122`::

            sage: var('ξ')._maxima_()
            _SAGE_VAR_ξ

        """
        if session is None:
            # This chooses the Maxima interface used by calculus
            # Maybe not such a great idea because the "default" interface is another one
            from sage.calculus.calculus import maxima
            return super(Expression, self)._interface_(maxima)
        else:
            return super(Expression, self)._interface_(session)

    def _interface_init_(self, I):
        """
        EXAMPLES::

            sage: a = (pi + 2).sin()
            sage: a._maxima_init_()
            'sin((%pi)+(2))'

            sage: a = (pi + 2).sin()
            sage: a._maple_init_()
            'sin((pi)+(2))'

            sage: a = (pi + 2).sin()
            sage: a._mathematica_init_()
            'Sin[(Pi)+(2)]'

            sage: f = pi + I*e
            sage: f._pari_init_()
            '(Pi)+((exp(1))*(I))'

        TESTS:

        Check if complex numbers are converted to Maxima correctly
        :trac:`7557`::

            sage: SR(1.5*I)._maxima_init_()
            '1.5000000000000000*%i'
            sage: SR(CC.0)._maxima_init_()
            '1.0000000000000000*%i'
            sage: SR(CDF.0)._maxima_init_()
            '1.0000000000000000*%i'
        """
        from sage.symbolic.expression_conversions import InterfaceInit
        return InterfaceInit(I)(self)

    def _gap_init_(self):
        """
        Convert symbolic object to GAP string.

        EXAMPLES::

            sage: gap(e + pi^2 + x^3)
            x^3 + pi^2 + e
        """
        return '"%s"'%repr(self)

    def _singular_init_(self):
        """
        Conversion of a symbolic object to Singular string.

        EXAMPLES::

            sage: singular(e + pi^2 + x^3)
            x^3 + pi^2 + e
        """
        return '"%s"'%repr(self)

    def _magma_init_(self, magma):
        """
        Return string representation in Magma of this symbolic expression.

        Since Magma has no notation of symbolic calculus, this simply
        returns something that evaluates in Magma to a Magma string.

        EXAMPLES::

            sage: x = var('x')
            sage: f = sin(cos(x^2) + log(x))
            sage: f._magma_init_(magma)
            '"sin(cos(x^2) + log(x))"'
            sage: magma(f)                         # optional - magma
            sin(cos(x^2) + log(x))
            sage: magma(f).Type()                  # optional - magma
            MonStgElt
        """
        return '"%s"'%repr(self)

    def _latex_(self):
        r"""
        Return string representation of this symbolic expression.

        TESTS::

            sage: var('x,y,z')
            (x, y, z)
            sage: latex(y + 3*(x^(-1)))
            y + \frac{3}{x}
            sage: latex(x^(y+z^(1/y)))
            x^{y + z^{\left(\frac{1}{y}\right)}}
            sage: latex(1/sqrt(x+y))
            \frac{1}{\sqrt{x + y}}
            sage: latex(sin(x*(z+y)^x))
            \sin\left(x {\left(y + z\right)}^{x}\right)
            sage: latex(3/2*(x+y)/z/y)
            \frac{3 \, {\left(x + y\right)}}{2 \, y z}
            sage: latex((2^(x^y)))
            2^{\left(x^{y}\right)}
            sage: latex(abs(x))
            {\left| x \right|}
            sage: latex((x*y).conjugate())
            \overline{x} \overline{y}
            sage: latex(x*(1/(x^2)+sqrt(x^7)))
            x {\left(\sqrt{x^{7}} + \frac{1}{x^{2}}\right)}

        Check spacing of coefficients of mul expressions (:trac:`3202` and
        :trac:`13356`)::

            sage: latex(2*3^x)
            2 \cdot 3^{x}
            sage: latex(1/2/3^x)
            \frac{1}{2 \cdot 3^{x}}
            sage: latex(1/2*3^x)
            \frac{1}{2} \cdot 3^{x}

        Powers::

            sage: _ = var('A,B,n')
            sage: latex((n+A/B)^(n+1))
            {\left(n + \frac{A}{B}\right)}^{n + 1}
            sage: latex((A*B)^n)
            \left(A B\right)^{n}
            sage: latex((A*B)^(n-1))
            \left(A B\right)^{n - 1}

        Powers where the base or exponent is a Python object::

            sage: latex((2/3)^x)
            \left(\frac{2}{3}\right)^{x}
            sage: latex(x^CDF(1,2))
            x^{1.0 + 2.0i}
            sage: latex((2/3)^(2/3))
            \left(\frac{2}{3}\right)^{\frac{2}{3}}
            sage: latex((-x)^(1/4))
            \left(-x\right)^{\frac{1}{4}}

        More powers (:trac:`7406`)::

            sage: latex((x^pi)^e)
            {\left(x^{\pi}\right)}^{e}
            sage: latex((x^(pi+1))^e)
            {\left(x^{\pi + 1}\right)}^{e}
            sage: a,b,c = var('a b c')
            sage: latex(a^(b^c))
            a^{\left(b^{c}\right)}
            sage: latex((a^b)^c)
            {\left(a^{b}\right)}^{c}

        Separate coefficients to numerator and denominator (:trac:`7363`)::

            sage: latex(2/(x+1))
            \frac{2}{x + 1}
            sage: latex(1/2/(x+1))
            \frac{1}{2 \, {\left(x + 1\right)}}

        Check if rational function coefficients without a ``numerator()`` method
        are printed correctly. :trac:`8491`::

            sage: latex(6.5/x)
            \frac{6.50000000000000}{x}

        Check if we avoid extra parenthesis in rational functions (:trac:`8688`)::

            sage: latex((x+2)/(x^3+1))
            \frac{x + 2}{x^{3} + 1}
            sage: latex((x+2)*(x+1)/(x^3+1))
            \frac{{\left(x + 2\right)} {\left(x + 1\right)}}{x^{3} + 1}
            sage: latex((x+2)/(x^3+1)/(x+1))
            \frac{x + 2}{{\left(x^{3} + 1\right)} {\left(x + 1\right)}}

        Check that the sign is correct (:trac:`9086`)::

            sage: latex(-1/x)
            -\frac{1}{x}
            sage: latex(1/-x)
            -\frac{1}{x}

        More tests for the sign (:trac:`9314`)::

            sage: latex(-2/x)
            -\frac{2}{x}
            sage: latex(-x/y)
            -\frac{x}{y}
            sage: latex(-x*z/y)
            -\frac{x z}{y}
            sage: latex(-x/z/y)
            -\frac{x}{y z}

        Check if :trac:`9394` is fixed::

            sage: var('n')
            n
            sage: latex( e^(2*I*pi*n*x - 2*I*pi*n) )
            e^{\left(2 i \, \pi n x - 2 i \, \pi n\right)}
            sage: latex( e^(2*I*pi*n*x - (2*I+1)*pi*n) )
            e^{\left(2 i \, \pi n x - \left(2 i + 1\right) \, \pi n\right)}
            sage: x+(1-2*I)*y
            x - (2*I - 1)*y
            sage: latex(x+(1-2*I)*y)
            x - \left(2 i - 1\right) \, y

        Check if complex coefficients with denominators are displayed
        correctly (:trac:`10769`)::

            sage: var('a x')
            (a, x)
            sage: latex(1/2*I/x)
            \frac{i}{2 \, x}
            sage: ratio = i/2* x^2/a
            sage: latex(ratio)
            \frac{i \, x^{2}}{2 \, a}

        Parenthesis in powers (:trac:`13262`)::

            sage: latex(1+x^(2/3)+x^(-2/3))
            x^{\frac{2}{3}} + \frac{1}{x^{\frac{2}{3}}} + 1

        Check that pynac understands rational powers (:trac:`30446`)::

            sage: QQ((24*sqrt(3))^(100/50))==1728
            True
            sage: float((24*sqrt(3))^(100/51))
            1493.0092154...
        """
        return self._parent._latex_element_(self)

    def _mathml_(self):
        """
        Return a MathML representation of this object.

        EXAMPLES::

            sage: mathml(pi)
            <mi>&pi;</mi>
            sage: mathml(pi+2)
            MATHML version of the string pi + 2

        """
        from sage.misc.all import mathml
        try:
            obj = self.pyobject()
        except TypeError:
            return mathml(repr(self))
        return mathml(obj)

    def _integer_(self, ZZ=None):
        """
        EXAMPLES::

            sage: f = x^3 + 17*x -3
            sage: ZZ(f.coefficient(x^3))
            1
            sage: ZZ(f.coefficient(x))
            17
            sage: ZZ(f.coefficient(x,0))
            -3
            sage: type(ZZ(f.coefficient(x,0)))
            <type 'sage.rings.integer.Integer'>

        Coercion is done if necessary::

            sage: f = x^3 + 17/1*x
            sage: ZZ(f.coefficient(x))
            17
            sage: type(ZZ(f.coefficient(x)))
            <type 'sage.rings.integer.Integer'>

        If the symbolic expression is just a wrapper around an integer,
        that very same integer is not preserved, but a new one returned::

            sage: n = 17; SR(n)._integer_() is n
            False
        """
        try:
            n = self.pyobject()
        except TypeError:
            raise TypeError("unable to convert %r to an integer" % self)
        if isinstance(n, sage.rings.integer.Integer):
            return n
        return sage.rings.integer.Integer(n)

    def __int__(self):
        """
        EXAMPLES::

            sage: int(log(8)/log(2))
            3
            sage: int(-log(8)/log(2))
            -3
            sage: int(sin(2)*100)
            90
            sage: int(-sin(2)*100)
            -90
            sage: int(SR(3^64)) == 3^64
            True
            sage: int(SR(10^100)) == 10^100
            True
            sage: int(SR(10^100-10^-100)) == 10^100 - 1
            True
            sage: int(sqrt(-3))
            Traceback (most recent call last):
            ...
            ValueError: cannot convert sqrt(-3) to int
        """
        from sage.functions.all import floor, ceil
        try:
            rif_self = sage.rings.all.RIF(self)
        except TypeError:
            raise ValueError("cannot convert %s to int" % self)
        if rif_self > 0 or (rif_self.contains_zero() and self > 0):
            result = floor(self)
        else:
            result = ceil(self)
        if not isinstance(result, sage.rings.integer.Integer):
            raise ValueError("cannot convert %s to int" % self)
        else:
            return int(result)

    def _rational_(self):
        """
        EXAMPLES::

            sage: f = x^3 + 17/1*x - 3/8
            sage: QQ(f.coefficient(x^2))
            0
            sage: QQ(f.coefficient(x^3))
            1
            sage: a = QQ(f.coefficient(x)); a
            17
            sage: type(a)
            <type 'sage.rings.rational.Rational'>
            sage: QQ(f.coefficient(x,0))
            -3/8

        If the symbolic expression is just a wrapper around a rational,
        that very same rational is not preserved, but a new one returned::

            sage: n = 17/1; SR(n)._rational_() is n
            False
        """
        try:
            n = self.pyobject()
        except TypeError:
            raise TypeError("unable to convert %s to a rational" % self)
        if isinstance(n, sage.rings.rational.Rational):
            return n
        return sage.rings.rational.Rational(n)

    cpdef _eval_self(self, R):
        """
        Evaluate this expression numerically.

        This function is used to convert symbolic expressions to ``RR``,
        ``CC``, ``float``, ``complex``, ``CIF`` and ``RIF``.

        EXAMPLES::

            sage: var('x,y,z')
            (x, y, z)
            sage: sin(x).subs(x=5)._eval_self(RR)
            -0.958924274663138
            sage: gamma(x).subs(x=I)._eval_self(CC)
            -0.154949828301811 - 0.498015668118356*I
            sage: x._eval_self(CC)
            Traceback (most recent call last):
            ...
            TypeError: Cannot evaluate symbolic expression to a numeric value.

        Check if we can compute a real evaluation even if the expression
        contains complex coefficients::

            sage: RR((I - sqrt(2))*(I+sqrt(2)))
            -3.00000000000000
            sage: cos(I)._eval_self(RR)
            1.54308063481524
            sage: float(cos(I))  # abs tol 1e-15
            1.5430806348152437

        TESTS::

            sage: e = sqrt(2)/sqrt(abs(-(I - 1)*sqrt(2) - I - 1))
            sage: e._eval_self(float)
            0.9036020036...
        """
        try:
            res = self._convert({'parent':R})
        except TypeError as err:
            # try the evaluation again with the complex field
            # corresponding to the parent R
            if R in (float, complex):
                R_complex = complex
            else:
                try:
                    R_complex = R.complex_field()
                except (TypeError, AttributeError):
                    raise err
            res = self._convert({'parent':R_complex})

        if res.is_numeric():
            ans = res.pyobject()
            # Convert ans to R.
            if R is float and isinstance(ans, complex) and not ans.imag:
                # Python does not automatically convert "real" complex
                # numbers to floats, so we do this manually:
                ans = ans.real
            return R(ans)
        else:
            raise TypeError("Cannot evaluate symbolic expression to a numeric value.")

    cpdef _convert(self, kwds):
        """
        Convert all the numeric coefficients and constants in this expression
        to the given ring ``R``. This results in an expression which contains
        only variables, and functions whose arguments contain a variable.

        EXAMPLES::

            sage: f = sqrt(2) * cos(3); f
            sqrt(2)*cos(3)
            sage: f._convert({'parent':RDF})
            -1.40006081533995
            sage: f._convert({'parent':float})
            -1.4000608153399503

        There is nothing to convert for variables::

            sage: x._convert({'parent':CC})
            x

        Note that the output is not meant to be in the in the given ring ``R``.
        Since the results of some functions will still be  floating point
        approximations::

            sage: t = log(10); t
            log(10)
            sage: t._convert({'parent':ZZ})
            log(10)

        ::

            sage: (0.25 / (log(5.74 /x^0.9, 10))^2 / 4)._convert({'parent':QQ})
            1/16*log(10)^2/log(287/50/x^0.900000000000000)^2
            sage: (0.25 / (log(5.74 /x^0.9, 10))^2 / 4)._convert({'parent':CC})
            0.331368631904900/log(5.74000000000000/x^0.900000000000000)^2

        When converting to an exact domain, powers remain unevaluated::

            sage: f = sqrt(2) * cos(3); f
            sqrt(2)*cos(3)
            sage: (sqrt(2))._convert({'parent':int})
            sqrt(2)
            sage: f._convert({'parent':int})
            0

        If ``R`` has an associated complex field it is used with complex
        input::

            sage: SR(CBF(1+I))._convert({'parent':RDF})
            1.0 + 1.0*I
            sage: type(_.pyobject())
            <type 'sage.rings.complex_double.ComplexDoubleElement'>
            sage: SR(CBF(1+I))._convert({'parent':CDF})
            1.0 + 1.0*I
            sage: SR(RBF(1))._convert({'parent':RDF})
            1.0
            sage: SR(CBF(1))._convert({'parent':RDF})
            1.0
            sage: type(_.pyobject())
            <type 'sage.rings.real_double.RealDoubleElement'>
        """
        cdef GEx res = self._gobj.evalf(0, kwds)
        return new_Expression_from_GEx(self._parent, res)

    def _mpfr_(self, R):
        """
        Return a numerical approximation of this symbolic expression in the RealField R.

        The precision of the approximation is determined by the precision of
        the input R.

        EXAMPLES::

            0.090909090909090909090909090909090909090909090909090909090909

            sage: a = sin(3); a
            sin(3)
            sage: RealField(200)(a)
            0.14112000805986722210074480280811027984693326425226558415188
            sage: a._mpfr_(RealField(100))
            0.14112000805986722210074480281
        """
        return self._eval_self(R)

    def _real_mpfi_(self, R):
        """
        Return this expression as a real interval.

        EXAMPLES::

            sage: RIF(sqrt(2))
            1.414213562373095?
        """
        try:
            return self._eval_self(R)
        except TypeError:
            raise TypeError("unable to simplify to a real interval approximation")

    def _complex_mpfi_(self, R):
        """
        Return this expression as a complex interval.

        EXAMPLES::

            sage: CIF(pi)
            3.141592653589794?
        """
        try:
            return self._eval_self(R)
        except TypeError:
            raise TypeError("unable to simplify to a complex interval approximation")

    def _arb_(self, R):
        r"""
        Convert this expression to a real or complex ball.

        (In spite of its name, this method also works in the complex case.)

        EXAMPLES::

            sage: RBF(pi, 1/1000)
            [3.14 +/- 2.60e-3]
            sage: RBF(pi/2 + 2*arctan(1))
            [3.14159265358979...]
            sage: (pi + I)._arb_(CBF)
            [3.14159265358979...] + 1.000000000000000*I
            sage: RBF(x)
            Traceback (most recent call last):
            ...
            TypeError: unable to convert x to a RealBall

        TESTS::

            sage: CBF(gamma(15/2, 1)).identical(CBF(15/2).gamma(1))
            True
        """
        # Note that we deliberately don't use _eval_self and don't try going
        # through RIF/CIF in order to avoid unsafe conversions.
        operator = self.operator()
        # Constants
        if operator is None:
            try:
                return R(self.pyobject())
            except (TypeError, ValueError):
                pass
        else:
            # Intended for BuiltinFunctions with a well-defined main argument
            args = [a.pyobject() if a.is_numeric() else a
                    for a in self.operands()]
            try:
                args = operator._method_arguments(*args)
                method = getattr(R(args[0]), operator.name())
            except (AttributeError, TypeError):
                pass
            else:
                if callable(method):
                    return method(*args[1:])
            # Generic case: walk through the expression
            try:
                res = self.operator()(*[R(a) for a in args])
            except (TypeError, ValueError):
                pass
            else:
                if res.parent() is R:
                    return res
        # Typically more informative and consistent than the exceptions that
        # would propagate
        raise TypeError("unable to convert {!r} to a {!s}".format(
                self, R.element_class.__name__))

    def _real_double_(self, R):
        """
        EXAMPLES::

            sage: RDF(sin(3))
            0.1411200080598672
        """
        return self._eval_self(R)

    def _complex_mpfr_field_(self, R):
        """
        Return a numerical approximation to this expression in the given
        ComplexField R.

        The precision of the approximation is determined by the precision of
        the input R.

        EXAMPLES::

            sage: ComplexField(200)(SR(1/11))
            0.090909090909090909090909090909090909090909090909090909090909
            sage: zeta(x).subs(x=I)._complex_mpfr_field_(ComplexField(70))
            0.0033002236853241028742 - 0.41815544914132167669*I
            sage: gamma(x).subs(x=I)._complex_mpfr_field_(ComplexField(60))
            -0.1549498283018106... - 0.49801566811835604*I
            sage: log(x).subs(x=I)._complex_mpfr_field_(ComplexField(50))
            1.5707963267949*I

            sage: CC(sqrt(2))
            1.41421356237309
            sage: a = sqrt(-2); a
            sqrt(-2)
            sage: CC(a).imag()
            1.41421356237309
            sage: ComplexField(200)(a).imag()
            1.4142135623730950488016887242096980785696718753769480731767
            sage: ComplexField(100)((-1)^(1/10))
            0.95105651629515357211643933338 + 0.30901699437494742410229341718*I
            sage: CC(x*sin(0))
            0.000000000000000
        """
        return self._eval_self(R)

    def _complex_double_(self, R):
        """
        Return a numerical approximation to this expression in the given
        Complex Double Field R.

        EXAMPLES::

            sage: CDF(SR(1/11))
            0.09090909090909091
            sage: zeta(x).subs(x=I)._complex_double_(CDF)  # rel tol 1e-16
            0.003300223685324103 - 0.4181554491413217*I
            sage: gamma(x).subs(x=I)._complex_double_(CDF)
            -0.15494982830181067 - 0.49801566811835607*I
            sage: log(x).subs(x=I)._complex_double_(CDF)
            1.5707963267948966*I
            sage: CDF((-1)^(1/3))
            0.5000000000000001 + 0.8660254037844386*I
        """
        return self._eval_self(R)

    def __float__(self):
        """
        Return float conversion of self, assuming self is constant.
        Otherwise, raise a TypeError.

        OUTPUT:

        A ``float``. Double precision evaluation of self.

        EXAMPLES::

            sage: float(SR(12))
            12.0
            sage: float(SR(2/3))
            0.6666666666666666
            sage: float(sqrt(SR(2)))
            1.4142135623730951
            sage: float(SR(RIF(2)))
            2.0
            sage: float(x^2 + 1)
            Traceback (most recent call last):
            ...
            TypeError: unable to simplify to float approximation

        TESTS::

            sage: float(sqrt(2)/sqrt(abs(-(I - 1)*sqrt(2) - I - 1)))
            0.9036020036...
        """
        from sage.functions.other import real, imag
        try:
            ret = float(self._eval_self(float))
        except TypeError:
            try:
                c = (self._eval_self(complex))
                if imag(c) == 0:
                    ret = real(c)
                else:
                    raise
            except TypeError:
                raise TypeError("unable to simplify to float approximation")
        return ret

    def __complex__(self):
        """
        EXAMPLES::

            sage: complex(I)
            1j
            sage: complex(erf(3*I))
            1629.9946226015657j
        """
        try:
            return self._eval_self(complex)
        except TypeError:
            raise TypeError("unable to simplify to complex approximation")

    def _sympy_(self):
        """
        Return a Sympy version of this object.

        EXAMPLES::

            sage: pi._sympy_()
            pi
            sage: type(_)
            <class 'sympy.core.numbers.Pi'>

        """
        from sage.symbolic.expression_conversions import sympy_converter
        return sympy_converter(self)

    def _fricas_init_(self):
        """
        Return a FriCAS version of this object.

        EXAMPLES::

            sage: pi._fricas_()                                                 # optional - fricas
            %pi

        """
        from sage.symbolic.expression_conversions import fricas_converter
        return fricas_converter(self)

    def _algebraic_(self, field):
        """
        Convert a symbolic expression to an algebraic number.

        EXAMPLES::

            sage: QQbar(sqrt(2) + sqrt(8))
            4.242640687119285?
            sage: AA(sqrt(2) ^ 4) == 4
            True
            sage: AA(-golden_ratio)
            -1.618033988749895?
            sage: QQbar(SR(2*I)^(1/2))
            1 + 1*I
            sage: QQbar(e^(pi*I/3))
            0.50000000000000000? + 0.866025403784439?*I

            sage: QQbar(sqrt(2))
            1.414213562373095?
            sage: AA(abs(1+I))
            1.414213562373095?
            sage: golden_ratio._algebraic_(QQbar)
            1.618033988749895?
            sage: QQbar(golden_ratio)
            1.618033988749895?

            sage: AA(x*sin(0))
            0
            sage: QQbar(x*sin(0))
            0
        """
        from sage.symbolic.expression_conversions import algebraic
        return algebraic(self, field)

    def __hash__(self):
        r"""
        Return hash of this expression.

        EXAMPLES:

        The hash of an object in Python or its coerced version into
        the symbolic ring is usually the same::

            sage: hash(SR(3.1)) == hash(3.1)
            True
            sage: hash(SR(19.23)) == hash(19.23)
            True
            sage: hash(SR(3/1))
            3
            sage: hash(SR(19/23)) == hash(19/23)
            True
            sage: hash(SR(2^32)) == hash(2^32)
            True
            sage: hash(SR(2^64-1)) == hash(2^64-1)
            True
            sage: hash(SR(1e100)) == hash(1e100)
            True

        The hash for symbolic expressions are unfortunately random. Here we
        only test that the hash() function returns without error, and that
        the return type is correct::

            sage: x, y = var("x y")
            sage: t = hash(x); type(t)
            <... 'int'>
            sage: t = hash(x^y); type(t)
            <... 'int'>
            sage: type(hash(x+y))
            <... 'int'>
            sage: d = {x+y: 5}
            sage: d
            {x + y: 5}

        In this example hashing is important otherwise the answer is
        wrong::

            sage: set([x-x, -x+x])
            {0}

        Test if exceptions during hashing are handled properly::

            sage: t = SR(matrix(2,2,range(4)))
            sage: hash(t)
            Traceback (most recent call last):
            ...
            RuntimeError: Python object not hashable

        TESTS:

        Test if hashes for fderivatives with different parameters collide.
        :trac:`6243`::

            sage: f = function('f'); t = f(x,y)
            sage: u = t.derivative(x); v = t.derivative(y)
            sage: hash(u) == hash(v)
            False
            sage: d = {u: 3, v: 5}; sorted(d.values())
            [3, 5]

        More checks for fderivative hashes :trac:`6851` ::

            sage: hash(f(x).derivative(x)) == hash(f(x).derivative(x,2))
            False
            sage: d = dict( (f(x).derivative(x, i), i) for i in range(1,6) )
            sage: len(d.keys())
            5

        We create a function with 10 arguments and test if there are
        hash collisions between any of its derivatives of order at
        most 7. :trac:`7508` ::

            sage: num_vars = 10; max_order=7
            sage: X = var(' '.join('x' + str(i) for i in range(num_vars)))
            sage: f = function('f')(*X)
            sage: hashes=set()
            sage: for length in range(1,max_order+1):  # long time (4s on sage.math, 2012)
            ....:     for s in UnorderedTuples(X, length):
            ....:         deriv = f.diff(*s)
            ....:         h = hash(deriv)
            ....:         if h in hashes:
            ....:             print("deriv: %s, hash:%s" % (deriv, h))
            ....:         else:
            ....:             hashes.add(n)

        Check whether `oo` keeps its hash in `SR` (:trac:`19928`)::

            sage: hash(oo) == hash(SR(oo))
            True
            sage: hash(oo) == hash((-x).subs(x=-oo))
            True
            sage: hash(-oo) == hash(SR(-oo))
            True
            sage: hash(-oo) == hash((-x).subs(x=oo))
            True
            sage: hash(unsigned_infinity) == hash(SR(unsigned_infinity))
            True

        Check a corner case for rational numbers (:trac:`28219`)::

            sage: hash(-1/3) == hash(SR(-1/3))
            True
        """
        sig_on()
        try:
            return self._gobj.gethash()
        finally:
            sig_off()

    cdef bint _rel_equal1(Expression self, Expression other) except -1:
        """
        Internal helper function.
        """
        sig_on()
        try:
            return (self._gobj.lhs().is_equal(other._gobj.lhs())
                    and self._gobj.rhs().is_equal(other._gobj.rhs()))
        finally:
            sig_off()

    cdef bint _rel_equal2(Expression self, Expression other) except -1:
        """
        Internal helper function.
        """
        sig_on()
        try:
            return (self._gobj.lhs().is_equal(other._gobj.rhs())
                    and self._gobj.rhs().is_equal(other._gobj.lhs()))
        finally:
            sig_off()

    cpdef _richcmp_(left, right, int op):
        """
        Create a formal symbolic inequality or equality.

        EXAMPLES::

            sage: var('x, y')
            (x, y)
            sage: x + 2/3 < y^2
            x + 2/3 < y^2
            sage: x^3 -y <= y + x
            x^3 - y <= x + y
            sage: x^3 -y == y + x
            x^3 - y == x + y
            sage: x^3 - y^10 >= y + x^10
            -y^10 + x^3 >= x^10 + y
            sage: x^2 > x
            x^2 > x

        Testing :trac:`11309` which changes the behavior of comparison of
        comparisons::

            sage: (-x + y < 0) in [x - y < 0]
            False
            sage: (x - 1 < 0) in [x - 2 < 0]
            False
            sage: len(Set([-x + y < 0, x - y < 0]))
            2
            sage: (x < y) == (x > y)
            False
            sage: (x < 0) < (x < 1)
            False
            sage: (x < y) != (y > x)
            False
            sage: (x >= y) == (y <= x)
            True
            sage: (x > y) == (y <= x)
            False
            sage: (x < x) == (x < x)
            True
            sage: (y > y) != (y > y)
            False
            sage: (x < y) != x
            True
            sage: (x == y) == (y == x)
            True
            sage: (x != y) != (y != x)
            False
            sage: (x == y) != (x != y)
            True
            sage: (x == y) == (y != x)
            False
            sage: x == (x == x)
            False
        """
        cdef Expression l, r

        l = left
        r = right

        # If lhs or rhs is a relation, resolve the big relation
        # immediately UNLESS the lhs and rhs are flipped versions of
        # the same relation.
        if is_a_relational(l._gobj):
            if (op != Py_EQ and op != Py_NE):
                # relations aren't <, >, <=, or >= to other things
                return False
            if is_a_relational(r._gobj):
                # both lhs and rhs are relations, so we can get to work
                if l.operator() == r.operator():
                    e2 = ( # case: (x _ y) ?= (x _ y)
                           left._rel_equal1(right) or
                           # case: (x == y) ?= (y == x)
                           #       (x != y) ?= (y != x)
                           ( ( l.operator() == operator.eq or
                               l.operator() == operator.ne ) and
                             left._rel_equal2(right) ))
                else:
                    e2 = ( # case: (x < y)  ?= (y > x)  (or vice versa)
                           #       (x <= y) ?= (y >= x) (or vice versa)
                           ( ( l.operator() == operator.lt and
                               r.operator() == operator.gt ) or
                             ( l.operator() == operator.gt and
                               r.operator() == operator.lt ) or
                             ( l.operator() == operator.le and
                               r.operator() == operator.ge ) or
                             ( l.operator() == operator.ge and
                               r.operator() == operator.le ) ) and
                             left._rel_equal2(right) )
            else:
                e2 = False              # l is relational but r isn't.

            if op == Py_EQ:
                return e2
            else:                       # op == Py_NE, checked earlier.
                return not e2

        elif is_a_relational(r._gobj):  # l isn't relational but r is.
            # things aren't <, >, <=, >=, or == to relations; they
            # are, however, != to relations
            return op == Py_NE

        # neither was relational, so we can create a symbolic relation
        cdef GEx e
        if op == Py_LT:
            e = (l._gobj < r._gobj)
        elif op == Py_EQ:
            e = (l._gobj == r._gobj)
        elif op == Py_GT:
            e = (l._gobj > r._gobj)
        elif op == Py_LE:
            e = (l._gobj <= r._gobj)
        elif op == Py_NE:
            e = (l._gobj != r._gobj)
        elif op == Py_GE:
            e = (l._gobj >= r._gobj)
        else:
            raise TypeError
        return new_Expression_from_GEx(l._parent, e)

    def _test_nonzero_equal(self, **options):
        r"""
        Do not perform tests for the operators ``==`` and ``!=``.

        EXAMPLES:

        The operator ``==`` has a special meaning for a symbolic expression::

            sage: x == 0
            x == 0

        In particular, it does not return a bool, so the following check does
        not hold anymore::

            sage: (not x) == (x != 0)
            False

        TESTS::

            sage: x._test_nonzero_equal()

        """
        pass

    def assume(self):
        r"""
        Assume that this equation holds. This is relevant for symbolic
        integration, among other things.

        EXAMPLES: We call the assume method to assume that `x>2`::

            sage: (x > 2).assume()

        Bool returns True below if the inequality is *definitely* known to
        be True.

        ::

            sage: bool(x > 0)
            True
            sage: bool(x < 0)
            False

        This may or may not be True, so bool returns False::

            sage: bool(x > 3)
            False

        If you make inconsistent or meaningless assumptions,
        Sage will let you know::

            sage: forget()
            sage: assume(x<0)
            sage: assume(x>0)
            Traceback (most recent call last):
            ...
            ValueError: Assumption is inconsistent
            sage: assumptions()
            [x < 0]
            sage: forget()

        TESTS::

            sage: v,c = var('v,c')
            sage: assume(c != 0)
            sage: integral((1+v^2/c^2)^3/(1-v^2/c^2)^(3/2),v)
            -75/8*sqrt(c^2)*arcsin(sqrt(c^2)*v/c^2) + 83/8*v/sqrt(-v^2/c^2 + 1) - 17/8*v^3/(c^2*sqrt(-v^2/c^2 + 1)) - 1/4*v^5/(c^4*sqrt(-v^2/c^2 + 1))
            sage: forget()
        """
        from sage.symbolic.assumptions import _assumptions
        from sage.calculus.calculus import maxima
        if not self.is_relational():
            raise TypeError("self (=%s) must be a relational expression" % self)
        if not self in _assumptions:
            m = self._maxima_init_assume_()
            s = maxima.assume(m)
            pynac_assume_rel(self._gobj)
            if str(s._sage_()[0]) in ['meaningless','inconsistent','redundant']:
                raise ValueError("Assumption is %s" % str(s._sage_()[0]))
            _assumptions[self] = True

    def forget(self):
        """
        Forget the given constraint.

        EXAMPLES::

            sage: var('x,y')
            (x, y)
            sage: forget()
            sage: assume(x>0, y < 2)
            sage: assumptions()
            [x > 0, y < 2]
            sage: forget(y < 2)
            sage: assumptions()
            [x > 0]

        TESTS:

        Check if :trac:`7507` is fixed::

            sage: forget()
            sage: n = var('n')
            sage: foo=sin((-1)*n*pi)
            sage: foo.simplify()
            -sin(pi*n)
            sage: assume(n, 'odd')
            sage: assumptions()
            [n is odd]
            sage: foo.simplify()
            0
            sage: forget(n, 'odd')
            sage: assumptions()
            []
            sage: foo.simplify()
            -sin(pi*n)
        """
        from sage.symbolic.assumptions import _assumptions
        from sage.calculus.calculus import maxima
        if not self.is_relational():
            raise TypeError("self (=%s) must be a relational expression" % self)
        pynac_forget_rel(self._gobj)
        m = self._maxima_init_assume_()
        maxima.forget(m)
        try:
            del _assumptions[self]
        except KeyError:
            pass

    def _maxima_init_assume_(self):
        """
        Return string that when evaluated in Maxima defines the assumption
        determined by this expression.

        EXAMPLES::

            sage: f = x+2 > sqrt(3)
            sage: f._maxima_init_assume_()
            '((_SAGE_VAR_x)+(2))>((3)^(1/2))'
        """
        from sage.calculus.calculus import maxima

        l = self.lhs()._assume_str()
        r = self.rhs()._assume_str()
        op = self.operator()
        if  op is operator.eq:
            m = 'equal(%s, %s)'%(l, r)
        elif op is operator.ne:
            m = 'notequal(%s, %s)'%(l, r)
        else:
            m = '(%s)%s(%s)' % (l, maxima._relation_symbols()[op], r)
        return m

    def _assume_str(self):
        """
        TESTS::

            sage: x = var('x')
            sage: x._assume_str()
            '_SAGE_VAR_x'
            sage: y = function('y')(x)
            sage: y._assume_str()
            'y'
            sage: abs(x)._assume_str()
            'abs(_SAGE_VAR_x)'
        """
        # if this is a function with a single argument which is a symbol, i.e.
        # this is of the form f(x), we pass the string 'f > 0'
        if is_a_function(self._gobj) and self.nops() == 1 and \
                is_a_symbol(self._gobj.op(0)):
                    op = self.operator()
                    # check if op is a user defined function, for builtin
                    # functions like abs() we still need to pass 'abs(x) > 0'
                    if isinstance(op, SymbolicFunction):
                        return self.operator().name()
        return self._maxima_init_()

    def decl_assume(self, decl):
        """
        TESTS::

            sage: from sage.symbolic.assumptions import GenericDeclaration
            sage: decl = GenericDeclaration(x, 'real')
            sage: x.is_real()
            False
            sage: x.decl_assume(decl._assumption)
            sage: x.is_real()
            True
        """
        pynac_assume_gdecl(self._gobj, str_to_bytes(decl))

    def decl_forget(self, decl):
        """
        TESTS::

            sage: from sage.symbolic.assumptions import GenericDeclaration
            sage: decl = GenericDeclaration(x, 'integer')
            sage: x.is_integer()
            False
            sage: x.decl_assume(decl._assumption)
            sage: x.is_integer()
            True
            sage: x.decl_forget(decl._assumption)
            sage: x.is_integer()
            False
        """
        pynac_forget_gdecl(self._gobj, str_to_bytes(decl))

    def has_wild(self):
        """
        Return ``True`` if this expression contains a wildcard.

        EXAMPLES::

            sage: (1 + x^2).has_wild()
            False
            sage: (SR.wild(0) + x^2).has_wild()
            True
            sage: SR.wild(0).has_wild()
            True
        """
        return haswild(self._gobj)

    def is_algebraic(self):
        """
        Return True if this expression is known to be algebraic.

        EXAMPLES::

            sage: sqrt(2).is_algebraic()
            True
            sage: (5*sqrt(2)).is_algebraic()
            True
            sage: (sqrt(2) + 2^(1/3) - 1).is_algebraic()
            True
            sage: (I*golden_ratio + sqrt(2)).is_algebraic()
            True
            sage: (sqrt(2) + pi).is_algebraic()
            False
            sage: SR(QQ(2/3)).is_algebraic()
            True
            sage: SR(1.2).is_algebraic()
            False
        """
        try:
            ex = sage.rings.all.QQbar(self)
        except (TypeError, ValueError, NotImplementedError):
            return False
        return True

    def is_rational_expression(self):
        """
        Return True if this expression if a rational expression, i.e.,
        a quotient of polynomials.

        EXAMPLES::

            sage: var('x y z')
            (x, y, z)
            sage: ((x + y + z)/(1 + x^2)).is_rational_expression()
            True
            sage: ((1 + x + y)^10).is_rational_expression()
            True
            sage: ((1/x + z)^5 - 1).is_rational_expression()
            True
            sage: (1/(x + y)).is_rational_expression()
            True
            sage: (exp(x) + 1).is_rational_expression()
            False
            sage: (sin(x*y) + z^3).is_rational_expression()
            False
            sage: (exp(x) + exp(-x)).is_rational_expression()
            False
        """
        return all(part.is_polynomial(v)
                   for part in (self.numerator(), self.denominator())
                   for v in part.variables())

    def is_real(self):
        """
        Return True if this expression is known to be a real number.

        EXAMPLES::

            sage: t0 = SR.symbol("t0", domain='real')
            sage: t0.is_real()
            True
            sage: t0.is_positive()
            False
            sage: t1 = SR.symbol("t1", domain='positive')
            sage: (t0+t1).is_real()
            True
            sage: (t0+x).is_real()
            False
            sage: (t0*t1).is_real()
            True
            sage: t2 = SR.symbol("t2", domain='positive')
            sage: (t1**t2).is_real()
            True
            sage: (t0*x).is_real()
            False
            sage: (t0^t1).is_real()
            False
            sage: (t1^t2).is_real()
            True
            sage: gamma(pi).is_real()
            True
            sage: cosh(-3).is_real()
            True
            sage: cos(exp(-3) + log(2)).is_real()
            True
            sage: gamma(t1).is_real()
            True
            sage: (x^pi).is_real()
            False
            sage: (cos(exp(t0) + log(t1))^8).is_real()
            True
            sage: cos(I + 1).is_real()
            False
            sage: sin(2 - I).is_real()
            False
            sage: (2^t0).is_real()
            True

        The following is real, but we cannot deduce that.::

            sage: (x*x.conjugate()).is_real()
            False

        Assumption of real has the same effect as setting the domain::

            sage: forget()
            sage: assume(x, 'real')
            sage: x.is_real()
            True
            sage: cosh(x).is_real()
            True
            sage: forget()

        The real domain is also set with the integer domain::

            sage: SR.var('x', domain='integer').is_real()
            True

        TESTS:

        Check that :trac:`23093` is fixed::

            sage: sqrt(-2).is_real()
            False
        """
        return self._gobj.info(info_real)

    def is_positive(self):
        """
        Return True if this expression is known to be positive.

        EXAMPLES::

            sage: t0 = SR.symbol("t0", domain='positive')
            sage: t0.is_positive()
            True
            sage: t0.is_negative()
            False
            sage: t0.is_real()
            True
            sage: t1 = SR.symbol("t1", domain='positive')
            sage: (t0*t1).is_positive()
            True
            sage: (t0 + t1).is_positive()
            True
            sage: (t0*x).is_positive()
            False

        ::

            sage: forget()
            sage: assume(x>0)
            sage: x.is_positive()
            True
            sage: cosh(x).is_positive()
            True
            sage: f = function('f')(x)
            sage: assume(f>0)
            sage: f.is_positive()
            True
            sage: forget()

        TESTS:

        Check if :trac:`18630` is fixed::

            sage: (log(1/2)).is_negative()
            True
            sage: e.is_positive()
            True
            sage: (e+1).is_positive()
            True
            sage: (2*e).is_positive()
            True
            sage: (e^3).is_positive()
            True

        ::

            sage: cosh(x).is_positive()
            False
            sage: cosh(real(x)).is_positive()
            True
            sage: (cosh(real(x))^2).is_positive()
            True
            sage: ((real(x))^2).is_positive()
            False
            sage: gamma(x^2).is_positive()
            False
            sage: gamma(x^2+1).is_positive()
            False
            sage: gamma(cosh(real(x))).is_positive()
            True
            sage: (real(x)^2).is_positive()
            False
            sage: (real(x)^2+1).is_positive()
            True
            sage: (abs(x)^2+1).is_positive()
            True
            sage: gamma(real(x)^2+1).is_positive()
            True
            sage: cos(I + 1).is_positive()
            False
            sage: sin(2 - I).is_positive()
            False

        ::

            sage: (log(1/3) * log(1/2)).is_positive()
            True
            sage: log((2**500+1)/2**500).is_positive()
            True
            sage: log(2*500/(2**500-1)).is_negative()
            True
            sage: ((-pi^(1/5))^2).is_positive()
            True
            sage: (pi^2).is_positive()
            True
            sage: ((-pi)^2).is_positive()
            True
        """
        return self._gobj.info(info_positive)

    def is_negative(self):
        """
        Return True if this expression is known to be negative.

        EXAMPLES::

            sage: SR(-5).is_negative()
            True

        Check if we can correctly deduce negativity of mul objects::

            sage: t0 = SR.symbol("t0", domain='positive')
            sage: t0.is_negative()
            False
            sage: (-t0).is_negative()
            True
            sage: (-pi).is_negative()
            True

        Assumptions on symbols are handled correctly::

            sage: y = var('y')
            sage: assume(y < 0)
            sage: y.is_positive()
            False
            sage: y.is_negative()
            True
            sage: forget()
        """
        return self._gobj.info(info_negative)

    def is_integer(self):
        """
        Return True if this expression is known to be an integer.

        EXAMPLES::

            sage: SR(5).is_integer()
            True

        TESTS:

        Check that integer variables are recognized (:trac:`18921`)::

            sage: _ = var('n', domain='integer')
            sage: n.is_integer()
            True

        Assumption of integer has the same effect as setting the domain::

            sage: forget()
            sage: assume(x, 'integer')
            sage: x.is_integer()
            True
            sage: forget()
        """
        return self._gobj.info(info_integer)

    def is_symbol(self):
        """
        Return True if this symbolic expression consists of only a symbol, i.e.,
        a symbolic variable.

        EXAMPLES::

            sage: x.is_symbol()
            True
            sage: var('y')
            y
            sage: y.is_symbol()
            True
            sage: (x*y).is_symbol()
            False
            sage: pi.is_symbol()
            False

        ::

            sage: ((x*y)/y).is_symbol()
            True
            sage: (x^y).is_symbol()
            False
        """
        return is_a_symbol(self._gobj)

    def _is_registered_constant_(self):
        """
        Return True if this symbolic expression is internally represented as
        a constant.

        This function is intended to provide an interface to query the internal
        representation of the expression. In this sense, the word ``constant``
        does not reflect the mathematical properties of the expression.
        Expressions which have no variables may return ``False``.

        EXAMPLES::

            sage: pi._is_registered_constant_()
            True
            sage: x._is_registered_constant_()
            False
            sage: SR(1)._is_registered_constant_()
            False

        Note that the complex I is not a constant::

            sage: SR(I)._is_registered_constant_()
            False
            sage: SR(I).is_numeric()
            True
        """
        return is_a_constant(self._gobj)

    def is_constant(self):
        """
        Return whether this symbolic expression is a constant.

        A symbolic expression is constant if it does not contain
        any variables.

        EXAMPLES::

            sage: pi.is_constant()
            True
            sage: SR(1).is_constant()
            True
            sage: SR(2).is_constant()
            True
            sage: log(2).is_constant()
            True
            sage: SR(I).is_constant()
            True
            sage: x.is_constant()
            False

        TESTS::

            sage: P.<p> = ZZ[]
            sage: SR(42).is_constant() == P(2).is_constant()
            True
        """
        return not self.variables()

    def is_numeric(self):
        """
        A Pynac numeric is an object you can do arithmetic with
        that is not a symbolic variable, function, or constant.
        Return True if this expression only consists of a numeric object.

        EXAMPLES::

            sage: SR(1).is_numeric()
            True
            sage: x.is_numeric()
            False
            sage: pi.is_numeric()
            False
            sage: sin(x).is_numeric()
            False
        """
        return is_a_numeric(self._gobj)

    def is_terminating_series(self):
        """
        Return True if ``self`` is a series without order term.

        A series is terminating if it can be represented exactly,
        without requiring an order term. You can explicitly
        request terminating series by setting the order to
        positive infinity.

        OUTPUT:

        Boolean. Whether ``self`` was constructed by :meth:`series`
        and has no order term.

        EXAMPLES::

            sage: (x^5+x^2+1).series(x, +oo)
            1 + 1*x^2 + 1*x^5
            sage: (x^5+x^2+1).series(x,+oo).is_terminating_series()
            True
            sage: SR(5).is_terminating_series()
            False
            sage: var('x')
            x
            sage: x.is_terminating_series()
            False
            sage: exp(x).series(x,10).is_terminating_series()
            False
        """
        return False

    cpdef bint is_polynomial(self, var):
        """
        Return True if self is a polynomial in the given variable.

        EXAMPLES::

            sage: var('x,y,z')
            (x, y, z)
            sage: t = x^2 + y; t
            x^2 + y
            sage: t.is_polynomial(x)
            True
            sage: t.is_polynomial(y)
            True
            sage: t.is_polynomial(z)
            True

            sage: t = sin(x) + y; t
            y + sin(x)
            sage: t.is_polynomial(x)
            False
            sage: t.is_polynomial(y)
            True
            sage: t.is_polynomial(sin(x))
            True

        TESTS:

        Check if we can handle derivatives. :trac:`6523`::

            sage: f(x) = function('f')(x)
            sage: f(x).diff(x).is_zero()
            False

        Check if :trac:`11352` is fixed::

            sage: el = -1/2*(2*x^2 - sqrt(2*x - 1)*sqrt(2*x + 1) - 1)
            sage: el.is_polynomial(x)
            False

        Check that negative exponents are handled (:trac:`15304`)::

            sage: y = var('y')
            sage: (y/x).is_polynomial(x)
            False
        """
        cdef Expression symbol0 = self.coerce_in(var)
        sig_on()
        try:
            return self._gobj.is_polynomial(symbol0._gobj)
        finally:
            sig_off()

    cpdef bint is_relational(self):
        """
        Return True if self is a relational expression.

        EXAMPLES::

            sage: x = var('x')
            sage: eqn = (x-1)^2 == x^2 - 2*x + 3
            sage: eqn.is_relational()
            True
            sage: sin(x).is_relational()
            False
        """
        return is_a_relational(self._gobj)

    def is_exact(self):
        """
        Return True if this expression only contains exact numerical coefficients.

        EXAMPLES::

            sage: x, y = var('x, y')
            sage: (x+y-1).is_exact()
            True
            sage: (x+y-1.9).is_exact()
            False
            sage: x.is_exact()
            True
            sage: pi.is_exact()
            True
            sage: (sqrt(x-y) - 2*x + 1).is_exact()
            True
            sage: ((x-y)^0.5 - 2*x + 1).is_exact()
            False

        TESTS::

            sage: (sin(x*cos(2*x*pi)) - 10*y^3 - 1/(x+4)).is_exact()
            True
            sage: (sin(x*cos(2.0*x*pi)) - 10*y^3 - 1/(x+4)).is_exact()
            False
            sage: SR(42).is_exact()
            True
            sage: SR(42.01).is_exact()
            False
            sage: SR(I).is_exact()
            True
            sage: (x-I).is_exact()
            True
            sage: (x-CC(0,1)).is_exact()
            False
        """
        # generator over all numerical elements in the subexpression tree of expr
        def numelems_gen(expr):
            if expr.is_numeric():
                yield expr
            elif expr.operator() is not None:
                for op in expr.operands():
                    if op.is_numeric():
                        yield op
                    else:
                        for opp in numelems_gen(op):
                            yield opp
        # stop at the first inexact number in the subexpression tree of self,
        # and if there is no such element, then self is exact
        for nelem in numelems_gen(self):
            if not nelem.pyobject().base_ring().is_exact():
                return False
        return True

    cpdef bint is_infinity(self):
        """
        Return True if self is an infinite expression.

        EXAMPLES::

            sage: SR(oo).is_infinity()
            True
            sage: x.is_infinity()
            False
        """
        return is_a_infinity(self._gobj)

    cpdef bint is_positive_infinity(self):
        """
        Return True if self is a positive infinite expression.

        EXAMPLES::

            sage: SR(oo).is_positive_infinity()
            True
            sage: SR(-oo).is_positive_infinity()
            False
            sage: x.is_infinity()
            False
        """
        return is_a_infinity(self._gobj) and self._gobj.info(info_positive)

    cpdef bint is_negative_infinity(self):
        """
        Return True if self is a negative infinite expression.

        EXAMPLES::

            sage: SR(oo).is_negative_infinity()
            False
            sage: SR(-oo).is_negative_infinity()
            True
            sage: x.is_negative_infinity()
            False
        """
        return is_a_infinity(self._gobj) and self._gobj.info(info_negative)

    def is_square(self):
        """
        Return ``True`` if ``self`` is the square of another symbolic expression.

        This is ``True`` for all constant, non-relational expressions
        (containing no variables or comparison), and not implemented
        otherwise.

        EXAMPLES::

            sage: SR(4).is_square()
            True
            sage: SR(5).is_square()
<<<<<<< HEAD
            True
            sage: pi.is_square()
            True
=======
            True
            sage: pi.is_square()
            True
>>>>>>> 473cd41f
            sage: x.is_square()
            Traceback (most recent call last):
            ...
            NotImplementedError: is_square() not implemented for non-constant
            or relational elements of Symbolic Ring
            sage: r = SR(4) == SR(5)
            sage: r.is_square()
            Traceback (most recent call last):
            ...
            NotImplementedError: is_square() not implemented for non-constant
            or relational elements of Symbolic Ring

        """
        if self.is_constant() and not self.is_relational():
            # The square root of any "number" is in SR... just call
            # sqrt() on it.
            return True

        try:
            obj = self.pyobject()
        except TypeError as e:
            raise NotImplementedError("is_square() not implemented for non-constant or relational elements of Symbolic Ring")

        return obj.is_square()

    def left_hand_side(self):
        """
        If self is a relational expression, return the left hand side
        of the relation.  Otherwise, raise a ValueError.

        EXAMPLES::

            sage: x = var('x')
            sage: eqn = (x-1)^2 == x^2 - 2*x + 3
            sage: eqn.left_hand_side()
            (x - 1)^2
            sage: eqn.lhs()
            (x - 1)^2
            sage: eqn.left()
            (x - 1)^2
        """
        if not self.is_relational():
            raise ValueError("self must be a relational expression")
        return new_Expression_from_GEx(self._parent, self._gobj.lhs())

    lhs = left = left_hand_side

    def right_hand_side(self):
        """
        If self is a relational expression, return the right hand side
        of the relation.  Otherwise, raise a ValueError.

        EXAMPLES::

            sage: x = var('x')
            sage: eqn = (x-1)^2 <= x^2 - 2*x + 3
            sage: eqn.right_hand_side()
            x^2 - 2*x + 3
            sage: eqn.rhs()
            x^2 - 2*x + 3
            sage: eqn.right()
            x^2 - 2*x + 3
        """
        if not self.is_relational():
            raise ValueError("self must be a relation")
        return new_Expression_from_GEx(self._parent, self._gobj.rhs())

    rhs = right = right_hand_side

    def is_trivially_equal(self, other):
        """
        Check if this expression is trivially equal to the argument
        expression, without any simplification.

        Note that the expressions may still be subject to immediate
        evaluation.

        This method is intended to be used in library code where trying to
        obtain a mathematically correct result by applying potentially
        expensive rewrite rules is not desirable.

        EXAMPLES::

            sage: (x^2).is_trivially_equal(x^2)
            True
            sage: ((x+1)^2 - 2*x - 1).is_trivially_equal(x^2)
            False
            sage: (x*(x+1)).is_trivially_equal((x+1)*x)
            True
            sage: (x^2 + x).is_trivially_equal((x+1)*x)
            False
            sage: ((x+1)*(x+1)).is_trivially_equal((x+1)^2)
            True
            sage: (x^2 + 2*x + 1).is_trivially_equal((x+1)^2)
            False
            sage: (x^-1).is_trivially_equal(1/x)
            True
            sage: (x/x^2).is_trivially_equal(1/x)
            True
            sage: ((x^2+x) / (x+1)).is_trivially_equal(1/x)
            False

        TESTS:

        Make sure Python objects work as argument too::

            sage: x = SR(1/2)
            sage: x.is_trivially_equal(QQbar(1/2))
            True
        """
        from .ring import SR
        cdef Expression _other = <Expression>(SR(other))
        sig_on()
        try:
            return self._gobj.is_equal(_other._gobj)
        finally:
            sig_off()

    def is_trivial_zero(self):
        """
        Check if this expression is trivially equal to zero without any
        simplification.

        This method is intended to be used in library code where trying to
        obtain a mathematically correct result by applying potentially
        expensive rewrite rules is not desirable.

        EXAMPLES::

            sage: SR(0).is_trivial_zero()
            True
            sage: SR(0.0).is_trivial_zero()
            True
            sage: SR(float(0.0)).is_trivial_zero()
            True

            sage: (SR(1)/2^1000).is_trivial_zero()
            False
            sage: SR(1./2^10000).is_trivial_zero()
            False

        The :meth:`~sage.structure.element.Element.is_zero` method
        is more capable::

            sage: t = pi + (pi - 1)*pi - pi^2
            sage: t.is_trivial_zero()
            False
            sage: t.is_zero()
            True
            sage: t = pi + x*pi + (pi - 1 - x)*pi - pi^2
            sage: t.is_zero()
            True
            sage: u = sin(x)^2 + cos(x)^2 - 1
            sage: u.is_trivial_zero()
            False
            sage: u.is_zero()
            True
        """
        return self._gobj.is_zero()

    def __nonzero__(self):
        """
        Return True unless this symbolic expression can be shown by Sage
        to be zero.  Note that deciding if an expression is zero is
        undecidable in general.

        EXAMPLES::

            sage: x = var('x')
            sage: forget()
            sage: bool(SR(0))
            False
            sage: bool(SR(1))
            True
            sage: assert(abs(x))
            sage: assert(not x/x - 1)

        This is called by :meth:`is_zero`::

            sage: k = var('k')
            sage: pol = 1/(k-1) - 1/k - 1/k/(k-1)
            sage: pol.is_zero()
            True

            sage: f = sin(x)^2 + cos(x)^2 - 1
            sage: f.is_zero()
            True

        TESTS:

        First, a bunch of tests of nonzero (which is called by bool)
        for symbolic relations::

            sage: x = var('x')
            sage: assert((x-1)^2 == x^2 - 2*x + 1)
            sage: assert(((x-1)^2 == x^2 - 2*x + 1).expand())
            sage: assert(not ((x-1)^2 == x^2 - 2*x + 3).expand())
            sage: assert(2 + x < 3 + x)
            sage: assert(not 2 + x < 1 + x)
            sage: assert(2 + x > 1 + x)
            sage: assert(not 1 + x > 1 + x)
            sage: assert(1 + x >= 1 + x)
            sage: assert(not 1 + x < 1 + x)
            sage: assert(1 + x <= 1 + x)
            sage: assert(not 1 + x^2 != 1 + x*x)
            sage: assert(1 + x^2 != 2 + x*x)
            sage: assert(SR(oo) == SR(oo))
            sage: assert(not -SR(oo) == SR(oo))
            sage: assert(-SR(oo) != SR(oo))

        Next, tests to ensure assumptions are correctly used::

            sage: x, y, z = var('x, y, z')
            sage: assume(x >= y, y >= z, z >= x)
            sage: assert(x == z)
            sage: assert(not z < x)
            sage: assert(not z > y)
            sage: assert(y == z)
            sage: assert(y <= z)
            sage: forget()
            sage: assume(x >= 1, x <= 1)
            sage: assert(x == 1)
            sage: assert(not x != 1)
            sage: assert(not x > 1)
            sage: forget()
            sage: assume(x > 0)
            sage: assert(not x == 0)
            sage: assert(x != 0)

        We cannot return undecidable or throw an exception
        at the moment so ``False`` is returned for unknown
        outcomes.

        ::

            sage: assert(not x == 1)
            sage: assert(not x != 1)
            sage: forget()
            sage: assume(x>y)
            sage: assert(not x==y)
            sage: assert(x != y) # The same comment as above applies here as well
            sage: forget()

        Comparisons of infinities::

            sage: assert( (1+I)*oo == (2+2*I)*oo )
            sage: assert( SR(unsigned_infinity) == SR(unsigned_infinity) )
            sage: assert( SR(I*oo) == I*oo )
            sage: assert( SR(-oo) <= SR(oo) )
            sage: assert( SR(oo) >= SR(-oo) )
            sage: assert( SR(oo) != SR(-oo) )
            sage: assert( sqrt(2)*oo != I*oo )

        The expression may be zero with integers but is not
        when in the complex domain (:trac:`15571`)::

            sage: a,x = var('a,x')
            sage: assume(a, 'integer')
            sage: assume(x, 'integer')
            sage: expr = a^(4*x) - (a^4)^x
            sage: expr.is_zero()
            True
            sage: forget()
            sage: assume(a, 'complex')
            sage: assume(x, 'complex')
            sage: expr.is_zero()
            False
            sage: forget()

        Check that :trac:`13326` is fixed::

            sage: assert(log(2)*Infinity == Infinity)

        More checks for comparisons with infinity (see :trac:`12967`)::

            sage: assert(SR(oo) > 5)
            sage: assert(5 < SR(oo))
            sage: assert(SR(2) < Infinity)
            sage: assert(pi < Infinity)
            sage: assert(not pi>Infinity)
            sage: assert(2*pi < Infinity)
            sage: assert(SR(pi) < SR(Infinity))
            sage: assert(sqrt(2) < oo)
            sage: assert(log(2) < oo)
            sage: assert(e < oo)
            sage: assert(e+pi < oo)
            sage: assert(e^pi < oo)
            sage: assert(not SR(2) < -oo)
            sage: assert(SR(2) > -oo)
            sage: assert(exp(2) > -oo)
            sage: assert(SR(oo) > sqrt(2))
            sage: assert(sqrt(2) < SR(oo))
            sage: assert(SR(-oo) < sqrt(2))
            sage: assert(sqrt(2) > SR(-oo))

        Check that :trac:`18360` is fixed::

            sage: f(x) = matrix()
            sage: bool(f(x) - f(x) == 0)
            True

        Check that :trac:`24658` is fixed::

            sage: val = pi - 2286635172367940241408/1029347477390786609545*sqrt(2)
            sage: bool(val>0)
            False
        """
        if self.is_relational():
            # constants are wrappers around Sage objects, compare directly
            if is_a_constant(self._gobj.lhs()) and is_a_constant(self._gobj.rhs()):
                return self.operator()(self.lhs().pyobject(), self.rhs().pyobject())
            pynac_result = decide_relational(self._gobj)
            if pynac_result == relational_undecidable:
                raise ValueError('undecidable relation: ' + repr(self))

            # pynac is guaranteed to give the correct answer for comparing infinities
            if is_a_infinity(self._gobj.lhs()) or is_a_infinity(self._gobj.rhs()):
                return pynac_result == relational_true

            if pynac_result == relational_true:
                if self.operator() == operator.ne: # this hack is necessary to catch the case where the operator is != but is False because of assumptions made
                    m = self._maxima_()
                    s = m.parent()._eval_line('is (notequal(%s,%s))'%(repr(m.lhs()),repr(m.rhs())))
                    if s == 'false':
                        return False
                    else:
                        return True
                else:
                    return True

            # If assumptions are involved, falsification is more complicated...
            need_assumptions = False
            from sage.symbolic.assumptions import assumptions
            assumption_list = assumptions()
            if assumption_list:
                vars = self.variables()
                if vars:
                    assumption_var_list = []
                    for eqn in assumption_list:
                        try:
                            assumption_var_list.append(eqn.variables())
                        except AttributeError: # if we have a GenericDeclaration
                            assumption_var_list.append((eqn._var,))
                    assumption_vars = set(sum(assumption_var_list, ()))
                    if set(vars).intersection(assumption_vars):
                        need_assumptions = True

            # Use interval fields to try and falsify the relation
            if not need_assumptions:
                if pynac_result == relational_notimplemented and self.operator()==operator.ne:
                    return not (self.lhs()-self.rhs()).is_trivial_zero()
                res = self.test_relation()
                if res in (True, False):
                    return res
                res = self.operator()((self.lhs()-self.rhs()).simplify_full(), 0).test_relation()
                if res in (True, False):
                    return res

            # we really have to do some work here...
            # I really don't like calling Maxima to test equality.  It
            # is SUPER SUPER SLOW, and it has all the problem
            # associated with different semantics, different
            # precision, etc., that can lead to subtle bugs.  Also, a
            # lot of basic Sage objects can't be put into maxima.
            from sage.symbolic.relation import test_relation_maxima
            if self.variables():
                return test_relation_maxima(self)
            else:
                return False

        self_is_zero = self._gobj.is_zero()
        if self_is_zero:
            return False
        else:
            return not bool(self == self._parent.zero())


    def test_relation(self, int ntests=20, domain=None, proof=True):
        """
        Test this relation at several random values, attempting to find
        a contradiction. If this relation has no variables, it will also
        test this relation after casting into the domain.

        Because the interval fields never return false positives, we can be
        assured that if True or False is returned (and proof is False) then
        the answer is correct.

        INPUT:

        - ``ntests`` -- (default ``20``) the number of iterations to run
        - ``domain`` -- (optional) the domain from which to draw the random
          values defaults to ``CIF`` for equality testing and ``RIF`` for
          order testing
        - ``proof`` -- (default ``True``) if ``False`` and the domain is an
          interval field, regard overlapping (potentially equal) intervals as
          equal, and return ``True`` if all tests succeeded.

        OUTPUT:

        Boolean or ``NotImplemented``, meaning

        - ``True`` -- this relation holds in the domain and has no variables.

        - ``False`` -- a contradiction was found.

        - ``NotImplemented`` -- no contradiction found.

        EXAMPLES::

            sage: (3 < pi).test_relation()
            True
            sage: (0 >= pi).test_relation()
            False
            sage: (exp(pi) - pi).n()
            19.9990999791895
            sage: (exp(pi) - pi == 20).test_relation()
            False
            sage: (sin(x)^2 + cos(x)^2 == 1).test_relation()
            NotImplemented
            sage: (sin(x)^2 + cos(x)^2 == 1).test_relation(proof=False)
            True
            sage: (x == 1).test_relation()
            False
            sage: var('x,y')
            (x, y)
            sage: (x < y).test_relation()
            False

        TESTS::

            sage: all_relations = [op for name, op in sorted(operator.__dict__.items()) if len(name) == 2]
            sage: all_relations
            [<built-in function eq>, <built-in function ge>, <built-in function gt>, <built-in function le>, <built-in function lt>, <built-in function ne>]
            sage: [op(3, pi).test_relation() for op in all_relations]
            [False, False, False, True, True, True]
            sage: [op(pi, pi).test_relation() for op in all_relations]
            [True, True, False, True, False, False]

            sage: s = 'some_very_long_variable_name_which_will_definitely_collide_if_we_use_a_reasonable_length_bound_for_a_hash_that_respects_lexicographic_order'
            sage: t1, t2 = var(','.join([s+'1',s+'2']))
            sage: (t1 == t2).test_relation()
            False
            sage: (cot(-x) == -cot(x)).test_relation()
            NotImplemented

        Check that :trac:`18896` is fixed::

            sage: m=540579833922455191419978421211010409605356811833049025*sqrt(1/2)
            sage: m1=382247666339265723780973363167714496025733124557617743
            sage: (m==m1).test_relation(domain=QQbar)
            False
            sage: (m==m1).test_relation()
            False
        """
        cdef int k, eq_count = 0
        cdef bint is_interval
        if not self.is_relational():
            raise ValueError("self must be a relation")
        cdef operators op = relational_operator(self._gobj)
        from sage.rings.real_mpfi import is_RealIntervalField
        from sage.rings.complex_interval_field import is_ComplexIntervalField
        from sage.rings.all import RIF, CIF
        from sage.rings.qqbar import is_AlgebraicField, is_AlgebraicRealField, AA, QQbar
        if domain is None:
            is_interval = True
            if self.lhs().is_algebraic() and self.rhs().is_algebraic():
                if op == equal or op == not_equal:
                    domain = QQbar
                else:
                    domain = AA
            else:
                if op == equal or op == not_equal:
                    domain = CIF
                else:
                    domain = RIF
        else:
            is_interval = (is_RealIntervalField(domain)
                           or is_ComplexIntervalField(domain)
                           or is_AlgebraicField(domain)
                           or is_AlgebraicRealField(domain))
        zero = domain(0)
        diff = self.lhs() - self.rhs()
        vars = diff.variables()
        if op == equal:
            falsify = operator.ne
        elif op == not_equal:
            falsify = operator.eq
        elif op == less:
            falsify = operator.ge
        elif op == less_or_equal:
            falsify = operator.gt
        elif op == greater:
            falsify = operator.le
        elif op == greater_or_equal:
            falsify = operator.lt
        cdef bint equality_ok = op in [equal, less_or_equal, greater_or_equal]
        cdef int errors = 0
        val = None
        if len(vars) == 0:
            try:
                val = domain(diff)
            except (TypeError, ValueError, ArithmeticError) as ex:
                pass
            else:
                if self.operator()(val, zero):
                    return True
                elif falsify(val, zero):
                    return False
                if is_interval and not proof:
                    if val.contains_zero():
                        return equality_ok
                    else:
                        return not equality_ok
        else:
            for k in range(ntests):
                try:
                    if is_interval:
                        # Let's up the prec
                        if val and k > 4 and val.contains_zero() and domain.prec() < 1000:
                            domain = domain.to_prec(int(domain.prec() * 1.5))
                        # Uniform [-1,1] isn't the best distribution to use...
                        var_dict = dict([(v, domain.random_element() * domain.random_element(-2,6).exp()) for v in vars])
                    else:
                        var_dict = dict([(v, domain.random_element()) for v in vars])
                    val = domain(diff.subs(var_dict))
                    if falsify(val, zero):
                        return False
                    if is_interval:
                        eq_count += <bint>val.contains_zero()
                except (TypeError, ValueError, ArithmeticError, AttributeError) as ex:
                    errors += 1
                    if k == errors > 3 and is_ComplexIntervalField(domain):
                        domain = RIF.to_prec(domain.prec())
                    # we are plugging in random values above, don't be surprised
                    # if something goes wrong...
                    eq_count += equality_ok

        if not proof:
            if not equality_ok:
                return eq_count == 0
            elif op == equal and is_interval:
                return eq_count == ntests
            else:
                return True
        # Nothing failed, so it *may* be True, but this method doesn't wasn't
        # able to find anything.
        return NotImplemented

    def negation(self):
        """
        Return the negated version of self, that is the relation that is
        False iff self is True.

        EXAMPLES::

            sage: (x < 5).negation()
            x >= 5
            sage: (x == sin(3)).negation()
            x != sin(3)
            sage: (2*x >= sqrt(2)).negation()
            2*x < sqrt(2)
        """
        if not self.is_relational():
            raise ValueError("self must be a relation")
        cdef operators op = relational_operator(self._gobj)
        if op == equal:
            falsify = operator.ne
        elif op == not_equal:
            falsify = operator.eq
        elif op == less:
            falsify = operator.ge
        elif op == less_or_equal:
            falsify = operator.gt
        elif op == greater:
            falsify = operator.le
        elif op == greater_or_equal:
            falsify = operator.lt
        return falsify(self.lhs(), self.rhs())

    def contradicts(self, soln):
        """
        Return ``True`` if this relation is violated by the given variable assignment(s).

        EXAMPLES::

            sage: (x<3).contradicts(x==0)
            False
            sage: (x<3).contradicts(x==3)
            True
            sage: (x<=3).contradicts(x==3)
            False
            sage: y = var('y')
            sage: (x<y).contradicts(x==30)
            False
            sage: (x<y).contradicts({x: 30, y: 20})
            True
        """
        return bool(self.negation().subs(soln))

    def is_unit(self):
        """
        Return True if this expression is a unit of the symbolic ring.

        Note that a proof may be attempted to get the result. To avoid
        this use ``(ex-1).is_trivial_zero()``.

        EXAMPLES::

            sage: SR(1).is_unit()
            True
            sage: SR(-1).is_unit()
            True
            sage: SR(0).is_unit()
            False
        """
        if not not self:
            return True
        if self == 0:
            return False
        raise NotImplementedError

    cdef Expression coerce_in(self, z):
        """
        Quickly coerce z to be an Expression.
        """
        try:
            return <Expression?>z
        except TypeError:
            return self._parent._coerce_(z)

    cpdef _add_(left, right):
        """
        Add left and right.

        EXAMPLES::

            sage: var("x y")
            (x, y)
            sage: x + y + y + x
            2*x + 2*y

            # adding relational expressions
            sage: ( (x+y) > x ) + ( x > y )
            2*x + y > x + y

            sage: ( (x+y) > x ) + x
            2*x + y > 2*x

        TESTS::

            sage: x + ( (x+y) > x )
            2*x + y > 2*x

            sage: ( x > y) + (y < x)
            Traceback (most recent call last):
            ...
            TypeError: incompatible relations

            sage: (x < 1) + (y <= 2)
            x + y < 3

            sage: x + oo
            +Infinity
            sage: x - oo
            -Infinity
            sage: x + unsigned_infinity
            Infinity
            sage: x - unsigned_infinity
            Infinity

            sage: nsr = x.parent()
            sage: nsr(oo) + nsr(oo)
            +Infinity
            sage: nsr(-oo) + nsr(-oo)
            -Infinity
            sage: nsr(oo) - nsr(oo)
            Traceback (most recent call last):
            ...
            RuntimeError: indeterminate expression: infinity - infinity encountered.
            sage: nsr(-oo) - nsr(-oo)
            Traceback (most recent call last):
            ...
            RuntimeError: indeterminate expression: infinity - infinity encountered.

            sage: nsr(unsigned_infinity) + nsr(oo)
            Traceback (most recent call last):
            ...
            RuntimeError: indeterminate expression: unsigned_infinity +- infinity encountered.
            sage: nsr(unsigned_infinity) - nsr(oo)
            Traceback (most recent call last):
            ...
            RuntimeError: indeterminate expression: unsigned_infinity +- infinity encountered.
            sage: nsr(oo) + nsr(unsigned_infinity)
            Traceback (most recent call last):
            ...
            RuntimeError: indeterminate expression: unsigned_infinity +- infinity encountered.
            sage: nsr(oo) - nsr(unsigned_infinity)
            Traceback (most recent call last):
            ...
            RuntimeError: indeterminate expression: unsigned_infinity +- infinity encountered.
            sage: nsr(unsigned_infinity) + nsr(unsigned_infinity)
            Infinity
        """
        cdef GEx x
        cdef Expression _right = <Expression>right
        cdef operators op
        if is_a_relational(left._gobj):
            if is_a_relational(_right._gobj):
                op = compatible_relation(relational_operator(left._gobj),
                                         relational_operator(_right._gobj))
                x = relational(left._gobj.lhs() + _right._gobj.lhs(),
                               left._gobj.rhs() + _right._gobj.rhs(),
                               op)
            else:
                x = relational(left._gobj.lhs() + _right._gobj,
                               left._gobj.rhs() + _right._gobj,
                               relational_operator(left._gobj))
        elif is_a_relational(_right._gobj):
            x = relational(left._gobj + _right._gobj.lhs(),
                           left._gobj + _right._gobj.rhs(),
                           relational_operator(_right._gobj))
        else:
            x = left._gobj + _right._gobj
        return new_Expression_from_GEx(left._parent, x)

    cpdef _sub_(left, right):
        """
        EXAMPLES::

            sage: var("x y")
            (x, y)
            sage: x - y
            x - y

            # subtracting relational expressions
            sage: ( (x+y) > x ) - ( x > y )
            y > x - y

            sage: ( (x+y) > x ) - x
            y > 0

        TESTS::

            sage: x - ( (x+y) > x )
            -y > 0

            sage: ( x > y) - (y < x)
            Traceback (most recent call last):
            ...
            TypeError: incompatible relations

            sage: x - oo
            -Infinity
            sage: oo - x
            +Infinity
        """
        cdef GEx x
        cdef Expression _right = <Expression>right
        if is_a_relational(left._gobj):
            if is_a_relational(_right._gobj):
                op = compatible_relation(relational_operator(left._gobj),
                                         relational_operator(_right._gobj))
                x = relational(left._gobj.lhs() - _right._gobj.lhs(),
                               left._gobj.rhs() - _right._gobj.rhs(),
                               op)
            else:
                x = relational(left._gobj.lhs() - _right._gobj,
                               left._gobj.rhs() - _right._gobj,
                               relational_operator(left._gobj))
        elif is_a_relational(_right._gobj):
            x = relational(left._gobj - _right._gobj.lhs(),
                           left._gobj - _right._gobj.rhs(),
                           relational_operator(_right._gobj))
        else:
            x = left._gobj - _right._gobj
        return new_Expression_from_GEx(left._parent, x)

    cpdef _mul_(left, right):
        """
        Multiply left and right.

        EXAMPLES::

            sage: var("x y")
            (x, y)
            sage: x*y*y
            x*y^2

            # multiplying relational expressions
            sage: ( (x+y) > x ) * ( x > y )
            (x + y)*x > x*y

            sage: ( (x+y) > x ) * x
            (x + y)*x > x^2

            sage: ( (x+y) > x ) * -1
            -x - y > -x

        TESTS::

            sage: x * ( (x+y) > x )
            (x + y)*x > x^2

            sage: ( x > y) * (y < x)
            Traceback (most recent call last):
            ...
            TypeError: incompatible relations

            sage: var('z')
            z
            sage: 3*(x+y)/z
            3*(x + y)/z
            sage: (-x+z)*(3*x-3*z)
            -3*(x - z)^2

            # check if comparison of constant terms in Pynac add objects work
            sage: (y-1)*(y-2)
            (y - 1)*(y - 2)

        Check if Pynac can compute inverses of Python longs (:trac:`13107`)::

            sage: SR(4L)*SR(2L)^(-1)
            2

        Check for simplifications when multiplying instances of exp::

            sage: exp(x)*exp(y)
            e^(x + y)
            sage: exp(x)^2*exp(y)
            e^(2*x + y)
            sage: x^y*exp(x+y)*exp(-y)
            x^y*e^x
            sage: x^y*exp(x+y)*(x+y)*(2*x+2*y)*exp(-y)
            2*(x + y)^2*x^y*e^x
            sage: x^y*exp(x+y)*(x+y)*(2*x+2*y)*exp(-y)*exp(z)^2
            2*(x + y)^2*x^y*e^(x + 2*z)
            sage: 1/exp(x)
            e^(-x)
            sage: exp(x)/exp(y)
            e^(x - y)
            sage: A = exp(I*pi/5, hold=True)
            sage: t = A*A; t
            1/4*sqrt(5) + 1/4*I*sqrt(2*sqrt(5) + 10) - 1/4
            sage: A^5
            -1
            sage: b = -x*A; c = b*b; c
            1/4*x^2*(sqrt(5) + I*sqrt(2*sqrt(5) + 10) - 1)
            sage: exp(x)^I*exp(z)^(2.5)
            e^(I*x + 2.50000000000000*z)

        ::

            sage: x*oo
            Traceback (most recent call last):
            ...
            RuntimeError: indeterminate expression: infinity * f(x) encountered.
            sage: x*unsigned_infinity
            Traceback (most recent call last):
            ...
            RuntimeError: indeterminate expression: infinity * f(x) encountered.

            sage: SR(oo)*SR(oo)
            +Infinity
            sage: SR(-oo)*SR(oo)
            -Infinity
            sage: SR(oo)*SR(-oo)
            -Infinity
            sage: SR(unsigned_infinity)*SR(oo)
            Infinity

        Check if we are returning informative error messages in case of
        nonsensical arithmetic (:trac:`10960`:, :trac:`13739` and
        :trac:`24072`)::

            sage: GF(5)(3) * SR.var('x')
            Traceback (most recent call last):
            ...
            TypeError: unsupported operand parent(s) for *: 'Finite Field of size 5' and 'Symbolic Ring'

            sage: b = polygen(FiniteField(9), 'b')
            sage: SR('I') * b
            Traceback (most recent call last):
            ...
            TypeError: positive characteristic not allowed in symbolic computations

        Check that :trac:`18360` is fixed::

            sage: f(x) = matrix()
            sage: f(x)*1
            []

        Check that floating point numbers +/- 1.0 are treated
        differently from integers +/- 1 (:trac:`12257`)::

            sage: (1*x).operator()
            sage: (1.0*x).operator()
            <function mul_vararg...
            sage: 1.0 * pi
            1.00000000000000*pi
            sage: 1.000000*(x+2)
            1.00000000000000*x + 2.00000000000000
            sage: -1.0*x
            -1.00000000000000*x
            sage: -1.0/x
            -1.00000000000000/x
            sage: (-1.0*x)*(1.0/x)
            -1.00000000000000
            sage: sin(1.0*pi)
            sin(1.00000000000000*pi)

        Check that infinities multiply correctly (:trac:`23427`)::

            sage: SR(-oo) * SR(-oo)
            +Infinity
            sage: SR(-oo) * SR(oo)
            -Infinity
            sage: SR(-oo) * SR(unsigned_infinity)
            Infinity
        """
        cdef GEx x
        cdef Expression _right = <Expression>right
        cdef operators o
        if is_a_relational(left._gobj):
            if is_a_relational(_right._gobj):
                op = compatible_relation(relational_operator(left._gobj),
                                         relational_operator(_right._gobj))
                x = relational(left._gobj.lhs() * _right._gobj.lhs(),
                               left._gobj.rhs() * _right._gobj.rhs(),
                               op)
            else:
                o = relational_operator(left._gobj)
                x = relational(left._gobj.lhs() * _right._gobj,
                               left._gobj.rhs() * _right._gobj,
                               o)
        elif is_a_relational(_right._gobj):
            o = relational_operator(_right._gobj)
            x = relational(left._gobj * _right._gobj.lhs(),
                           left._gobj * _right._gobj.rhs(),
                           o)
        else:
            x = left._gobj * _right._gobj
        return new_Expression_from_GEx(left._parent, x)

    cpdef _div_(left, right):
        """
        Divide left and right.

        EXAMPLES::

            sage: var("x y")
            (x, y)
            sage: x/y/y
            x/y^2

            # dividing relational expressions
            sage: ( (x+y) > x ) / ( x > y )
            (x + y)/x > x/y

            sage: ( (x+y) > x ) / x
            (x + y)/x > 1

            sage: ( (x+y) > x ) / -1
            -x - y > -x

        TESTS::

            sage: x / ( (x+y) > x )
            x/(x + y) > 1

            sage: ( x > y) / (y < x)
            Traceback (most recent call last):
            ...
            TypeError: incompatible relations
            sage: x/oo
            0
            sage: oo/x
            Traceback (most recent call last):
            ...
            RuntimeError: indeterminate expression: infinity * f(x) encountered.

            sage: SR(oo)/SR(oo)
            Traceback (most recent call last):
            ...
            RuntimeError: indeterminate expression: 0 * infinity encountered.

            sage: SR(-oo)/SR(oo)
            Traceback (most recent call last):
            ...
            RuntimeError: indeterminate expression: 0 * infinity encountered.

            sage: SR(oo)/SR(-oo)
            Traceback (most recent call last):
            ...
            RuntimeError: indeterminate expression: 0 * infinity encountered.

            sage: SR(oo)/SR(unsigned_infinity)
            Traceback (most recent call last):
            ...
            RuntimeError: indeterminate expression: 0 * infinity encountered.

            sage: SR(unsigned_infinity)/SR(oo)
            Traceback (most recent call last):
            ...
            RuntimeError: indeterminate expression: 0 * infinity encountered.

            sage: SR(0)/SR(oo)
            0

            sage: SR(0)/SR(unsigned_infinity)
            0

            sage: x/0
            Traceback (most recent call last):
            ...
            ZeroDivisionError: symbolic division by zero

        Check if Pynac can compute divisions of Python longs (:trac:`13107`)::

            sage: SR(1L)/SR(2L)
            1/2
        """
        cdef GEx x
        cdef Expression _right = <Expression>right
        cdef operators o
        try:
            if is_a_relational(left._gobj):
                if is_a_relational(_right._gobj):
                    op = compatible_relation(relational_operator(left._gobj),
                                             relational_operator(_right._gobj))
                    x = relational(left._gobj.lhs() / _right._gobj.lhs(),
                                   left._gobj.rhs() / _right._gobj.rhs(),
                                   op)
                else:
                    o = relational_operator(left._gobj)
                    x = relational(left._gobj.lhs() / _right._gobj,
                                   left._gobj.rhs() / _right._gobj,
                                   o)
            elif is_a_relational(_right._gobj):
                o = relational_operator(_right._gobj)
                x = relational(left._gobj / _right._gobj.lhs(),
                               left._gobj / _right._gobj.rhs(),
                               o)
            else:
                x = left._gobj / _right._gobj
            return new_Expression_from_GEx(left._parent, x)
        except Exception as msg:
            # TODO: change this to maybe cleverly do something involving Cython C++ exception handling.
            # See http://docs.cython.org/docs/wrapping_CPlusPlus.html
            if 'division by zero' in str(msg):
                raise ZeroDivisionError("symbolic division by zero")
            else:
                raise

    def __invert__(self):
        """
        Return the inverse of this symbolic expression.

        EXAMPLES::

            sage: ~x
            1/x
            sage: ~SR(3)
            1/3
            sage: v1=var('v1'); a = (2*erf(2*v1*arcsech(1/2))/v1); ~a
            1/2*v1/erf(2*v1*arcsech(1/2))
        """
        return 1/self

    cpdef int _cmp_add(Expression left, Expression right) except -2:
        """
        Compare ``left`` and ``right`` in the print order.

        INPUT:

        - ``right`` -- A :class:`Expression` instance.

        OUTPUT:

        Boolean.

        EXAMPLES::

            sage: a = sqrt(3)
            sage: b = x^2+1
            sage: a._cmp_add(b)
            -1
            sage: b._cmp_add(a)
            1
            sage: b._cmp_add(1)
            Traceback (most recent call last):
            ...
            TypeError: Argument 'right' has incorrect type (expected
            sage.symbolic.expression.Expression, got sage.rings.integer.Integer)
        """
        return print_order_compare(left._gobj, right._gobj)

    cpdef int _cmp_mul(Expression left, Expression right) except -2:
        """
        Compare ``left`` and ``right`` in the print order for products.

        INPUT:

        - ``right`` -- A :class:`Expression` instance.

        OUTPUT:

        Boolean.

        EXAMPLES::

            sage: a = sqrt(3)
            sage: b = x^2+1
            sage: a._cmp_mul(b)
            -1
            sage: b._cmp_mul(a)
            1
            sage: b._cmp_mul(1)
            Traceback (most recent call last):
            ...
            TypeError: Argument 'right' has incorrect type (expected
            sage.symbolic.expression.Expression, got sage.rings.integer.Integer)
        """
        return print_order_compare_mul(left._gobj, right._gobj)

    cpdef _pow_(self, other):
        r"""
        Return ``self`` raised to the power ``other``.

        OUTPUT:

        A symbolic expression

        EXAMPLES::

            sage: var('x,y')
            (x, y)
            sage: x._pow_(y)
            x^y
            sage: x^(3/5)
            x^(3/5)
            sage: x^sin(x)^cos(y)
            x^(sin(x)^cos(y))

        Immediate simplifications are applied::

            sage: x = SR.symbol('x', domain='real')
            sage: (x^3)^(1/3)
            x
            sage: (x^4)^(1/4)
            abs(x)
            sage: (x^8)^(1/4)
            x^2
            sage: (x^-4)^(1/4)
            1/abs(x)
            sage: (x^-8)^(1/4)
            x^(-2)
            sage: forget()

        TESTS::

            sage: (Mod(2,7)*x^2 + Mod(2,7))^7
            Traceback (most recent call last):
            ...
            TypeError: unsupported operand parent(s) for *: 'Ring of integers modulo 7' and 'Symbolic Ring'

        The leading coefficient in the result above is 1 since::

            sage: t = Mod(2,7); gcd(t, t)^7
            1
            sage: gcd(t,t).parent()
            Ring of integers modulo 7

        ::

            sage: k = GF(7)
            sage: f = expand((k(1)*x^5 + k(1)*x^2 + k(2))^7); f # known bug
            x^35 + x^14 + 2

            sage: x^oo
            Traceback (most recent call last):
            ...
            ValueError: power::eval(): pow(f(x), infinity) is not defined.
            sage: SR(oo)^2
            +Infinity
            sage: SR(-oo)^2
            +Infinity
            sage: SR(-oo)^3
            -Infinity
            sage: SR(unsigned_infinity)^2
            Infinity

        Test powers of exp::

            sage: exp(2)^5
            e^10
            sage: exp(x)^5
            e^(5*x)
            sage: ex = exp(sqrt(x))^x; ex
            (e^sqrt(x))^x
            sage: latex(ex)
            \left(e^{\sqrt{x}}\right)^{x}

        Test simplification of powers involving the reciprocal
        logarithm of the (positive) base::

            sage: 2^(1/log(2))
            e
            sage: 2^(x/log(2))
            e^x
            sage: 2^(-x^2/2/log(2))
            1/e^(1/2*x^2)
            sage: x^(x/log(x))
            x^(x/log(x))
            sage: assume(x > 0)
            sage: x^(x/log(x))
            e^x
            sage: forget()

        Test base a Python numeric type::

            sage: int(2)^x
            2^x
            sage: float(2.3)^(x^3 - x^2 + 1/3)
            2.3^(x^3 - x^2 + 1/3)
            sage: complex(1,3)^(sqrt(2))
            (1+3j)^sqrt(2)

        Test complex numeric powers::

            sage: symI = SR(I)
            sage: symI^0.5
            0.707106781186548 + 0.707106781186547*I
            sage: (symI + 1) ^ (0.5 + symI)
            0.400667052375828 + 0.365310866736929*I
            sage: symI^symI
            I^I
            sage: symI^x
            I^x
            sage: symI^(1/2)
            sqrt(I)
            sage: symI^(2/3)
            I^(2/3)
            sage: 2^(1/2)
            sqrt(2)
            sage: (2*symI)^(1/2)
            sqrt(2*I)

        Test if we can take powers of elements of `\QQ(i)` (:trac:`8659`)::

            sage: t = QuadraticField(-1, 'I')(8)
            sage: t^(1/2)
            2*sqrt(2)
            sage: (t^2)^(1/4)
            2*4^(1/4)

        Test if we can compute inverses of Python longs (:trac:`13107`)::

            sage: SR(2L)^(-1)
            1/2

        Symbolic powers with ``None`` shouldn't crash (:trac:`17523`)::

            sage: None^pi
            Traceback (most recent call last):
            ...
            TypeError: unsupported operand type(s) for ** or pow(): 'NoneType' and 'sage.symbolic.expression.Expression'
            sage: sin(x)^None
            Traceback (most recent call last):
            ...
            TypeError: unsupported operand type(s) for ** or pow(): 'sage.symbolic.expression.Expression' and 'NoneType'

        Check that :trac:`18088` is fixed::

            sage: SR(0)^SR(0)
            1

        Check that floating point numbers +/- 1.0 are treated
        differently from integers +/- 1 (:trac:`12257`)::

            sage: (x^1).operator()
            sage: (x^1.0).operator()
            <built-in function pow>
            sage: x^1.0
            x^1.00000000000000
            sage: x^-1.0
            x^(-1.00000000000000)
            sage: 0^1.0
            0.000000000000000
            sage: exp(x)^1.0
            e^(1.00000000000000*x)

        Check that :trac:`23921` is resolved::

            sage: assume(SR.an_element() > 0)
            sage: A.<n> = AsymptoticRing('(SR_+)^n * n^SR', SR)
            sage: elem = SR(2)^n
            sage: (elem, elem.parent())
            (2^n, Asymptotic Ring <SR^n * n^SR> over Symbolic Ring)

        Check that pynac understands rational powers (:trac:`30446`,
        :trac:`28620`, :trac:`30304`, and :trac:`30786`)::

            sage: QQ((24*sqrt(3))^(100/50))==1728
            True
            sage: float((24*sqrt(3))^(100/51))
            1493.0092154...
            sage: t=((1/10)*I/pi)^(3/2)
            sage: t^2
            -1/1000*I/pi^3
            sage: (2*pi)^QQ(2)
            4*pi^2
            sage: exp(-3*ln(-9*x)/3)
            -1/9/x

        Check that :trac:`31137` is also fixed::

            sage: _ = var('A, L, G, R, f, k, n, q, u, beta, gamma', domain="positive")
            sage: a = I*R^2*f^3*k*q*A*u
            sage: b = 2*pi*L*R^2*G*f^4*k^2*q - 2*pi*L*R^2*G*f^4*q - 2*pi*L*R^2*beta^2*G*q
            sage: c = (2*I*pi*L*R^2*beta*gamma*q + 2*I*pi*L*R*(beta + q))*G*f^3
            sage: d = 2*(pi*(beta^2 + 1)*L*R^2*q + pi*L*R*beta*gamma*q + pi*L*beta)*G*f^2
            sage: e = (-2*I*pi*L*R^2*beta*gamma*q - 2*I*pi*(beta^2*q + beta)*L*R)*G*f
            sage: expr = a / ((b + c + d + e)*n)
            sage: R = ((sqrt(expr.real()^2 + expr.imag()^2).factor())^2).factor()
            sage: Rs = R.subs(f = 2*beta)
            sage: len(str(Rs))
            520
        """
        cdef Expression nexp = <Expression>other
        cdef GEx x
        if is_a_relational(self._gobj):
            x = relational(g_pow(self._gobj.lhs(), nexp._gobj),
                           g_pow(self._gobj.rhs(), nexp._gobj),
                           relational_operator(self._gobj))
        else:
            x = g_pow(self._gobj, nexp._gobj)
        return new_Expression_from_GEx(self._parent, x)

    cpdef _pow_int(self, other):
        """
        TESTS::

            sage: var('x')
            x
            sage: cos(x)._pow_int(-3)
            cos(x)^(-3)
            sage: SR(-oo)._pow_int(2)
            +Infinity
            sage: pi._pow_int(4)
            pi^4
        """
        return self._pow_(self._parent(other))

    def derivative(self, *args):
        """
        Return the derivative of this expressions with respect to the
        variables supplied in args.

        Multiple variables and iteration counts may be supplied; see
        documentation for the global
        :meth:`~sage.calculus.functional.derivative` function for more
        details.

        .. SEEALSO::

            This is implemented in the ``_derivative`` method (see the
            source code).

        EXAMPLES::

            sage: var("x y")
            (x, y)
            sage: t = (x^2+y)^2
            sage: t.derivative(x)
            4*(x^2 + y)*x
            sage: t.derivative(x, 2)
            12*x^2 + 4*y
            sage: t.derivative(x, 2, y)
            4
            sage: t.derivative(y)
            2*x^2 + 2*y

        If the function depends on only one variable, you may omit the
        variable. Giving just a number (for the order of the derivative)
        also works::

            sage: f(x) = x^3 + sin(x)
            sage: f.derivative()
            x |--> 3*x^2 + cos(x)
            sage: f.derivative(2)
            x |--> 6*x - sin(x)

        Some expressions can't be cleanly differentiated by the
        chain rule::

            sage: _ = var('x', domain='real')
            sage: _ = var('w z')
            sage: (x^z).conjugate().diff(x)
            conjugate(x^(z - 1))*conjugate(z)
            sage: (w^z).conjugate().diff(w)
            w^(z - 1)*z*D[0](conjugate)(w^z)
            sage: atanh(x).real_part().diff(x)
            -1/(x^2 - 1)
            sage: atanh(x).imag_part().diff(x)
            0
            sage: atanh(w).real_part().diff(w)
            -D[0](real_part)(arctanh(w))/(w^2 - 1)
            sage: atanh(w).imag_part().diff(w)
            -D[0](imag_part)(arctanh(w))/(w^2 - 1)
            sage: abs(log(x)).diff(x)
            1/2*(conjugate(log(x))/x + log(x)/x)/abs(log(x))
            sage: abs(log(z)).diff(z)
            1/2*(conjugate(log(z))/z + log(z)/conjugate(z))/abs(log(z))
            sage: forget()

            sage: t = sin(x+y^2)*tan(x*y)
            sage: t.derivative(x)
            (tan(x*y)^2 + 1)*y*sin(y^2 + x) + cos(y^2 + x)*tan(x*y)
            sage: t.derivative(y)
            (tan(x*y)^2 + 1)*x*sin(y^2 + x) + 2*y*cos(y^2 + x)*tan(x*y)

        ::

            sage: h = sin(x)/cos(x)
            sage: derivative(h,x,x,x)
            8*sin(x)^2/cos(x)^2 + 6*sin(x)^4/cos(x)^4 + 2
            sage: derivative(h,x,3)
            8*sin(x)^2/cos(x)^2 + 6*sin(x)^4/cos(x)^4 + 2

        ::

            sage: var('x, y')
            (x, y)
            sage: u = (sin(x) + cos(y))*(cos(x) - sin(y))
            sage: derivative(u,x,y)
            -cos(x)*cos(y) + sin(x)*sin(y)
            sage: f = ((x^2+1)/(x^2-1))^(1/4)
            sage: g = derivative(f, x); g # this is a complex expression
            -1/2*((x^2 + 1)*x/(x^2 - 1)^2 - x/(x^2 - 1))/((x^2 + 1)/(x^2 - 1))^(3/4)
            sage: g.factor()
            -x/((x + 1)^2*(x - 1)^2*((x^2 + 1)/(x^2 - 1))^(3/4))

        ::

            sage: y = var('y')
            sage: f = y^(sin(x))
            sage: derivative(f, x)
            y^sin(x)*cos(x)*log(y)

        ::

            sage: g(x) = sqrt(5-2*x)
            sage: g_3 = derivative(g, x, 3); g_3(2)
            -3

        ::

            sage: f = x*e^(-x)
            sage: derivative(f, 100)
            x*e^(-x) - 100*e^(-x)

        ::

            sage: g = 1/(sqrt((x^2-1)*(x+5)^6))
            sage: derivative(g, x)
            -((x + 5)^6*x + 3*(x^2 - 1)*(x + 5)^5)/((x^2 - 1)*(x + 5)^6)^(3/2)

        TESTS::

            sage: t.derivative()
            Traceback (most recent call last):
            ...
            ValueError: No differentiation variable specified.
        """
        return multi_derivative(self, args)

    diff = differentiate = derivative

    def _derivative(self, symb=None, deg=1):
        """
        Return the deg-th (partial) derivative of self with respect to symb.

        EXAMPLES::

            sage: var("x y")
            (x, y)
            sage: b = (x+y)^5
            sage: b._derivative(x, 2)
            20*(x + y)^3

            sage: foo = function('foo',nargs=2)
            sage: foo(x^2,x^2)._derivative(x)
            2*x*D[0](foo)(x^2, x^2) + 2*x*D[1](foo)(x^2, x^2)

            sage: SR(1)._derivative()
            0

        If the expression is a callable symbolic expression, and no
        variables are specified, then calculate the gradient::

            sage: f(x,y)=x^2+y
            sage: f.diff() # gradient
            (x, y) |--> (2*x, 1)

        TESTS:

        Raise error if no variable is specified and there are multiple
        variables::

            sage: b._derivative()
            Traceback (most recent call last):
            ...
            ValueError: No differentiation variable specified.

        Check if :trac:`6524` is fixed::

            sage: f = function('f')
            sage: f(x)*f(x).derivative(x)*f(x).derivative(x,2)
            f(x)*diff(f(x), x)*diff(f(x), x, x)
            sage: g = f(x).diff(x)
            sage: h = f(x).diff(x)*sin(x)
            sage: h/g
            sin(x)
        """
        if symb is None:
            # we specify a default value of None for symb and check for it here
            # to return more helpful error messages when no variable is
            # given by the multi_derivative framework
            vars = self.variables()
            if len(vars) == 1:
                symb = vars[0]
            elif len(vars) == 0:
                return self._parent(0)
            elif sage.symbolic.callable.is_CallableSymbolicExpression(self):
                return self.gradient()
            else:
                raise ValueError("No differentiation variable specified.")
        if not isinstance(deg, (int, long, sage.rings.integer.Integer)) \
                or deg < 1:
            raise TypeError("argument deg should be an integer >= 1.")
        cdef Expression symbol = self.coerce_in(symb)
        if not is_a_symbol(symbol._gobj):
            raise TypeError("argument symb must be a symbol")
        cdef GEx x
        sig_on()
        try:
            x = self._gobj.diff(ex_to_symbol(symbol._gobj), deg)
        finally:
            sig_off()
        return new_Expression_from_GEx(self._parent, x)

    def gradient(self, variables=None):
        r"""
        Compute the gradient of a symbolic function.

        This function returns a vector whose components are the derivatives
        of the original function with respect to the arguments of the
        original function. Alternatively, you can specify the variables as
        a list.

        EXAMPLES::

            sage: x,y = var('x y')
            sage: f = x^2+y^2
            sage: f.gradient()
            (2*x, 2*y)
            sage: g(x,y) = x^2+y^2
            sage: g.gradient()
            (x, y) |--> (2*x, 2*y)
            sage: n = var('n')
            sage: f(x,y) = x^n+y^n
            sage: f.gradient()
            (x, y) |--> (n*x^(n - 1), n*y^(n - 1))
            sage: f.gradient([y,x])
            (x, y) |--> (n*y^(n - 1), n*x^(n - 1))

        .. SEEALSO::

            :meth:`~sage.manifolds.differentiable.scalarfield.DiffScalarField.gradient`
            of scalar fields on Euclidean spaces (and more generally
            pseudo-Riemannian manifolds), in particular for computing the
            gradient in curvilinear coordinates.

        """
        from sage.modules.free_module_element import vector
        if variables is None:
            variables = self.arguments()
        return vector([self.derivative(x) for x in variables])

    def hessian(self):
        r"""
        Compute the hessian of a function. This returns a matrix components
        are the 2nd partial derivatives of the original function.

        EXAMPLES::

            sage: x,y = var('x y')
            sage: f = x^2+y^2
            sage: f.hessian()
            [2 0]
            [0 2]
            sage: g(x,y) = x^2+y^2
            sage: g.hessian()
            [(x, y) |--> 2 (x, y) |--> 0]
            [(x, y) |--> 0 (x, y) |--> 2]
        """
        from sage.matrix.constructor import matrix
        return matrix([[g.derivative(x) for x in self.arguments()]
                       for g in self.gradient()])


    def series(self, symbol, order=None):
        r"""
        Return the power series expansion of self in terms of the
        given variable to the given order.

        INPUT:

        - ``symbol`` - a symbolic variable or symbolic equality
          such as ``x == 5``; if an equality is given, the
          expansion is around the value on the right hand side
          of the equality
        - ``order`` - an integer; if nothing given, it is set
          to the global default (``20``), which can be changed
          using :func:`set_series_precision`

        OUTPUT:

        A power series.

        To truncate the power series and obtain a normal expression, use the
        :meth:`truncate` command.

        EXAMPLES:

        We expand a polynomial in `x` about 0, about `1`, and also truncate
        it back to a polynomial::

            sage: var('x,y')
            (x, y)
            sage: f = (x^3 - sin(y)*x^2 - 5*x + 3); f
            x^3 - x^2*sin(y) - 5*x + 3
            sage: g = f.series(x, 4); g
            3 + (-5)*x + (-sin(y))*x^2 + 1*x^3 + Order(x^4)
            sage: g.truncate()
            x^3 - x^2*sin(y) - 5*x + 3
            sage: g = f.series(x==1, 4); g
            (-sin(y) - 1) + (-2*sin(y) - 2)*(x - 1) + (-sin(y) + 3)*(x - 1)^2 + 1*(x - 1)^3 + Order((x - 1)^4)
            sage: h = g.truncate(); h
            (x - 1)^3 - (x - 1)^2*(sin(y) - 3) - 2*(x - 1)*(sin(y) + 1) - sin(y) - 1
            sage: h.expand()
            x^3 - x^2*sin(y) - 5*x + 3

        We computer another series expansion of an analytic function::

            sage: f = sin(x)/x^2
            sage: f.series(x,7)
            1*x^(-1) + (-1/6)*x + 1/120*x^3 + (-1/5040)*x^5 + Order(x^7)
            sage: f.series(x)
            1*x^(-1) + (-1/6)*x + ... + Order(x^20)
            sage: f.series(x==1,3)
            (sin(1)) + (cos(1) - 2*sin(1))*(x - 1) + (-2*cos(1) + 5/2*sin(1))*(x - 1)^2 + Order((x - 1)^3)
            sage: f.series(x==1,3).truncate().expand()
            -2*x^2*cos(1) + 5/2*x^2*sin(1) + 5*x*cos(1) - 7*x*sin(1) - 3*cos(1) + 11/2*sin(1)

        Expressions formed by combining series can be expanded
        by applying series again::

            sage: (1/(1-x)).series(x, 3)+(1/(1+x)).series(x,3)
            (1 + 1*x + 1*x^2 + Order(x^3)) + (1 + (-1)*x + 1*x^2 + Order(x^3))
            sage: _.series(x,3)
            2 + 2*x^2 + Order(x^3)
            sage: (1/(1-x)).series(x, 3)*(1/(1+x)).series(x,3)
            (1 + 1*x + 1*x^2 + Order(x^3))*(1 + (-1)*x + 1*x^2 + Order(x^3))
            sage: _.series(x,3)
            1 + 1*x^2 + Order(x^3)

        Following the GiNaC tutorial, we use John Machin's amazing
        formula `\pi = 16 \tan^{-1}(1/5) - 4 \tan^{-1}(1/239)` to compute
        digits of `\pi`. We expand the arc tangent around 0 and insert
        the fractions 1/5 and 1/239.

        ::

            sage: x = var('x')
            sage: f = atan(x).series(x, 10); f
            1*x + (-1/3)*x^3 + 1/5*x^5 + (-1/7)*x^7 + 1/9*x^9 + Order(x^10)
            sage: float(16*f.subs(x==1/5) - 4*f.subs(x==1/239))
            3.1415926824043994

        TESTS:

        Check if :trac:`8943` is fixed::

            sage: ((1+arctan(x))**(1/x)).series(x==0, 3)
            (e) + (-1/2*e)*x + (1/8*e)*x^2 + Order(x^3)

        Order may be negative::

            sage: f = sin(x)^(-2); f.series(x, -1)
            1*x^(-2) + Order(1/x)

        Check if changing global series precision does it right::

            sage: set_series_precision(3)
            sage: (1/(1-2*x)).series(x)
            1 + 2*x + 4*x^2 + Order(x^3)
            sage: set_series_precision(20)

        Check that :trac:`31645` is fixed::

            sage: (x^(-1) + 1).series(x,1)
            1*x^(-1) + 1 + Order(x)
        """
        cdef Expression symbol0 = self.coerce_in(symbol)
        cdef GEx x
        cdef SymbolicSeries nex
        cdef int cprec
        cdef int options
        if order is infinity:
            options = 4
            order = None
        else:
            options = 2

        if order is None:
            from sage.misc.defaults import series_precision
            cprec = series_precision()
        else:
            cprec = order
        sig_on()
        try:
            x = self._gobj.expand(0).series(symbol0._gobj, cprec, options)
            nex = SymbolicSeries.__new__(SymbolicSeries)
            nex._parent = self._parent
            nex._gobj = GEx(x)
        finally:
            sig_off()
        return nex

    def residue(self, symbol):
        """
        Calculate the residue of ``self`` with respect to ``symbol``.

        INPUT:

        - ``symbol`` - a symbolic variable or symbolic equality such
          as ``x == 5``. If an equality is given, the expansion is
          around the value on the right hand side of the equality,
          otherwise at ``0``.

        OUTPUT:

        The residue of ``self``.

        Say, ``symbol`` is ``x == a``, then this function calculates
        the residue of ``self`` at `x=a`, i.e., the coefficient of
        `1/(x-a)` of the series expansion of ``self`` around `a`.

        EXAMPLES::

            sage: (1/x).residue(x == 0)
            1
            sage: (1/x).residue(x == oo)
            -1
            sage: (1/x^2).residue(x == 0)
            0
            sage: (1/sin(x)).residue(x == 0)
            1
            sage: var('q, n, z')
            (q, n, z)
            sage: (-z^(-n-1)/(1-z/q)^2).residue(z == q).simplify_full()
            (n + 1)/q^n
            sage: var('s')
            s
            sage: zeta(s).residue(s == 1)
            1

        We can also compute the residue at more general places,
        given that the pole is recognized::

            sage: k = var('k', domain='integer')
            sage: (gamma(1+x)/(1 - exp(-x))).residue(x==2*I*pi*k)
            gamma(2*I*pi*k + 1)
            sage: csc(x).residue(x==2*pi*k)
            1

        TESTS::

            sage: (exp(x)/sin(x)^4).residue(x == 0)
            5/6

        Check that :trac:`18372` is resolved::

            sage: (1/(x^2 - x - 1)).residue(x == 1/2*sqrt(5) + 1/2)
            1/5*sqrt(5)

        Check that :trac:`20084` is fixed::

            sage: (1/(1 - 2^-x)).residue(x == 2*pi*I/log(2))
            1/log(2)
        """
        if symbol.is_relational():
            x = symbol.lhs()
            a = symbol.rhs()
        else:
            x = symbol
            a = 0
        if a == infinity:
            return (-self.subs({x: 1/x}) / x**2).residue(x == 0)
        return self.subs({x: x + a}).series(x == 0, 0).coefficient(x, -1)

    def taylor(self, *args):
        r"""
        Expand this symbolic expression in a truncated Taylor or
        Laurent series in the variable `v` around the point `a`,
        containing terms through `(x - a)^n`. Functions in more
        variables is also supported.

        INPUT:

        -  ``*args`` - the following notation is supported

           - ``x, a, n`` - variable, point, degree

           - ``(x, a), (y, b), n`` - variables with points, degree of polynomial

        EXAMPLES::

            sage: var('a, x, z')
            (a, x, z)
            sage: taylor(a*log(z), z, 2, 3)
            1/24*a*(z - 2)^3 - 1/8*a*(z - 2)^2 + 1/2*a*(z - 2) + a*log(2)

        ::

            sage: taylor(sqrt (sin(x) + a*x + 1), x, 0, 3)
            1/48*(3*a^3 + 9*a^2 + 9*a - 1)*x^3 - 1/8*(a^2 + 2*a + 1)*x^2 + 1/2*(a + 1)*x + 1

        ::

            sage: taylor (sqrt (x + 1), x, 0, 5)
            7/256*x^5 - 5/128*x^4 + 1/16*x^3 - 1/8*x^2 + 1/2*x + 1

        ::

            sage: taylor (1/log (x + 1), x, 0, 3)
            -19/720*x^3 + 1/24*x^2 - 1/12*x + 1/x + 1/2

        ::

            sage: taylor (cos(x) - sec(x), x, 0, 5)
            -1/6*x^4 - x^2

        ::

            sage: taylor ((cos(x) - sec(x))^3, x, 0, 9)
            -1/2*x^8 - x^6

        ::

            sage: taylor (1/(cos(x) - sec(x))^3, x, 0, 5)
            -15377/7983360*x^4 - 6767/604800*x^2 + 11/120/x^2 + 1/2/x^4 - 1/x^6 - 347/15120

        TESTS:

        Check that ticket :trac:`7472` is fixed (Taylor polynomial in
        more variables)::

            sage: x,y=var('x y'); taylor(x*y^3,(x,1),(y,1),4)
            (x - 1)*(y - 1)^3 + 3*(x - 1)*(y - 1)^2 + (y - 1)^3 + 3*(x - 1)*(y - 1) + 3*(y - 1)^2 + x + 3*y - 3
            sage: expand(_)
            x*y^3

        """
        from sage.rings.integer import Integer
        from sage.symbolic.ring import SR
        A = args
        try:
            if isinstance(A[0],tuple):
                B=[]
                B.append([SR(A[i][0]) for i in range(len(A)-1)])
                B.append([A[i][1] for i in range(len(A)-1)])
            else:
                B=[A[0],SR(A[1])]
            B.append(Integer(A[len(A)-1]))
        except Exception:
            raise NotImplementedError("Wrong arguments passed to taylor. See taylor? for more details.")
        l = self._maxima_().taylor(B)
        return self.parent()(l)



    def truncate(self):
        """
        Given a power series or expression, return the corresponding
        expression without the big oh.

        INPUT:

        - ``self`` -- a series as output by the :meth:`series` command.

        OUTPUT:

        A symbolic expression.

        EXAMPLES::

            sage: f = sin(x)/x^2
            sage: f.truncate()
            sin(x)/x^2
            sage: f.series(x,7)
            1*x^(-1) + (-1/6)*x + 1/120*x^3 + (-1/5040)*x^5 + Order(x^7)
            sage: f.series(x,7).truncate()
            -1/5040*x^5 + 1/120*x^3 - 1/6*x + 1/x
            sage: f.series(x==1,3).truncate().expand()
            -2*x^2*cos(1) + 5/2*x^2*sin(1) + 5*x*cos(1) - 7*x*sin(1) - 3*cos(1) + 11/2*sin(1)
        """
        return self

    def expand(Expression self, side=None):
        """
        Expand this symbolic expression. Products of sums and exponentiated
        sums are multiplied out, numerators of rational expressions which
        are sums are split into their respective terms, and multiplications
        are distributed over addition at all levels.

        EXAMPLES:

        We expand the expression `(x-y)^5` using both
        method and functional notation.

        ::

            sage: x,y = var('x,y')
            sage: a = (x-y)^5
            sage: a.expand()
            x^5 - 5*x^4*y + 10*x^3*y^2 - 10*x^2*y^3 + 5*x*y^4 - y^5
            sage: expand(a)
            x^5 - 5*x^4*y + 10*x^3*y^2 - 10*x^2*y^3 + 5*x*y^4 - y^5

        We expand some other expressions::

            sage: expand((x-1)^3/(y-1))
            x^3/(y - 1) - 3*x^2/(y - 1) + 3*x/(y - 1) - 1/(y - 1)
            sage: expand((x+sin((x+y)^2))^2)
            x^2 + 2*x*sin(x^2 + 2*x*y + y^2) + sin(x^2 + 2*x*y + y^2)^2

        Observe that :meth:`expand` also expands function arguments::

            sage: f(x) = function('f')(x)
            sage: fx = f(x*(x+1)); fx
            f((x + 1)*x)
            sage: fx.expand()
            f(x^2 + x)

        We can expand individual sides of a relation::

            sage: a = (16*x-13)^2 == (3*x+5)^2/2
            sage: a.expand()
            256*x^2 - 416*x + 169 == 9/2*x^2 + 15*x + 25/2
            sage: a.expand('left')
            256*x^2 - 416*x + 169 == 1/2*(3*x + 5)^2
            sage: a.expand('right')
            (16*x - 13)^2 == 9/2*x^2 + 15*x + 25/2

        TESTS::

            sage: var('x,y')
            (x, y)
            sage: ((x + (2/3)*y)^3).expand()
            x^3 + 2*x^2*y + 4/3*x*y^2 + 8/27*y^3
            sage: expand( (x*sin(x) - cos(y)/x)^2 )
            x^2*sin(x)^2 - 2*cos(y)*sin(x) + cos(y)^2/x^2
            sage: f = (x-y)*(x+y); f
            (x + y)*(x - y)
            sage: f.expand()
            x^2 - y^2

            sage: a,b,c = var('a,b,c')
            sage: x,y = var('x,y', domain='real')
            sage: p,q = var('p,q', domain='positive')
            sage: (c/2*(5*(3*a*b*x*y*p*q)^2)^(7/2*c)).expand()
            1/2*45^(7/2*c)*(a^2*b^2*x^2*y^2)^(7/2*c)*c*p^(7*c)*q^(7*c)
            sage: ((-(-a*x*p)^3*(b*y*p)^3)^(c/2)).expand()
            (a^3*b^3*x^3*y^3)^(1/2*c)*p^(3*c)
            sage: x,y,p,q = var('x,y,p,q', domain='complex')

        Check that :trac:`18568` is fixed::

            sage: ((x+sqrt(2)*x)^2).expand()
            2*sqrt(2)*x^2 + 3*x^2

        Check that :trac:`21360` is fixed::

            sage: ((x^(x/2) + 1)^2).expand()
            2*x^(1/2*x) + x^x + 1
            sage: ((x^(1/2*x))^2).expand()
            x^x
            sage: ((x^(2*x))^2).expand()
            x^(4*x)

        Check that exactness is preserved::

            sage: ((x+1.001)^2).expand()
            x^2 + 2.00200000000000*x + 1.00200100000000
            sage: ((x+1.001)^3).expand()
            x^3 + 3.00300000000000*x^2 + 3.00600300000000*x + 1.00300300100000

        Check that :trac:`21302` is fixed::

            sage: ((x+1)^-2).expand()
            1/(x^2 + 2*x + 1)
            sage: (((x-1)/(x+1))^2).expand()
            x^2/(x^2 + 2*x + 1) - 2*x/(x^2 + 2*x + 1) + 1/(x^2 + 2*x + 1)

        Check that :trac:`30688` is fixed::

            sage: assume(x < 0)
            sage: sqrt(-x).expand()
            sqrt(-x)
            sage: ((-x)^(3/4)).expand()
            (-x)^(3/4)
            sage: forget()

        Check that :trac:`31077` is fixed (also see :trac:`31679`)::

            sage: a,b,c,d = var("a b c d")
            sage: f = ((a + b + c)^30 * (3*b + d - 5/d)^3).expand().subs(a=0,b=2,c=-1)
            sage: sum(sign(s) * (abs(ZZ(s)) % ZZ(2^30)) * d^i for s,i in f.coefficients())
            d^3 + 18*d^2 + 93*d - 465/d + 450/d^2 - 125/d^3 + 36

        Check that :trac:`31411` is fixed::

            sage: q, j = var("q, j")
            sage: A = q^(2/3) + q^(2/5)
            sage: B = product(1 - q^j, j, 1, 31) * q^(1/24)
            sage: bool((A * B).expand() == (A * B.expand()).expand())
            True  # 64-bit
            True  # 32-bit # known bug (#31585)
        """
        if side is not None:
            if not is_a_relational(self._gobj):
                raise ValueError("expansion on sides only makes sense for relations")
            if side == 'left':
                return self.operator()(self.lhs().expand(), self.rhs())
            elif side == 'right':
                return self.operator()(self.lhs(), self.rhs().expand())
            else:
                raise ValueError("side must be 'left', 'right', or None")

        cdef GEx x
        sig_on()
        try:
            x = self._gobj.expand(0)
        finally:
            sig_off()
        return new_Expression_from_GEx(self._parent, x)

    expand_rational = rational_expand = expand

    def expand_trig(self, full=False, half_angles=False, plus=True, times=True):
        """
        Expand trigonometric and hyperbolic functions of sums of angles
        and of multiple angles occurring in self. For best results, self
        should already be expanded.

        INPUT:

        -  ``full`` - (default: False) To enhance user control
           of simplification, this function expands only one level at a time
           by default, expanding sums of angles or multiple angles. To obtain
           full expansion into sines and cosines immediately, set the optional
           parameter full to True.

        -  ``half_angles`` - (default: False) If True, causes
           half-angles to be simplified away.

        -  ``plus`` - (default: True) Controls the sum rule;
           expansion of sums (e.g. 'sin(x + y)') will take place only if plus
           is True.

        -  ``times`` - (default: True) Controls the product
           rule, expansion of products (e.g. sin(2\*x)) will take place only
           if times is True.


        OUTPUT:

        A symbolic expression.

        EXAMPLES::

            sage: sin(5*x).expand_trig()
            5*cos(x)^4*sin(x) - 10*cos(x)^2*sin(x)^3 + sin(x)^5
            sage: cos(2*x + var('y')).expand_trig()
            cos(2*x)*cos(y) - sin(2*x)*sin(y)

        We illustrate various options to this function::

            sage: f = sin(sin(3*cos(2*x))*x)
            sage: f.expand_trig()
            sin((3*cos(cos(2*x))^2*sin(cos(2*x)) - sin(cos(2*x))^3)*x)
            sage: f.expand_trig(full=True)
            sin((3*(cos(cos(x)^2)*cos(sin(x)^2) + sin(cos(x)^2)*sin(sin(x)^2))^2*(cos(sin(x)^2)*sin(cos(x)^2) - cos(cos(x)^2)*sin(sin(x)^2)) - (cos(sin(x)^2)*sin(cos(x)^2) - cos(cos(x)^2)*sin(sin(x)^2))^3)*x)
            sage: sin(2*x).expand_trig(times=False)
            sin(2*x)
            sage: sin(2*x).expand_trig(times=True)
            2*cos(x)*sin(x)
            sage: sin(2 + x).expand_trig(plus=False)
            sin(x + 2)
            sage: sin(2 + x).expand_trig(plus=True)
            cos(x)*sin(2) + cos(2)*sin(x)
            sage: sin(x/2).expand_trig(half_angles=False)
            sin(1/2*x)
            sage: sin(x/2).expand_trig(half_angles=True)
            (-1)^floor(1/2*x/pi)*sqrt(-1/2*cos(x) + 1/2)

        If the expression contains terms which are factored, we expand first::

            sage: (x, k1, k2) = var('x, k1, k2')
            sage: cos((k1-k2)*x).expand().expand_trig()
            cos(k1*x)*cos(k2*x) + sin(k1*x)*sin(k2*x)

        ALIASES:

        :meth:`trig_expand` and :meth:`expand_trig` are the same
        """
        from sage.calculus.calculus import maxima_options
        M = self._maxima_()
        P = M.parent()
        opt = maxima_options(trigexpand=full, halfangles=half_angles,
                             trigexpandplus=plus, trigexpandtimes=times)
        cmd = 'trigexpand(%s), %s'%(M.name(), opt)
        ans = P(cmd)
        return self.parent()(ans)

    trig_expand = expand_trig

    def reduce_trig(self, var=None):
        r"""
        Combine products and powers of trigonometric and hyperbolic
        sin's and cos's of x into those of multiples of x. It also
        tries to eliminate these functions when they occur in
        denominators.

        INPUT:

        - ``self`` - a symbolic expression

        - ``var`` - (default: None) the variable which is used for
          these transformations. If not specified, all variables are
          used.

        OUTPUT:

        A symbolic expression.

        EXAMPLES::

            sage: y=var('y')
            sage: f=sin(x)*cos(x)^3+sin(y)^2
            sage: f.reduce_trig()
            -1/2*cos(2*y) + 1/8*sin(4*x) + 1/4*sin(2*x) + 1/2

        To reduce only the expressions involving x we use optional parameter::

            sage: f.reduce_trig(x)
            sin(y)^2 + 1/8*sin(4*x) + 1/4*sin(2*x)

        ALIASES: :meth:`trig_reduce` and :meth:`reduce_trig` are the same
        """
        M = self._maxima_()
        P = M.parent()
        if var is None:
            cmd = 'trigreduce(%s)'%(M.name())
        else:
            cmd = 'trigreduce(%s,%s)'%(M.name(),'_SAGE_VAR_'+str(var))
        ans = P(cmd)
        return self.parent()(ans)

    trig_reduce = reduce_trig

    ############################################################################
    # Pattern Matching
    ############################################################################
    def match(self, pattern):
        """
        Check if self matches the given pattern.

        INPUT:

        -  ``pattern`` -- a symbolic expression, possibly containing wildcards
           to match for

        OUTPUT:

        One of

        ``None`` if there is no match, or a dictionary mapping the
        wildcards to the matching values if a match was found. Note
        that the dictionary is empty if there were no wildcards in the
        given pattern.

        See also http://www.ginac.de/tutorial/Pattern-matching-and-advanced-substitutions.html

        EXAMPLES::

            sage: var('x,y,z,a,b,c,d,f,g')
            (x, y, z, a, b, c, d, f, g)
            sage: w0 = SR.wild(0); w1 = SR.wild(1); w2 = SR.wild(2)
            sage: ((x+y)^a).match((x+y)^a)  # no wildcards, so empty dict
            {}
            sage: print(((x+y)^a).match((x+y)^b))
            None
            sage: t = ((x+y)^a).match(w0^w1)
            sage: t[w0], t[w1]
            (x + y, a)
            sage: print(((x+y)^a).match(w0^w0))
            None
            sage: ((x+y)^(x+y)).match(w0^w0)
            {$0: x + y}
            sage: t = ((a+b)*(a+c)).match((a+w0)*(a+w1))
            sage: set([t[w0], t[w1]]) == set([b, c])
            True
            sage: ((a+b)*(a+c)).match((w0+b)*(w0+c))
            {$0: a}
            sage: t = ((a+b)*(a+c)).match((w0+w1)*(w0+w2))
            sage: t[w0]
            a
            sage: set([t[w1], t[w2]]) == set([b, c])
            True
            sage: t = ((a+b)*(a+c)).match((w0+w1)*(w1+w2))
            sage: t[w1]
            a
            sage: set([t[w0], t[w2]]) == set([b, c])
            True
            sage: t = (a*(x+y)+a*z+b).match(a*w0+w1)
            sage: s = set([t[w0], t[w1]])
            sage: s == set([x+y, a*z+b]) or s == set([z, a*(x+y)+b])
            True
            sage: print((a+b+c+d+f+g).match(c))
            None
            sage: (a+b+c+d+f+g).has(c)
            True
            sage: (a+b+c+d+f+g).match(c+w0)
            {$0: a + b + d + f + g}
            sage: (a+b+c+d+f+g).match(c+g+w0)
            {$0: a + b + d + f}
            sage: (a+b).match(a+b+w0) # known bug
            {$0: 0}
            sage: print((a*b^2).match(a^w0*b^w1))
            None
            sage: (a*b^2).match(a*b^w1)
            {$1: 2}
            sage: (x*x.arctan2(x^2)).match(w0*w0.arctan2(w0^2))
            {$0: x}

        Beware that behind-the-scenes simplification can lead to
        surprising results in matching::

            sage: print((x+x).match(w0+w1))
            None
            sage: t = x+x; t
            2*x
            sage: t.operator()
            <function mul_vararg ...>

        Since asking to match w0+w1 looks for an addition operator,
        there is no match.
        """
        cdef Expression p = self.coerce_in(pattern)
        cdef GExList mlst
        cdef bint res
        sig_on()
        try:
            res = self._gobj.match(p._gobj, mlst)
        finally:
            sig_off()
        if not res:
            return None

        cdef dict rdict = {}
        cdef GExListIter itr = mlst.begin()
        cdef GExListIter lstend = mlst.end()
        while itr != lstend:
            key = new_Expression_from_GEx(self._parent, itr.obj().lhs())
            val = new_Expression_from_GEx(self._parent, itr.obj().rhs())
            rdict[key] = val
            itr.inc()
        return rdict


    def find(self, pattern):
        """
        Find all occurrences of the given pattern in this expression.

        Note that once a subexpression matches the pattern, the search does
        not extend to subexpressions of it.

        EXAMPLES::

            sage: var('x,y,z,a,b')
            (x, y, z, a, b)
            sage: w0 = SR.wild(0); w1 = SR.wild(1)

            sage: (sin(x)*sin(y)).find(sin(w0))
            [sin(y), sin(x)]

            sage: ((sin(x)+sin(y))*(a+b)).expand().find(sin(w0))
            [sin(y), sin(x)]

            sage: (1+x+x^2+x^3).find(x)
            [x]
            sage: (1+x+x^2+x^3).find(x^w0)
            [x^2, x^3]

            sage: (1+x+x^2+x^3).find(y)
            []

            # subexpressions of a match are not listed
            sage: ((x^y)^z).find(w0^w1)
            [(x^y)^z]
        """
        from sage.symbolic.comparison import print_sorted
        cdef Expression p = self.coerce_in(pattern)
        cdef GExList found
        sig_on()
        try:
            self._gobj.find(p._gobj, found)
        finally:
            sig_off()
        res = []
        cdef GExListIter itr = found.begin()
        while itr != found.end():
            res.append(new_Expression_from_GEx(self._parent, itr.obj()))
            itr.inc()
        res = print_sorted(res)
        return res

    def has(self, pattern):
        """
        EXAMPLES::

            sage: var('x,y,a'); w0 = SR.wild(); w1 = SR.wild()
            (x, y, a)
            sage: (x*sin(x + y + 2*a)).has(y)
            True

        Here "x+y" is not a subexpression of "x+y+2*a" (which has the
        subexpressions "x", "y" and "2*a")::

            sage: (x*sin(x + y + 2*a)).has(x+y)
            False
            sage: (x*sin(x + y + 2*a)).has(x + y + w0)
            True

        The following fails because "2*(x+y)" automatically gets converted to
        "2*x+2*y" of which "x+y" is not a subexpression::

            sage: (x*sin(2*(x+y) + 2*a)).has(x+y)
            False

        Although x^1==x and x^0==1, neither "x" nor "1" are actually of the
        form "x^something"::

            sage: (x+1).has(x^w0)
            False

        Here is another possible pitfall, where the first expression
        matches because the term "-x" has the form "(-1)*x" in GiNaC. To check
        whether a polynomial contains a linear term you should use the
        coeff() function instead.

        ::

            sage: (4*x^2 - x + 3).has(w0*x)
            True
            sage: (4*x^2 + x + 3).has(w0*x)
            False
            sage: (4*x^2 + x + 3).has(x)
            True
            sage: (4*x^2 - x + 3).coefficient(x,1)
            -1
            sage: (4*x^2 + x + 3).coefficient(x,1)
            1
        """
        cdef Expression p = self.coerce_in(pattern)
        return self._gobj.has(p._gobj)

    def substitute(self, *args, **kwds):
        """
        Substitute the given subexpressions in this expression.

        EXAMPLES::

            sage: var('x,y,z,a,b,c,d,f,g')
            (x, y, z, a, b, c, d, f, g)
            sage: w0 = SR.wild(0); w1 = SR.wild(1)
            sage: t = a^2 + b^2 + (x+y)^3

        Substitute with keyword arguments (works only with symbols)::

            sage: t.subs(a=c)
            (x + y)^3 + b^2 + c^2
            sage: t.subs(b=19, x=z)
            (y + z)^3 + a^2 + 361

        Substitute with a dictionary argument::

            sage: t.subs({a^2: c})
            (x + y)^3 + b^2 + c

            sage: t.subs({w0^2: w0^3})
            a^3 + b^3 + (x + y)^3

        Substitute with one or more relational expressions::

            sage: t.subs(w0^2 == w0^3)
            a^3 + b^3 + (x + y)^3

            sage: t.subs(w0 == w0^2)
            a^8 + b^8 + (x^2 + y^2)^6

            sage: t.subs(a == b, b == c)
            (x + y)^3 + b^2 + c^2

        Any number of arguments is accepted::

            sage: t.subs(a=b, b=c)
            (x + y)^3 + b^2 + c^2

            sage: t.subs({a:b}, b=c)
            (x + y)^3 + b^2 + c^2

            sage: t.subs([x == 3, y == 2], a == 2, {b:3})
            138

        It can even accept lists of lists::

            sage: eqn1 = (a*x + b*y == 0)
            sage: eqn2 = (1 + y == 0)
            sage: soln = solve([eqn1, eqn2], [x, y])
            sage: soln
            [[x == b/a, y == -1]]
            sage: f = x + y
            sage: f.subs(soln)
            b/a - 1

        Duplicate assignments will throw an error::

            sage: t.subs({a:b}, a=c)
            Traceback (most recent call last):
            ...
            ValueError: duplicate substitution for a, got values b and c

            sage: t.subs([x == 1], a = 1, b = 2, x = 2)
            Traceback (most recent call last):
            ...
            ValueError: duplicate substitution for x, got values 1 and 2

        All substitutions are performed at the same time::

             sage: t.subs({a:b, b:c})
             (x + y)^3 + b^2 + c^2

        Substitutions are done term by term, in other words Sage is not
        able to identify partial sums in a substitution (see :trac:`18396`)::

            sage: f = x + x^2 + x^4
            sage: f.subs(x = y)
            y^4 + y^2 + y
            sage: f.subs(x^2 == y)             # one term is fine
            x^4 + x + y
            sage: f.subs(x + x^2 == y)         # partial sum does not work
            x^4 + x^2 + x
            sage: f.subs(x + x^2 + x^4 == y)   # whole sum is fine
            y

        Note that it is the very same behavior as in Maxima::

            sage: E = 'x^4 + x^2 + x'
            sage: subs = [('x','y'), ('x^2','y'), ('x^2+x','y'), ('x^4+x^2+x','y')]

            sage: cmd = '{}, {}={}'
            sage: for s1,s2 in subs:
            ....:     maxima.eval(cmd.format(E, s1, s2))
            'y^4+y^2+y'
            'y+x^4+x'
            'x^4+x^2+x'
            'y'

        Or as in Maple::

            sage: cmd = 'subs({}={}, {})'              # optional - maple
            sage: for s1,s2 in subs:                   # optional - maple
            ....:     maple.eval(cmd.format(s1,s2, E)) # optional - maple
            'y^4+y^2+y'
            'x^4+x+y'
            'x^4+x^2+x'
            'y'

        But Mathematica does something different on the third example::

            sage: cmd = '{} /. {} -> {}'                    # optional - mathematica
            sage: for s1,s2 in subs:                        # optional - mathematica
            ....:     mathematica.eval(cmd.format(E,s1,s2)) # optional - mathematica
                 2    4
            y + y  + y
                 4
            x + x  + y
             4
            x  + y
            y

        The same, with formatting more suitable for cut and paste::

            sage: for s1,s2 in subs:                        # optional - mathematica
            ....:     mathematica(cmd.format(E,s1,s2))      # optional - mathematica
            y + y^2 + y^4
            x + x^4 + y
            x^4 + y
            y

        .. WARNING::

            Unexpected results may occur if the left-hand side of some substitution
            is not just a single variable (or is a "wildcard" variable). For example,
            the result of ``cos(cos(cos(x))).subs({cos(x) : x})`` is ``x``, because
            the substitution is applied repeatedly. Such repeated substitutions (and
            pattern-matching code that may be somewhat unpredictable) are disabled
            only in the basic case where the left-hand side of every substitution is
            a variable. In particular, although the result of
            ``(x^2).subs({x : sqrt(x)})`` is ``x``, the result of
            ``(x^2).subs({x : sqrt(x), y^2 : y})`` is ``sqrt(x)``, because repeated
            substitution is enabled by the presence of the expression ``y^2`` in the
            left-hand side of one of the substitutions, even though that particular
            substitution does not get applied.

        TESTS:

        No arguments return the same expression::

            sage: t = a^2 + b^2 + (x+y)^3
            sage: t.subs()
            (x + y)^3 + a^2 + b^2

        Similarly for a empty dictionary, empty tuples and empty lists::

            sage: t.subs({}, (), [], ())
            (x + y)^3 + a^2 + b^2

        Invalid argument returns error::

            sage: t.subs(5)
            Traceback (most recent call last):
            ...
            TypeError: not able to determine a substitution from 5

        Substitutions with infinity::

            sage: (x/y).subs(y=oo)
            0
            sage: (x/y).subs(x=oo)
            Traceback (most recent call last):
            ...
            RuntimeError: indeterminate expression: infinity * f(x) encountered.
            sage: (x*y).subs(x=oo)
            Traceback (most recent call last):
            ...
            RuntimeError: indeterminate expression: infinity * f(x) encountered.
            sage: (x^y).subs(x=oo)
            Traceback (most recent call last):
            ...
            ValueError: power::eval(): pow(Infinity, f(x)) is not defined.
            sage: (x^y).subs(y=oo)
            Traceback (most recent call last):
            ...
            ValueError: power::eval(): pow(f(x), infinity) is not defined.
            sage: (x+y).subs(x=oo)
            +Infinity
            sage: (x-y).subs(y=oo)
            -Infinity
            sage: gamma(x).subs(x=-1)
            Infinity
            sage: 1/gamma(x).subs(x=-1)
            0

        Verify that this operation does not modify the passed
        dictionary (:trac:`6622`)::

            sage: var('v t')
            (v, t)
            sage: f = v*t
            sage: D = {v: 2}
            sage: f(D, t=3)
            6
            sage: D
            {v: 2}

        Check if :trac:`9891` is fixed::

            sage: exp(x).subs(x=log(x))
            x

        Check if :trac:`13587` is fixed::

            sage: t = tan(x)^2 - tan(x)
            sage: t.subs(x=pi/2)
            Infinity
            sage: u = gamma(x) - gamma(x-1)
            sage: u.subs(x=-1)
            Infinity

        More checks for ``subs``::

            sage: var('x,y,z'); f = x^3 + y^2 + z
            (x, y, z)
            sage: f.subs(x^3 == y^2, z == 1)
            2*y^2 + 1
            sage: f.subs({x^3:y^2, z:1})
            2*y^2 + 1
            sage: f = x^2 + x^4
            sage: f.subs(x^2 == x)
            x^4 + x
            sage: f = cos(x^2) + sin(x^2)
            sage: f.subs(x^2 == x)
            cos(x) + sin(x)
            sage: f(x,y,t) = cos(x) + sin(y) + x^2 + y^2 + t
            sage: f.subs(y^2 == t)
            (x, y, t) |--> x^2 + 2*t + cos(x) + sin(y)
            sage: f.subs(x^2 + y^2 == t)
            (x, y, t) |--> x^2 + y^2 + t + cos(x) + sin(y)

        Check that inverses in sums are recognized::

            sage: (1 + 1/x).subs({x: 1/x})
            x + 1
            sage: (x + 1/x^2).subs({x: 1/x})
            x^2 + 1/x
            sage: (sqrt(x) + 1/sqrt(x)).subs({x: 1/x})
            sqrt(x) + 1/sqrt(x)

        Check that :trac:`30378` is fixed::

            sage: (x^2).subs({x: sqrt(x)})
            x
            sage: f(x) = x^2
            sage: f(sqrt(x))
            x
            sage: a = var("a")
            sage: f = function("f")
            sage: integrate(f(x), x, 0, a).subs(a=cos(a))
            integrate(f(x), x, 0, cos(a))

        Check that :trac:`31554` is fixed::

            sage: a,b,c,d,x,y = var("a b c d x y")
            sage: with hold:
            ....:     print((2*x^0*a + b*y^1).subs({x:c, y:c*d}))
            b*c*d + 2*a

        Check that :trac:`31530` is fixed::

            sage: a, b = var("a b")
            sage: (a + b*x).series(x, 2).subs(a=a, b=b)
            (a) + (b)*x + Order(x^2)

        """
        cdef dict sdict = {}
        cdef GEx res

        if args and args[0] is None:
            # this is needed because sometimes this function get called as
            # expr.substitute(None, **kwds). This is because its signature used
            # to be (in_dict=None, **kwds) instead of (*args, **kwds)
            # (see ticket #12834)
            args = args[1:]

        for a in args:
            _dict_update_check_duplicate(sdict, _subs_make_dict(a))

        if kwds:
            # Ensure that the keys are symbolic variables.
            varkwds = {self._parent.var(k): v for k,v in kwds.iteritems()}
            # Check for duplicate
            _dict_update_check_duplicate(sdict, varkwds)

        cdef GExMap smap
        for k, v in sdict.iteritems():
            smap.insert(make_pair((<Expression>self.coerce_in(k))._gobj,
                                  (<Expression>self.coerce_in(v))._gobj))
        res = self._gobj.subs_map(smap, 0)
        return new_Expression_from_GEx(self._parent, res)

    subs = substitute

    cpdef Expression _subs_expr(self, expr):
        """
        EXAMPLES::

            sage: var('x,y,z,a,b,c,d,f')
            (x, y, z, a, b, c, d, f)
            sage: w0 = SR.wild(0); w1 = SR.wild(1)
            sage: (a^2 + b^2 + (x+y)^2)._subs_expr(w0^2 == w0^3)
            a^3 + b^3 + (x + y)^3
            sage: (a^4 + b^4 + (x+y)^4)._subs_expr(w0^2 == w0^3)
            a^4 + b^4 + (x + y)^4
            sage: (a^2 + b^4 + (x+y)^4)._subs_expr(w0^2 == w0^3)
            b^4 + (x + y)^4 + a^3
            sage: ((a+b+c)^2)._subs_expr(a+b == x)
            (a + b + c)^2
            sage: ((a+b+c)^2)._subs_expr(a+b+w0 == x+w0)
            (c + x)^2
            sage: (a+2*b)._subs_expr(a+b == x)
            a + 2*b
            sage: (a+2*b)._subs_expr(a+b+w0 == x+w0)
            a + 2*b
            sage: (a+2*b)._subs_expr(a+w0*b == x)
            x
            sage: (a+2*b)._subs_expr(a+b+w0*b == x+w0*b)
            a + 2*b
            sage: (4*x^3-2*x^2+5*x-1)._subs_expr(x==a)
            4*a^3 - 2*a^2 + 5*a - 1
            sage: (4*x^3-2*x^2+5*x-1)._subs_expr(x^w0==a^w0)
            4*a^3 - 2*a^2 + 5*x - 1
            sage: (4*x^3-2*x^2+5*x-1)._subs_expr(x^w0==a^(2*w0))._subs_expr(x==a)
            4*a^6 - 2*a^4 + 5*a - 1
            sage: sin(1+sin(x))._subs_expr(sin(w0)==cos(w0))
            cos(cos(x) + 1)
            sage: (sin(x)^2 + cos(x)^2)._subs_expr(sin(w0)^2+cos(w0)^2==1)
            1
            sage: (1 + sin(x)^2 + cos(x)^2)._subs_expr(sin(w0)^2+cos(w0)^2==1)
            cos(x)^2 + sin(x)^2 + 1
            sage: (17*x + sin(x)^2 + cos(x)^2)._subs_expr(w1 + sin(w0)^2+cos(w0)^2 == w1 + 1)
            17*x + 1
            sage: ((x-1)*(sin(x)^2 + cos(x)^2)^2)._subs_expr(sin(w0)^2+cos(w0)^2 == 1)
            x - 1
            """
        cdef Expression p = self.coerce_in(expr)
        cdef GEx res
        sig_on()
        try:
            res = self._gobj.subs(p._gobj)
        finally:
            sig_off()
        return new_Expression_from_GEx(self._parent, res)

    def substitute_function(self, original, new):
        """
        Return this symbolic expressions all occurrences of the
        function *original* replaced with the function *new*.

        EXAMPLES::

            sage: x,y = var('x,y')
            sage: foo = function('foo'); bar = function('bar')
            sage: f = foo(x) + 1/foo(pi*y)
            sage: f.substitute_function(foo, bar)
            1/bar(pi*y) + bar(x)

        TESTS:

        Make sure :trac:`17849` is fixed::

            sage: ex = sin(x) + atan2(0,0,hold=True)
            sage: ex.substitute_function(sin,cos)
            arctan2(0, 0) + cos(x)
            sage: ex = sin(x) + hypergeometric([1, 1], [2], -1)
            sage: ex.substitute_function(sin,cos)
            cos(x) + hypergeometric((1, 1), (2,), -1)
        """
        from sage.symbolic.expression_conversions import SubstituteFunction
        return SubstituteFunction(self, original, new)()

    def substitution_delayed(self, pattern, replacement):
        """
        Replace all occurrences of pattern by the result of replacement.

        In contrast to :meth:`subs`, the pattern may contains wildcards
        and the replacement can depend on the particular term matched by the
        pattern.

        INPUT:

        - ``pattern`` -- an :class:`Expression`, usually
          containing wildcards.

        - ``replacement`` -- a function. Its argument is a dictionary
          mapping the wildcard occurring in ``pattern`` to the actual
          values.  If it returns ``None``, this occurrence of ``pattern`` is
          not replaced. Otherwise, it is replaced by the output of
          ``replacement``.

        OUTPUT:

        An :class:`Expression`.

        EXAMPLES::

            sage: var('x y')
            (x, y)
            sage: w0 = SR.wild(0)
            sage: sqrt(1 + 2*x + x^2).substitution_delayed(
            ....:     sqrt(w0), lambda d: sqrt(factor(d[w0]))
            ....: )
            sqrt((x + 1)^2)
            sage: def r(d):
            ....:    if x not in d[w0].variables():
            ....:        return cos(d[w0])
            sage: (sin(x^2 + x) + sin(y^2 + y)).substitution_delayed(sin(w0), r)
            cos(y^2 + y) + sin(x^2 + x)

        .. SEEALSO::

            :meth:`match`
        """
        result = self
        for matched in self.find(pattern):
            r = replacement(matched.match(pattern))
            if r is not None:
                result = result.subs({matched: r})
        return result

    def __call__(self, *args, **kwds):
        """
        Call the :meth:`subs` on this expression.

        EXAMPLES::

            sage: var('x,y,z')
            (x, y, z)
            sage: (x+y)(x=z^2, y=x^y)
            z^2 + x^y
        """
        return self._parent._call_element_(self, *args, **kwds)

    def variables(self):
        """
        Return sorted tuple of variables that occur in this expression.

        EXAMPLES::

            sage: (x,y,z) = var('x,y,z')
            sage: (x+y).variables()
            (x, y)
            sage: (2*x).variables()
            (x,)
            sage: (x^y).variables()
            (x, y)
            sage: sin(x+y^z).variables()
            (x, y, z)

        """
        from sage.symbolic.ring import SR
        from sage.symbolic.comparison import print_sorted
        cdef GExSet sym_set
        g_list_symbols(self._gobj, sym_set)
        res = []
        cdef GExSetIter itr = sym_set.begin()
        while itr != sym_set.end():
            res.append(new_Expression_from_GEx(SR, itr.obj()))
            itr.inc()
        res = print_sorted(res)[::-1]
        return tuple(res)

    def free_variables(self):
        """
        Return sorted tuple of unbound variables that occur in this
        expression.

        EXAMPLES::

            sage: (x,y,z) = var('x,y,z')
            sage: (x+y).free_variables()
            (x, y)
            sage: (2*x).free_variables()
            (x,)
            sage: (x^y).free_variables()
            (x, y)
            sage: sin(x+y^z).free_variables()
            (x, y, z)
            sage: _ = function('f')
            sage: e = limit( f(x,y), x=0 ); e
            limit(f(x, y), x, 0)
            sage: e.free_variables()
            (y,)
        """
        from sage.symbolic.ring import SR
        from sage.symbolic.comparison import print_sorted
        cdef GSymbolSet sym_set
        sym_set = self._gobj.free_symbols()
        res = []
        cdef GSymbolSetIter itr = sym_set.begin()
        while itr != sym_set.end():
            res.append(new_Expression_from_GEx(SR, GEx(itr.obj())))
            itr.inc()
        res = print_sorted(res)[::-1]
        return tuple(res)

    def arguments(self):
        """
        EXAMPLES::

            sage: x,y = var('x,y')
            sage: f = x + y
            sage: f.arguments()
            (x, y)

            sage: g = f.function(x)
            sage: g.arguments()
            (x,)

        """
        try:
            return self._parent.arguments()
        except AttributeError:
            return self.variables()

    args = arguments

    def number_of_arguments(self):
        """
        EXAMPLES::

            sage: x,y = var('x,y')
            sage: f = x + y
            sage: f.number_of_arguments()
            2

            sage: g = f.function(x)
            sage: g.number_of_arguments()
            1

        ::

            sage: x,y,z = var('x,y,z')
            sage: (x+y).number_of_arguments()
            2
            sage: (x+1).number_of_arguments()
            1
            sage: (sin(x)+1).number_of_arguments()
            1
            sage: (sin(z)+x+y).number_of_arguments()
            3
            sage: (sin(x+y)).number_of_arguments()
            2

        ::

            sage: ( 2^(8/9) - 2^(1/9) )(x-1)
            Traceback (most recent call last):
            ...
            ValueError: the number of arguments must be less than or equal to 0
        """
        return len(self.arguments())

    def number_of_operands(self):
        """
        Return the number of arguments of this expression.

        EXAMPLES::

            sage: var('a,b,c,x,y')
            (a, b, c, x, y)
            sage: a.number_of_operands()
            0
            sage: (a^2 + b^2 + (x+y)^2).number_of_operands()
            3
            sage: (a^2).number_of_operands()
            2
            sage: (a*b^2*c).number_of_operands()
            3
        """
        return self._gobj.nops()

    nops = number_of_operands

    def __len__(self):
        """
        Return the number of arguments of this expression.

        EXAMPLES::

            sage: var('a,b,c,x,y')
            (a, b, c, x, y)
            sage: len(a)
            0
            sage: len((a^2 + b^2 + (x+y)^2))
            3
            sage: len((a^2))
            2
            sage: len(a*b^2*c)
            3
        """
        return self.number_of_operands()

    def _unpack_operands(self):
        """
        Unpack the operands of this expression converting each to a Python
        object if possible.

        This corresponds to the conversion performed when arguments of a
        function are unpacked as they are being passed to custom methods of
        a symbolic function.

        EXAMPLES::

            sage: t = SR._force_pyobject((1, 2, x, x+1, x+2))
            sage: t._unpack_operands()
            (1, 2, x, x + 1, x + 2)
            sage: type(t._unpack_operands())
            <... 'tuple'>
            sage: list(map(type, t._unpack_operands()))
            [<type 'sage.rings.integer.Integer'>, <type 'sage.rings.integer.Integer'>, <type 'sage.symbolic.expression.Expression'>, <type 'sage.symbolic.expression.Expression'>, <type 'sage.symbolic.expression.Expression'>]
            sage: u = SR._force_pyobject((t, x^2))
            sage: u._unpack_operands()
            ((1, 2, x, x + 1, x + 2), x^2)
            sage: type(u._unpack_operands()[0])
            <... 'tuple'>
        """
        from sage.libs.pynac.pynac import unpack_operands
        return unpack_operands(self)

    def operands(self):
        """
        Return a list containing the operands of this expression.

        EXAMPLES::

            sage: var('a,b,c,x,y')
            (a, b, c, x, y)
            sage: (a^2 + b^2 + (x+y)^2).operands()
            [a^2, b^2, (x + y)^2]
            sage: (a^2).operands()
            [a, 2]
            sage: (a*b^2*c).operands()
            [a, b^2, c]
        """
        from sage.symbolic.ring import SR
        return [new_Expression_from_GEx(SR, self._gobj.op(i)) \
                            for i from 0 <= i < self._gobj.nops()]

    def operator(self):
        """
        Return the topmost operator in this expression.

        EXAMPLES::

            sage: x,y,z = var('x,y,z')
            sage: (x+y).operator()
            <function add_vararg ...>
            sage: (x^y).operator()
            <built-in function pow>
            sage: (x^y * z).operator()
            <function mul_vararg ...>
            sage: (x < y).operator()
            <built-in function lt>

            sage: abs(x).operator()
            abs
            sage: r = gamma(x).operator(); type(r)
            <class 'sage.functions.gamma.Function_gamma'>

            sage: psi = function('psi', nargs=1)
            sage: psi(x).operator()
            psi

            sage: r = psi(x).operator()
            sage: r == psi
            True

            sage: f = function('f', nargs=1, conjugate_func=lambda self, x: 2*x)
            sage: nf = f(x).operator()
            sage: nf(x).conjugate()
            2*x

            sage: f = function('f')
            sage: a = f(x).diff(x); a
            diff(f(x), x)
            sage: a.operator()
            D[0](f)

        TESTS::

            sage: (x <= y).operator()
            <built-in function le>
            sage: (x == y).operator()
            <built-in function eq>
            sage: (x != y).operator()
            <built-in function ne>
            sage: (x > y).operator()
            <built-in function gt>
            sage: (x >= y).operator()
            <built-in function ge>
            sage: SR._force_pyobject( (x, x + 1, x + 2) ).operator()
            <... 'tuple'>
            sage: exp(x).series(x,3).operator()
            <function add_vararg ...>
        """
        cdef operators o
        cdef unsigned serial
        if is_a_add(self._gobj):
            return add_vararg
        elif is_a_mul(self._gobj):
            return mul_vararg
        elif is_a_power(self._gobj):
            return operator.pow
        elif is_a_relational(self._gobj):
            # find the operator and return it
            o = relational_operator(self._gobj)
            if o == equal:
                return operator.eq
            elif o == not_equal:
                return operator.ne
            elif o == less:
                return operator.lt
            elif o == less_or_equal:
                return operator.le
            elif o == greater:
                return operator.gt
            elif o == greater_or_equal:
                return operator.ge
            else:
                raise RuntimeError("operator type not known, please report this as a bug")
        elif is_a_function(self._gobj):
            # get function id
            serial = ex_to_function(self._gobj).get_serial()

            # if operator is a special function defined by us
            # find the python equivalent and return it
            res = get_sfunction_from_serial(serial)
            if res is None:
                raise RuntimeError("cannot find SFunction in table")

            if is_a_fderivative(self._gobj):
                from sage.libs.pynac.pynac import paramset_from_Expression
                parameter_set = paramset_from_Expression(self)
                res = FDerivativeOperator(res, parameter_set)

            return res
        elif is_exactly_a_exprseq(self._gobj):
            return tuple
        elif is_a_series(self._gobj):
            return add_vararg

        # self._gobj is either a symbol, constant or numeric
        return None

    def __index__(self):
        """
        EXAMPLES::

            sage: a = list(range(10))
            sage: a[:SR(5)]
            [0, 1, 2, 3, 4]
        """
        return int(self._integer_())

    def iterator(self):
        """
        Return an iterator over the operands of this expression.

        EXAMPLES::

            sage: x,y,z = var('x,y,z')
            sage: list((x+y+z).iterator())
            [x, y, z]
            sage: list((x*y*z).iterator())
            [x, y, z]
            sage: list((x^y*z*(x+y)).iterator())
            [x + y, x^y, z]

        Note that symbols, constants and numeric objects do not have operands,
        so the iterator function raises an error in these cases::

            sage: x.iterator()
            Traceback (most recent call last):
            ...
            ValueError: expressions containing only a numeric coefficient, constant or symbol have no operands
            sage: pi.iterator()
            Traceback (most recent call last):
            ...
            ValueError: expressions containing only a numeric coefficient, constant or symbol have no operands
            sage: SR(5).iterator()
            Traceback (most recent call last):
            ...
            ValueError: expressions containing only a numeric coefficient, constant or symbol have no operands
        """
        if (is_a_symbol(self._gobj) or is_a_constant(self._gobj) or
            is_a_numeric(self._gobj)):
                raise ValueError("expressions containing only a numeric coefficient, constant or symbol have no operands")
        return new_ExpIter_from_Expression(self)

    @property
    def op(self):
        """
        Provide access to the operands of an expression through a property.

        EXAMPLES::

            sage: t = 1+x+x^2
            sage: t.op
            Operands of x^2 + x + 1
            sage: x.op
            Traceback (most recent call last):
            ...
            TypeError: expressions containing only a numeric coefficient, constant or symbol have no operands
            sage: t.op[0]
            x^2

        Indexing directly with ``t[1]`` causes problems with numpy types.

            sage: t[1]
            Traceback (most recent call last):
            ...
            TypeError: 'sage.symbolic.expression.Expression' object ...
        """
        if (is_a_symbol(self._gobj) or is_a_constant(self._gobj) or
            is_a_numeric(self._gobj)):
                raise TypeError("expressions containing only a numeric coefficient, constant or symbol have no operands")
        cdef OperandsWrapper res = OperandsWrapper.__new__(OperandsWrapper)
        res._expr = self
        return res

    def numerical_approx(self, prec=None, digits=None, algorithm=None):
        """
        Return a numerical approximation of ``self`` with ``prec`` bits
        (or decimal ``digits``) of precision.

        No guarantee is made about the accuracy of the result.

        INPUT:

        - ``prec`` -- precision in bits

        - ``digits`` -- precision in decimal digits (only used if
          ``prec`` is not given)

        - ``algorithm`` -- which algorithm to use to compute this
          approximation

        If neither ``prec`` nor ``digits`` is given, the default
        precision is 53 bits (roughly 16 digits).

        EXAMPLES::

            sage: sin(x).subs(x=5).n()
            -0.958924274663138
            sage: sin(x).subs(x=5).n(100)
            -0.95892427466313846889315440616
            sage: sin(x).subs(x=5).n(digits=50)
            -0.95892427466313846889315440615599397335246154396460
            sage: zeta(x).subs(x=2).numerical_approx(digits=50)
            1.6449340668482264364724151666460251892189499012068

            sage: cos(3).numerical_approx(200)
            -0.98999249660044545727157279473126130239367909661558832881409
            sage: numerical_approx(cos(3),200)
            -0.98999249660044545727157279473126130239367909661558832881409
            sage: numerical_approx(cos(3), digits=10)
            -0.9899924966
            sage: (i + 1).numerical_approx(32)
            1.00000000 + 1.00000000*I
            sage: (pi + e + sqrt(2)).numerical_approx(100)
            7.2740880444219335226246195788

        TESTS:

        We test the evaluation of different infinities available in Pynac::

            sage: t = x - oo; t
            -Infinity
            sage: t.n()
            -infinity
            sage: t = x + oo; t
            +Infinity
            sage: t.n()
            +infinity
            sage: t = x - unsigned_infinity; t
            Infinity
            sage: t.n()
            Traceback (most recent call last):
            ...
            ValueError: can only convert signed infinity to RR

        Some expressions cannot be evaluated numerically::

            sage: n(sin(x))
            Traceback (most recent call last):
            ...
            TypeError: cannot evaluate symbolic expression numerically
            sage: a = var('a')
            sage: (x^2 + 2*x + 2).subs(x=a).n()
            Traceback (most recent call last):
            ...
            TypeError: cannot evaluate symbolic expression numerically

        Make sure we've rounded up log(10,2) enough to guarantee
        sufficient precision (:trac:`10164`)::

            sage: ks = 4*10**5, 10**6
            sage: all(len(str(e.n(digits=k)))-1 >= k for k in ks)
            True

        Symbolic sums with definite endpoints are expanded (:trac:`9424`)::

            sage: (k,n) = var('k,n')
            sage: f(n) = sum(abs(-k*k+n),k,1,n)
            sage: ex = f(n=8); ex
            sum(abs(-k^2 + 8), k, 1, 8)
            sage: ex.n()
            162.000000000000
            sage: (ex+1).n()
            163.000000000000

        Check if :trac:`24418` is fixed::

            sage: numerical_approx(2^(450232897/4888643760))
            1.06591892580915
        """
        if prec is None:
            prec = digits_to_bits(digits)

        from sage.symbolic.expression_conversions import ExpressionTreeWalker
        class DefiniteSumExpander(ExpressionTreeWalker):
            def composition(self, ex, operator):
                if hasattr(operator, 'name') and operator.name() == 'sum' and (
                    is_a_numeric((<Expression>ex.operands()[2])._gobj)
                and is_a_numeric((<Expression>ex.operands()[3])._gobj)):
                    from sage.calculus.calculus import symbolic_sum
                    return symbolic_sum(*(ex.operands()))
                return super(DefiniteSumExpander, self).composition(ex, operator)

        s = DefiniteSumExpander(self)
        cdef Expression x = self._parent(s())
        from sage.rings.real_mpfr import RealField
        R = RealField(prec)
        kwds = {'parent': R, 'algorithm': algorithm}
        try:
            x = x._convert(kwds)
        except TypeError: # numerical approximation for real number failed
            pass          # try again with complex
            kwds['parent'] = R.complex_field()
            x = x._convert(kwds)

        # we have to consider constants as well, since infinity is a constant
        # in pynac
        if is_a_numeric(x._gobj):
            res = py_object_from_numeric(x._gobj)
        elif  is_a_constant(x._gobj):
            res = x.pyobject()
        else:
            raise TypeError("cannot evaluate symbolic expression numerically")

        # Important -- the  we get might not be a valid output for numerical_approx in
        # the case when one gets infinity.
        if isinstance(res, AnInfinity):
            return res.n(prec=prec,digits=digits)
        return res

    def round(self):
        """
        Round this expression to the nearest integer.

        EXAMPLES::

            sage: u = sqrt(43203735824841025516773866131535024)
            sage: u.round()
            207855083711803945
            sage: t = sqrt(Integer('1'*1000)).round(); print(str(t)[-10:])
            3333333333
            sage: (-sqrt(110)).round()
            -10
            sage: (-sqrt(115)).round()
            -11
            sage: (sqrt(-3)).round()
            Traceback (most recent call last):
            ...
            ValueError: could not convert sqrt(-3) to a real number
        """
        try:
            return self.pyobject().round()
        except (TypeError, AttributeError):
            pass
        from sage.functions.all import floor, ceil
        try:
            rif_self = sage.rings.all.RIF(self)
        except TypeError:
            raise ValueError("could not convert %s to a real number" % self)
        half = 1 / sage.rings.integer.Integer(2)
        if rif_self < 0 or (rif_self.contains_zero() and self < 0):
            result = ceil(self - half)
        else:
            result = floor(self + half)
        if not isinstance(result, sage.rings.integer.Integer):
            raise ValueError("could not convert %s to a real number" % self)
        else:
            return result

    def function(self, *args):
        """
        Return a callable symbolic expression with the given variables.

        EXAMPLES:

        We will use several symbolic variables in the examples below::

            sage: var('x, y, z, t, a, w, n')
            (x, y, z, t, a, w, n)

        ::

            sage: u = sin(x) + x*cos(y)
            sage: g = u.function(x,y)
            sage: g(x,y)
            x*cos(y) + sin(x)
            sage: g(t,z)
            t*cos(z) + sin(t)
            sage: g(x^2, x^y)
            x^2*cos(x^y) + sin(x^2)

        ::

            sage: f = (x^2 + sin(a*w)).function(a,x,w); f
            (a, x, w) |--> x^2 + sin(a*w)
            sage: f(1,2,3)
            sin(3) + 4

        Using the :meth:`function` method we can obtain the above function
        `f`, but viewed as a function of different variables::

            sage: h = f.function(w,a); h
            (w, a) |--> x^2 + sin(a*w)

        This notation also works::

            sage: h(w,a) = f
            sage: h
            (w, a) |--> x^2 + sin(a*w)

        You can even make a symbolic expression `f` into a function
        by writing ``f(x,y) = f``::

            sage: f = x^n + y^n; f
            x^n + y^n
            sage: f(x,y) = f
            sage: f
            (x, y) |--> x^n + y^n
            sage: f(2,3)
            3^n + 2^n
        """
        # we override type checking in CallableSymbolicExpressionRing,
        # since it checks for old SymbolicVariable's
        # and do the check here instead
        from sage.symbolic.callable import CallableSymbolicExpressionRing
        from sage.symbolic.ring import is_SymbolicVariable
        for i in args:
            if not is_SymbolicVariable(i):
                break
        else:
            R = CallableSymbolicExpressionRing(args, check=False)
            return R(self)
        raise TypeError("Must construct a function with a tuple (or list) of symbolic variables.")

    ############################################################################
    # Basic arithmetic wrappers
    # which allow disabling automatic evaluation with the hold parameter
    ############################################################################
    def power(self, exp, hold=False):
        """
        Return the current expression to the power ``exp``.

        To prevent automatic evaluation use the ``hold`` argument.

        EXAMPLES::

            sage: (x^2).power(2)
            x^4
            sage: (x^2).power(2, hold=True)
            (x^2)^2

        To then evaluate again, we use :meth:`unhold`::

            sage: a = (x^2).power(2, hold=True); a.unhold()
            x^4

        """
        cdef Expression nexp = self.coerce_in(exp)
        return new_Expression_from_GEx(self._parent,
                g_hold2_wrapper(g_power_construct, self._gobj, nexp._gobj,
                    hold))

    def add(self, *args, hold=False):
        """
        Return the sum of the current expression and the given arguments.

        To prevent automatic evaluation use the ``hold`` argument.

        EXAMPLES::

            sage: x.add(x)
            2*x
            sage: x.add(x, hold=True)
            x + x
            sage: x.add(x, (2+x), hold=True)
            (x + 2) + x + x
            sage: x.add(x, (2+x), x, hold=True)
            (x + 2) + x + x + x
            sage: x.add(x, (2+x), x, 2*x, hold=True)
            (x + 2) + 2*x + x + x + x

        To then evaluate again, we use :meth:`unhold`::

            sage: a = x.add(x, hold=True); a.unhold()
            2*x
        """
        nargs = [self.coerce_in(x) for x in args]
        cdef GExVector vec
        cdef Py_ssize_t i
        vec.push_back(self._gobj)
        for i in range(len(args)):
            vec.push_back((<Expression>nargs[i])._gobj)
        return new_Expression_from_GEx(self._parent, g_add_construct(vec, hold))

    def mul(self, *args, hold=False):
        """
        Return the product of the current expression and the given arguments.

        To prevent automatic evaluation use the ``hold`` argument.

        EXAMPLES::

            sage: x.mul(x)
            x^2
            sage: x.mul(x, hold=True)
            x*x
            sage: x.mul(x, (2+x), hold=True)
            (x + 2)*x*x
            sage: x.mul(x, (2+x), x, hold=True)
            (x + 2)*x*x*x
            sage: x.mul(x, (2+x), x, 2*x, hold=True)
            (2*x)*(x + 2)*x*x*x

        To then evaluate again, we use :meth:`unhold`::

            sage: a = x.mul(x, hold=True); a.unhold()
            x^2

        """
        nargs = [self.coerce_in(x) for x in args]
        cdef GExVector vec
        cdef Py_ssize_t i
        vec.push_back(self._gobj)
        for i in range(len(args)):
            vec.push_back((<Expression>nargs[i])._gobj)
        return new_Expression_from_GEx(self._parent, g_mul_construct(vec, hold))

    ############################################################################
    # Polynomial functions
    ############################################################################
    def coefficient(self, s, n=1):
        """
        Return the coefficient of `s^n` in this symbolic expression.

        INPUT:

        - ``s`` - expression

        - ``n`` - expression, default 1

        OUTPUT:

        A symbolic expression. The coefficient of `s^n`.

        Sometimes it may be necessary to expand or factor first, since this
        is not done automatically.

        EXAMPLES::

            sage: var('x,y,a')
            (x, y, a)
            sage: f = 100 + a*x + x^3*sin(x*y) + x*y + x/y + 2*sin(x*y)/x; f
            x^3*sin(x*y) + a*x + x*y + x/y + 2*sin(x*y)/x + 100
            sage: f.collect(x)
            x^3*sin(x*y) + (a + y + 1/y)*x + 2*sin(x*y)/x + 100
            sage: f.coefficient(x,0)
            100
            sage: f.coefficient(x,-1)
            2*sin(x*y)
            sage: f.coefficient(x,1)
            a + y + 1/y
            sage: f.coefficient(x,2)
            0
            sage: f.coefficient(x,3)
            sin(x*y)
            sage: f.coefficient(x^3)
            sin(x*y)
            sage: f.coefficient(sin(x*y))
            x^3 + 2/x
            sage: f.collect(sin(x*y))
            a*x + x*y + (x^3 + 2/x)*sin(x*y) + x/y + 100

            sage: var('a, x, y, z')
            (a, x, y, z)
            sage: f = (a*sqrt(2))*x^2 + sin(y)*x^(1/2) + z^z
            sage: f.coefficient(sin(y))
            sqrt(x)
            sage: f.coefficient(x^2)
            sqrt(2)*a
            sage: f.coefficient(x^(1/2))
            sin(y)
            sage: f.coefficient(1)
            0
            sage: f.coefficient(x, 0)
            z^z

        Any coefficient can be queried::

            sage: (x^2 + 3*x^pi).coefficient(x, pi)
            3
            sage: (2^x + 5*x^x).coefficient(x, x)
            5

        TESTS:

        Check if :trac:`9505` is fixed::

            sage: var('x,y,z')
            (x, y, z)
            sage: f = x*y*z^2
            sage: f.coefficient(x*y)
            z^2
            sage: f.coefficient(x*y, 2)
            Traceback (most recent call last):
            ...
            TypeError: n != 1 only allowed for s being a variable

        Check that :trac:`19996` is fixed::

            sage: (x^(1/2)).coefficient(x, QQ(1)/3)
            0
            sage: (x^(1/2)).coefficient(x, 1/3)
            0
        """
        cdef Expression ss = self.coerce_in(s)
        cdef Expression nn = self.coerce_in(n)
        cdef GEx r
        if n != 1 and not is_a_symbol(ss._gobj):
            raise TypeError("n != 1 only allowed for s being a variable")

        # the following is a temporary fix for GiNaC bug #9505
        if is_a_mul(ss._gobj): # necessarily n=1 here
            res = self
            for i from 0 <= i < ss._gobj.nops():
                res = res.coefficient(new_Expression_from_GEx(self._parent, ss._gobj.op(i)))
            return res
        sig_on()
        try:
            r = self._gobj.coeff(ss._gobj, nn._gobj)
        finally:
            sig_off()
        return new_Expression_from_GEx(self._parent, r)

    def coefficients(self, x=None, sparse=True):
        r"""
        Return the coefficients of this symbolic expression as a polynomial in x.

        INPUT:

        -  ``x`` -- optional variable.

        OUTPUT:

        Depending on the value of ``sparse``,

        - A list of pairs ``(expr, n)``, where ``expr`` is a symbolic
          expression and ``n`` is a power (``sparse=True``, default)

        - A list of expressions where the ``n``-th element is the coefficient of
          ``x^n`` when self is seen as polynomial in ``x`` (``sparse=False``).

        EXAMPLES::

            sage: var('x, y, a')
            (x, y, a)
            sage: p = x^3 - (x-3)*(x^2+x) + 1
            sage: p.coefficients()
            [[1, 0], [3, 1], [2, 2]]
            sage: p.coefficients(sparse=False)
            [1, 3, 2]
            sage: p = x - x^3 + 5/7*x^5
            sage: p.coefficients()
            [[1, 1], [-1, 3], [5/7, 5]]
            sage: p.coefficients(sparse=False)
            [0, 1, 0, -1, 0, 5/7]
            sage: p = expand((x-a*sqrt(2))^2 + x + 1); p
            -2*sqrt(2)*a*x + 2*a^2 + x^2 + x + 1
            sage: p.coefficients(a)
            [[x^2 + x + 1, 0], [-2*sqrt(2)*x, 1], [2, 2]]
            sage: p.coefficients(a, sparse=False)
            [x^2 + x + 1, -2*sqrt(2)*x, 2]
            sage: p.coefficients(x)
            [[2*a^2 + 1, 0], [-2*sqrt(2)*a + 1, 1], [1, 2]]
            sage: p.coefficients(x, sparse=False)
            [2*a^2 + 1, -2*sqrt(2)*a + 1, 1]

        TESTS:

        The behaviour is undefined with noninteger or negative exponents::

            sage: p = (17/3*a)*x^(3/2) + x*y + 1/x + 2*x^x + 5*x^y
            sage: rset = set([(1, -1), (y, 1), (17/3*a, 3/2), (2, x), (5, y)])
            sage: all((pair[0],pair[1]) in rset for pair in p.coefficients(x))
            True
            sage: p.coefficients(x, sparse=False)
            Traceback (most recent call last):
            ...
            ValueError: Cannot return dense coefficient list with noninteger exponents.

        Series coefficients are now handled correctly (:trac:`17399`)::


            sage: s=(1/(1-x)).series(x,6); s
            1 + 1*x + 1*x^2 + 1*x^3 + 1*x^4 + 1*x^5 + Order(x^6)
            sage: s.coefficients()
            [[1, 0], [1, 1], [1, 2], [1, 3], [1, 4], [1, 5]]
            sage: s.coefficients(x, sparse=False)
            [1, 1, 1, 1, 1, 1]
            sage: x,y = var("x,y")
            sage: s=(1/(1-y*x-x)).series(x,3); s
            1 + (y + 1)*x + ((y + 1)^2)*x^2 + Order(x^3)
            sage: s.coefficients(x, sparse=False)
            [1, y + 1, (y + 1)^2]

        We can find coefficients of symbolic functions, :trac:`12255`::

            sage: g = function('g')(var('t'))
            sage: f = 3*g + g**2 + t
            sage: f.coefficients(g)
            [[t, 0], [3, 1], [1, 2]]

        Handle bound variable strictly as part of a constant::

            sage: (sin(1+x)*sin(1+x^2)).coefficients(x)
            [[sin(x^2 + 1)*sin(x + 1), 0]]
            sage: (sin(1+x)*sin(1+x^2)*x).coefficients(x)
            [[sin(x^2 + 1)*sin(x + 1), 1]]

        Check that :trac:`23545` is fixed::

            sage: (x^2/(1+x)).coefficients()
            [[x^2/(x + 1), 0]]
            sage: (1+x+exp(x^2/(1+x))).coefficients()
            [[e^(x^2/(x + 1)) + 1, 0], [1, 1]]
            sage: (1/x).coefficients()
            [[1, -1]]
            sage: ((1+x)^pi).coefficients()
            [[(x + 1)^pi, 0]]
        """
        cdef vector[pair[GEx,GEx]] vec
        cdef pair[GEx,GEx] gexpair
        cdef Expression xx
        if x is None:
            x = self.default_variable()
        xx = self.coerce_in(x)
        sig_on()
        try:
            self._gobj.coefficients(xx._gobj, vec)
        finally:
            sig_off()
        l = []
        for p in vec:
            l.append([new_Expression_from_GEx(self._parent, p.first),
                new_Expression_from_GEx(self._parent, p.second)])
        if sparse is True:
            return l
        else:
            from sage.rings.integer_ring import ZZ
            if any(not c[1] in ZZ for c in l):
                raise ValueError("Cannot return dense coefficient list with noninteger exponents.")
            if not l:
                l = [[0, 0]]
            val = l[0][1]
            if val < 0:
                raise ValueError("Cannot return dense coefficient list with negative valuation.")
            deg = l[-1][1]
            ret = [ZZ(0)] * int(deg+1)
            for c in l:
                ret[c[1]] = c[0]
            return ret

    def list(self, x=None):
        r"""
        Return the coefficients of this symbolic expression as a polynomial in x.

        INPUT:

        -  ``x`` -- optional variable.

        OUTPUT:

        A list of expressions where the ``n``-th element is the coefficient of
        ``x^n`` when self is seen as polynomial in ``x``.

        EXAMPLES::

            sage: var('x, y, a')
            (x, y, a)
            sage: (x^5).list()
            [0, 0, 0, 0, 0, 1]
            sage: p = x - x^3 + 5/7*x^5
            sage: p.list()
            [0, 1, 0, -1, 0, 5/7]
            sage: p = expand((x-a*sqrt(2))^2 + x + 1); p
            -2*sqrt(2)*a*x + 2*a^2 + x^2 + x + 1
            sage: p.list(a)
            [x^2 + x + 1, -2*sqrt(2)*x, 2]
            sage: s=(1/(1-x)).series(x,6); s
            1 + 1*x + 1*x^2 + 1*x^3 + 1*x^4 + 1*x^5 + Order(x^6)
            sage: s.list()
            [1, 1, 1, 1, 1, 1]
        """
        return self.coefficients(x=x, sparse=False)

    def leading_coefficient(self, s):
        """
        Return the leading coefficient of s in self.

        EXAMPLES::

            sage: var('x,y,a')
            (x, y, a)
            sage: f = 100 + a*x + x^3*sin(x*y) + x*y + x/y + 2*sin(x*y)/x; f
            x^3*sin(x*y) + a*x + x*y + x/y + 2*sin(x*y)/x + 100
            sage: f.leading_coefficient(x)
            sin(x*y)
            sage: f.leading_coefficient(y)
            x
            sage: f.leading_coefficient(sin(x*y))
            x^3 + 2/x
        """
        cdef Expression ss = self.coerce_in(s)
        cdef GEx r
        sig_on()
        try:
            r = self._gobj.lcoeff(ss._gobj)
        finally:
            sig_off()
        return new_Expression_from_GEx(self._parent, r)

    leading_coeff = leading_coefficient

    def trailing_coefficient(self, s):
        """
        Return the trailing coefficient of s in self, i.e., the coefficient
        of the smallest power of s in self.

        EXAMPLES::

            sage: var('x,y,a')
            (x, y, a)
            sage: f = 100 + a*x + x^3*sin(x*y) + x*y + x/y + 2*sin(x*y)/x; f
            x^3*sin(x*y) + a*x + x*y + x/y + 2*sin(x*y)/x + 100
            sage: f.trailing_coefficient(x)
            2*sin(x*y)
            sage: f.trailing_coefficient(y)
            x
            sage: f.trailing_coefficient(sin(x*y))
            a*x + x*y + x/y + 100
        """
        cdef Expression ss = self.coerce_in(s)
        cdef GEx r
        sig_on()
        try:
            r = self._gobj.tcoeff(ss._gobj)
        finally:
            sig_off()
        return new_Expression_from_GEx(self._parent, r)

    trailing_coeff = trailing_coefficient

    def low_degree(self, s):
        """
        Return the exponent of the lowest power of ``s`` in ``self``.

        OUTPUT:

        An integer

        EXAMPLES::

            sage: var('x,y,a')
            (x, y, a)
            sage: f = 100 + a*x + x^3*sin(x*y) + x*y + x/y^10 + 2*sin(x*y)/x; f
            x^3*sin(x*y) + a*x + x*y + 2*sin(x*y)/x + x/y^10 + 100
            sage: f.low_degree(x)
            -1
            sage: f.low_degree(y)
            -10
            sage: f.low_degree(sin(x*y))
            0
            sage: (x^3+y).low_degree(x)
            0
            sage: (x+x**2).low_degree(x)
            1
        """
        cdef Expression ss = self.coerce_in(s)
        sig_on()
        try:
            return new_Expression_from_GEx(self._parent,
                                     GEx(self._gobj.ldegree(ss._gobj)))
        finally:
            sig_off()

    def degree(self, s):
        """
        Return the exponent of the highest power of ``s`` in ``self``.

        OUTPUT:

        An integer

        EXAMPLES::

            sage: var('x,y,a')
            (x, y, a)
            sage: f = 100 + a*x + x^3*sin(x*y) + x*y + x/y^10 + 2*sin(x*y)/x; f
            x^3*sin(x*y) + a*x + x*y + 2*sin(x*y)/x + x/y^10 + 100
            sage: f.degree(x)
            3
            sage: f.degree(y)
            1
            sage: f.degree(sin(x*y))
            1
            sage: (x^-3+y).degree(x)
            0
            sage: (1/x+1/x**2).degree(x)
            -1
        """
        cdef Expression ss = self.coerce_in(s)
        sig_on()
        try:
            return new_Expression_from_GEx(self._parent,
                                     GEx(self._gobj.degree(ss._gobj)))
        finally:
            sig_off()

    def unit(self, s):
        """
        Return the unit of this expression when considered as a
        polynomial in ``s``.

        See also :meth:`content`, :meth:`primitive_part`, and
        :meth:`unit_content_primitive`.

        INPUT:

        - ``s`` -- a symbolic expression.

        OUTPUT:

        The unit part of a polynomial as a symbolic expression. It is
        defined as the sign of the leading coefficient.

        EXAMPLES::

            sage: (2*x+4).unit(x)
            1
            sage: (-2*x+1).unit(x)
            -1
            sage: (2*x+1/2).unit(x)
            1
            sage: var('y')
            y
            sage: (2*x - 4*sin(y)).unit(sin(y))
            -1
        """
        cdef Expression ss = self.coerce_in(s)
        cdef GEx r
        sig_on()
        try:
            r = self._gobj.unit(ss._gobj)
        finally:
            sig_off()
        return new_Expression_from_GEx(self._parent, r)

    def content(self, s):
        """
        Return the content of this expression when considered as a
        polynomial in ``s``.

        See also :meth:`unit`, :meth:`primitive_part`, and
        :meth:`unit_content_primitive`.

        INPUT:

        - ``s`` -- a symbolic expression.

        OUTPUT:

        The content part of a polynomial as a symbolic expression. It
        is defined as the gcd of the coefficients.

        .. warning::

            The expression is considered to be a univariate polynomial
            in ``s``. The output is different from the ``content()``
            method provided by multivariate polynomial rings in Sage.

        EXAMPLES::

            sage: (2*x+4).content(x)
            2
            sage: (2*x+1).content(x)
            1
            sage: (2*x+1/2).content(x)
            1/2
            sage: var('y')
            y
            sage: (2*x + 4*sin(y)).content(sin(y))
            2
        """
        cdef Expression ss = self.coerce_in(s)
        cdef GEx r
        sig_on()
        try:
            r = self._gobj.content(ss._gobj)
        finally:
            sig_off()
        return new_Expression_from_GEx(self._parent, r)

    def primitive_part(self, s):
        """
        Return the primitive polynomial of this expression when
        considered as a polynomial in ``s``.

        See also :meth:`unit`, :meth:`content`, and
        :meth:`unit_content_primitive`.

        INPUT:

        - ``s`` -- a symbolic expression.

        OUTPUT:

        The primitive polynomial as a symbolic expression. It is
        defined as the quotient by the :meth:`unit` and
        :meth:`content` parts (with respect to the variable ``s``).

        EXAMPLES::

            sage: (2*x+4).primitive_part(x)
            x + 2
            sage: (2*x+1).primitive_part(x)
            2*x + 1
            sage: (2*x+1/2).primitive_part(x)
            4*x + 1
            sage: var('y')
            y
            sage: (2*x + 4*sin(y)).primitive_part(sin(y))
            x + 2*sin(y)
        """
        cdef Expression ss = self.coerce_in(s)
        cdef GEx r
        sig_on()
        try:
            r = self._gobj.primpart(ss._gobj)
        finally:
            sig_off()
        return new_Expression_from_GEx(self._parent, r)

    def unit_content_primitive(self, s):
        """
        Return the factorization into unit, content, and primitive part.

        INPUT:

        - ``s`` -- a symbolic expression, usually a symbolic
          variable. The whole symbolic expression ``self`` will be
          considered as a univariate polynomial in ``s``.

        OUTPUT:

        A triple (unit, content, primitive polynomial)` containing the
        :meth:`unit <unit>`, :meth:`content <content>`, and
        :meth:`primitive polynomial <primitive_part>`. Their product equals
        ``self``.

        EXAMPLES::

            sage: var('x,y')
            (x, y)
            sage: ex = 9*x^3*y+3*y
            sage: ex.unit_content_primitive(x)
            (1, 3*y, 3*x^3 + 1)
            sage: ex.unit_content_primitive(y)
            (1, 9*x^3 + 3, y)
        """
        cdef Expression ss = self.coerce_in(s)
        cdef GEx unit, cont, prim
        sig_on()
        try:
            self._gobj.unitcontprim(ss._gobj, unit, cont, prim)
        finally:
            sig_off()
        return (new_Expression_from_GEx(self._parent, unit),
                new_Expression_from_GEx(self._parent, cont),
                new_Expression_from_GEx(self._parent, prim))

    def poly(self, x=None):
        r"""
        Express this symbolic expression as a polynomial in *x*. If
        this is not a polynomial in *x*, then some coefficients may be
        functions of *x*.

        .. warning::

           This is different from :meth:`polynomial` which returns
           a Sage polynomial over a given base ring.

        EXAMPLES::

            sage: var('a, x')
            (a, x)
            sage: p = expand((x-a*sqrt(2))^2 + x + 1); p
            -2*sqrt(2)*a*x + 2*a^2 + x^2 + x + 1
            sage: p.poly(a)
            -2*sqrt(2)*a*x + 2*a^2 + x^2 + x + 1
            sage: bool(p.poly(a) == (x-a*sqrt(2))^2 + x + 1)
            True
            sage: p.poly(x)
            2*a^2 - (2*sqrt(2)*a - 1)*x + x^2 + 1
        """
        from sage.symbolic.ring import SR
        if x is None:
            x = self.default_variable()
        G = self.coefficients(x)
        ans = None
        for Z in G:
            coeff = SR(Z[0])
            n = SR(Z[1])
            if not coeff.is_trivial_zero():
                if n.is_trivial_zero():
                    xpow = SR(1)
                elif repr(n) == '1':
                    xpow = x
                else:
                    xpow = x**n
                if ans is None:
                    ans = coeff*xpow
                else:
                    ans += coeff*xpow
        return ans

    def polynomial(self, base_ring=None, ring=None):
        r"""
        Return this symbolic expression as an algebraic polynomial
        over the given base ring, if possible.

        The point of this function is that it converts purely symbolic
        polynomials into optimised algebraic polynomials over a given
        base ring.

        You can specify either the base ring (``base_ring``) you want
        the output polynomial to be over, or you can specify the full
        polynomial ring (``ring``) you want the output polynomial to
        be an element of.

        INPUT:

        -  ``base_ring`` - (optional) the base ring for the polynomial

        -  ``ring`` - (optional) the parent for the polynomial

        .. warning::

           This is different from :meth:`poly` which is used to rewrite
           self as a polynomial in terms of one of the variables.

        EXAMPLES::

            sage: f = x^2 -2/3*x + 1
            sage: f.polynomial(QQ)
            x^2 - 2/3*x + 1
            sage: f.polynomial(GF(19))
            x^2 + 12*x + 1

        Polynomials can be useful for getting the coefficients of an
        expression::

            sage: g = 6*x^2 - 5
            sage: g.coefficients()
            [[-5, 0], [6, 2]]
            sage: g.polynomial(QQ).list()
            [-5, 0, 6]
            sage: g.polynomial(QQ).dict()
            {0: -5, 2: 6}

        ::

            sage: f = x^2*e + x + pi/e
            sage: f.polynomial(RDF)  # abs tol 5e-16
            2.718281828459045*x^2 + x + 1.1557273497909217
            sage: g = f.polynomial(RR); g
            2.71828182845905*x^2 + x + 1.15572734979092
            sage: g.parent()
            Univariate Polynomial Ring in x over Real Field with 53 bits of precision
            sage: f.polynomial(RealField(100))
            2.7182818284590452353602874714*x^2 + x + 1.1557273497909217179100931833
            sage: f.polynomial(CDF)  # abs tol 5e-16
            2.718281828459045*x^2 + x + 1.1557273497909217
            sage: f.polynomial(CC)
            2.71828182845905*x^2 + x + 1.15572734979092

        We coerce a multivariate polynomial with complex symbolic
        coefficients::

            sage: x, y, n = var('x, y, n')
            sage: f = pi^3*x - y^2*e - I; f
            pi^3*x - y^2*e - I
            sage: f.polynomial(CDF)  # abs tol 1e-15
            (-2.718281828459045)*y^2 + 31.006276680299816*x - 1.0*I
            sage: f.polynomial(CC)
            (-2.71828182845905)*y^2 + 31.0062766802998*x - 1.00000000000000*I
            sage: f.polynomial(ComplexField(70))
            (-2.7182818284590452354)*y^2 + 31.006276680299820175*x - 1.0000000000000000000*I

        Another polynomial::

            sage: f = sum((e*I)^n*x^n for n in range(5)); f
            x^4*e^4 - I*x^3*e^3 - x^2*e^2 + I*x*e + 1
            sage: f.polynomial(CDF)   # abs tol 5e-16
            54.598150033144236*x^4 - 20.085536923187668*I*x^3 - 7.38905609893065*x^2 + 2.718281828459045*I*x + 1.0
            sage: f.polynomial(CC)
            54.5981500331442*x^4 - 20.0855369231877*I*x^3 - 7.38905609893065*x^2 + 2.71828182845905*I*x + 1.00000000000000

        A multivariate polynomial over a finite field::

            sage: f = (3*x^5 - 5*y^5)^7; f
            (3*x^5 - 5*y^5)^7
            sage: g = f.polynomial(GF(7)); g
            3*x^35 + 2*y^35
            sage: parent(g)
            Multivariate Polynomial Ring in x, y over Finite Field of size 7

        We check to make sure constants are converted appropriately::

            sage: (pi*x).polynomial(SR)
            pi*x

        Using the ``ring`` parameter, you can also create polynomials
        rings over the symbolic ring where only certain variables are
        considered generators of the polynomial ring and the others
        are considered "constants"::

            sage: a, x, y = var('a,x,y')
            sage: f = a*x^10*y+3*x
            sage: B = f.polynomial(ring=SR['x,y'])
            sage: B.coefficients()
            [a, 3]

        """
        from sage.symbolic.expression_conversions import polynomial
        return polynomial(self, base_ring=base_ring, ring=ring)

    def laurent_polynomial(self, base_ring=None, ring=None):
        r"""
        Return this symbolic expression as a Laurent polynomial
        over the given base ring, if possible.

        INPUT:

        -  ``base_ring`` - (optional) the base ring for the polynomial

        -  ``ring`` - (optional) the parent for the polynomial

        You can specify either the base ring (``base_ring``) you want
        the output Laurent polynomial to be over, or you can specify the full
        laurent polynomial ring (``ring``) you want the output laurent
        polynomial to be an element of.

        EXAMPLES::

            sage: f = x^2 -2/3/x + 1
            sage: f.laurent_polynomial(QQ)
            -2/3*x^-1 + 1 + x^2
            sage: f.laurent_polynomial(GF(19))
            12*x^-1 + 1 + x^2
        """
        from sage.symbolic.expression_conversions import laurent_polynomial
        return laurent_polynomial(self, base_ring=base_ring, ring=ring)

    def _polynomial_(self, R):
        """
        Coerce this symbolic expression to a polynomial in `R`.

        EXAMPLES::

            sage: var('x,y,z,w')
            (x, y, z, w)

        ::

            sage: R = QQ['x,y,z']
            sage: R(x^2 + y)
            x^2 + y
            sage: R = QQ['w']
            sage: R(w^3 + w + 1)
            w^3 + w + 1
            sage: R = GF(7)['z']
            sage: R(z^3 + 10*z)
            z^3 + 3*z

        .. NOTE::

           If the base ring of the polynomial ring is the symbolic ring,
           then a constant polynomial is always returned.

        ::

            sage: R = SR['x']
            sage: a = R(sqrt(2) + x^3 + y)
            sage: a
            x^3 + y + sqrt(2)
            sage: type(a)
            <class 'sage.rings.polynomial.polynomial_ring.PolynomialRing_field_with_category.element_class'>
            sage: a.degree()
            0

        We coerce to a double precision complex polynomial ring::

            sage: f = e*x^3 + pi*y^3 + sqrt(2) + I; f
            pi*y^3 + x^3*e + sqrt(2) + I
            sage: R = CDF['x,y']
            sage: R(f)  # abs tol 1e-15
            2.718281828459045*x^3 + 3.141592653589793*y^3 + 1.414213562373095 + 1.0*I

        We coerce to a higher-precision polynomial ring::

            sage: R = ComplexField(100)['x,y']
            sage: R(f)
            2.7182818284590452353602874714*x^3 + 3.1415926535897932384626433833*y^3 + 1.4142135623730950488016887242 + 1.0000000000000000000000000000*I

        TESTS:

        This shows that the issue at :trac:`5755` is fixed (attempting to
        coerce a symbolic expression to a non-symbolic polynomial ring
        caused an error::

            sage: xx = var('xx')
            sage: RDF['xx'](1.0*xx)
            xx
            sage: RDF['xx'](2.0*xx)
            2.0*xx
            sage: RR['xx'](1.0*xx)
            xx
            sage: RR['xx'](2.0*xx)
            2.00000000000000*xx

        This shows that the issue at :trac:`4246` is fixed (attempting to
        coerce an expression containing at least one variable that's not in
        `R` raises an error)::

            sage: x, y = var('x y')
            sage: S = PolynomialRing(Integers(4), 1, 'x')
            sage: S(x)
            x
            sage: S(y)
            Traceback (most recent call last):
            ...
            TypeError: y is not a variable of Multivariate Polynomial Ring in x over Ring of integers modulo 4
            sage: S(x+y)
            Traceback (most recent call last):
            ...
            TypeError: y is not a variable of Multivariate Polynomial Ring in x over Ring of integers modulo 4
            sage: (x+y)._polynomial_(S)
            Traceback (most recent call last):
            ...
            TypeError: y is not a variable of Multivariate Polynomial Ring in x over Ring of integers modulo 4
        """
        from sage.symbolic.all import SR
        from sage.rings.polynomial.multi_polynomial_ring import is_MPolynomialRing
        base_ring = R.base_ring()
        if base_ring == SR:
            if is_MPolynomialRing(R):
                return R({tuple([0]*R.ngens()):self})
            else:
                return R([self])
        return self.polynomial(None, ring=R)

    def fraction(self, base_ring):
        """
        Return this expression as element of the algebraic fraction
        field over the base ring given.

        EXAMPLES::

            sage: fr = (1/x).fraction(ZZ); fr
            1/x
            sage: parent(fr)
            Fraction Field of Univariate Polynomial Ring in x over Integer Ring
            sage: parent(((pi+sqrt(2)/x).fraction(SR)))
            Fraction Field of Univariate Polynomial Ring in x over Symbolic Ring
            sage: parent(((pi+sqrt(2))/x).fraction(SR))
            Fraction Field of Univariate Polynomial Ring in x over Symbolic Ring
            sage: y=var('y')
            sage: fr=((3*x^5 - 5*y^5)^7/(x*y)).fraction(GF(7)); fr
            (3*x^35 + 2*y^35)/(x*y)
            sage: parent(fr)
            Fraction Field of Multivariate Polynomial Ring in x, y over Finite Field of size 7

        TESTS:

        Check that :trac:`17736` is fixed::

            sage: a,b,c = var('a,b,c')
            sage: fr = (1/a).fraction(QQ); fr
            1/a
            sage: parent(fr)
            Fraction Field of Univariate Polynomial Ring in a over Rational Field
            sage: parent((b/(a+sin(c))).fraction(SR))
            Fraction Field of Multivariate Polynomial Ring in a, b over Symbolic Ring
        """
        from sage.rings.polynomial.polynomial_ring_constructor import PolynomialRing
        from sage.rings.fraction_field import FractionField
        nu = SR(self.numerator()).polynomial(base_ring)
        de = SR(self.denominator()).polynomial(base_ring)
        vars = sorted(set(nu.variables() + de.variables()), key=repr)
        R = FractionField(PolynomialRing(base_ring, vars))
        return R(self.numerator())/R(self.denominator())

    def power_series(self, base_ring):
        """
        Return algebraic power series associated to this symbolic
        expression, which must be a polynomial in one variable, with
        coefficients coercible to the base ring.

        The power series is truncated one more than the degree.

        EXAMPLES::

            sage: theta = var('theta')
            sage: f = theta^3 + (1/3)*theta - 17/3
            sage: g = f.power_series(QQ); g
            -17/3 + 1/3*theta + theta^3 + O(theta^4)
            sage: g^3
            -4913/27 + 289/9*theta - 17/9*theta^2 + 2602/27*theta^3 + O(theta^4)
            sage: g.parent()
            Power Series Ring in theta over Rational Field
        """
        v = self.variables()
        if len(v) != 1:
            raise ValueError("self must be a polynomial in one variable but it is in the variables %s" % tuple([v]))
        f = self.polynomial(base_ring)
        from sage.rings.all import PowerSeriesRing
        R = PowerSeriesRing(base_ring, names=f.parent().variable_names())
        return R(f, f.degree()+1)

    def gcd(self, b):
        r"""
        Return the symbolic gcd of self and b.

        Note that the polynomial GCD is unique up to the multiplication
        by an invertible constant. The following examples make sure all
        results are caught.

        EXAMPLES::

            sage: var('x,y')
            (x, y)
            sage: SR(10).gcd(SR(15))
            5
            sage: (x^3 - 1).gcd(x-1) / (x-1) in QQ
            True
            sage: (x^3 - 1).gcd(x^2+x+1) / (x^2+x+1) in QQ
            True
            sage: (x^3 - x^2*pi + x^2 - pi^2).gcd(x-pi) / (x-pi) in QQ
            True
            sage: gcd(sin(x)^2 + sin(x), sin(x)^2 - 1) / (sin(x) + 1) in QQ
            True
            sage: gcd(x^3 - y^3, x-y) / (x-y) in QQ
            True
            sage: gcd(x^100-y^100, x^10-y^10) / (x^10-y^10) in QQ
            True
            sage: r = gcd(expand( (x^2+17*x+3/7*y)*(x^5 - 17*y + 2/3) ), expand((x^13+17*x+3/7*y)*(x^5 - 17*y + 2/3)) )
            sage: r / (x^5 - 17*y + 2/3) in QQ
            True

        Embedded Sage objects of all kinds get basic support. Note that
        full algebraic GCD is not implemented yet::

            sage: gcd(I - I*x, x^2 - 1)
            x - 1
            sage: gcd(I + I*x, x^2 - 1)
            x + 1
            sage: alg = SR(QQbar(sqrt(2) + I*sqrt(3)))
            sage: gcd(alg + alg*x, x^2 - 1)  # known bug (trac #28489)
            x + 1
            sage: gcd(alg - alg*x, x^2 - 1)  # known bug (trac #28489)
            x - 1
            sage: sqrt2 = SR(QQbar(sqrt(2)))
            sage: gcd(sqrt2 + x, x^2 - 2)    # known bug
            1

        TESTS:

        Check if :trac:`10284` is fixed::

            sage: u = var('u')
            sage: v = var('v')
            sage: w = var('w')
            sage: x = var('x')
            sage: y = var('y')
            sage: z = var('z')
            sage: e = 792*z^8*w^4*x^3*y^4*u^7 + 24*z^4*w^4*x^2*y^3*u^4 + \
                    264*z^8*w^3*x^2*y^7*u^5 + 198*z^4*w^5*x^5*y*u^6  + 110*z^2*w^3*x^5*y^4*u^6 \
                    - 120*z^8*w*x^4*u^6 - 480*z^5*w*x^4*y^6*u^8 - 720*z^7*x^3*y^3*u^7 + \
                    165*z^4*w^2*x^4*y*u^5 + 450*z^8*w^6*x^2*y*u^8 + 40*z^2*w^3*x^3*y^3*u^6 - \
                    288*z^7*w^2*x^3*y^6*u^6  + 250*z^6*w^4*x^2*y^4*u^8 + \
                    576*z^7*w^7*x^2*y^4*u^8  - 80*z^6*w^2*x^5*y^3*u^7 - 144*z^8*w^4*x^5*u^7 + \
                    120*z^4*w*x^2*y^6*u^6 + 320*z^5*w^5*x^2*y^7*u^8 + 192*z^7*w^6*x*y^7*u^6 - \
                    12*z^4*w^3*x^3*y^5*u^6  - 36*z^4*w^4*x^4*y^2*u^8 + 72*z^4*w^5*x^3*u^6  - \
                    20*z^2*w^2*x^4*y^5*u^8 + 660*z^8*w*x^2*y^4*u^6 + 66*z^4*w^4*x^4*y^4*u^4 + \
                    440*z^6*w^2*x^3*y^7*u^7  - 30*z^4*w*x^3*y^2*u^7 - 48*z^8*w^3*x^4*y^3*u^5 + \
                    72*z^6*w^2*x*y^6*u^4 - 864*z^7*w^3*x^4*y^3*u^8 + 480*z^7*w^4*x*y^4*u^7 + \
                    60*z^4*w^2*x^2*u^5 + 375*z^8*w^3*x*y*u^7 + 150*z^8*w^5*x*y^4*u^6 + \
                    180*z^6*x*y^3*u^5 + 216*z^6*w^3*x^2*y^3*u^6;
            sage: d = e.diff(x)
            sage: gcd(d,e) / (u^4*z^2) in QQ
            True

        Check that :trac:`23793` is fixed::

            sage: gcd(I + I*x, x^2 - 1)
            x + 1

        Check that arguments are expanded before GCD (:trac:`23845`)::

            sage: P = (x+1)^2 + 1
            sage: gcd(P, P.expand())
            x^2 + 2*x + 2
        """
        cdef Expression r = self.coerce_in(b)
        cdef GEx x = g_gcd(self._gobj, r._gobj)
        return new_Expression_from_GEx(self._parent, x)

    def gosper_sum(self, *args):
        """
        Return the summation of this hypergeometric expression using
        Gosper's algorithm.

        INPUT:

        - a symbolic expression that may contain rational functions,
          powers, factorials, gamma function terms, binomial
          coefficients, and Pochhammer symbols that are rational-linear
          in their arguments

        - the main variable and, optionally, summation limits

        EXAMPLES::

            sage: a,b,k,m,n = var('a b k m n')
            sage: SR(1).gosper_sum(n)
            n
            sage: SR(1).gosper_sum(n,5,8)
            4
            sage: n.gosper_sum(n)
            1/2*(n - 1)*n
            sage: n.gosper_sum(n,0,5)
            15
            sage: n.gosper_sum(n,0,m)
            1/2*(m + 1)*m
            sage: n.gosper_sum(n,a,b)
            -1/2*(a + b)*(a - b - 1)

        ::

            sage: (factorial(m + n)/factorial(n)).gosper_sum(n)
            n*factorial(m + n)/((m + 1)*factorial(n))
            sage: (binomial(m + n, n)).gosper_sum(n)
            n*binomial(m + n, n)/(m + 1)
            sage: (binomial(m + n, n)).gosper_sum(n, 0, a)
            (a + m + 1)*binomial(a + m, a)/(m + 1)
            sage: (binomial(m + n, n)).gosper_sum(n, 0, 5)
            1/120*(m + 6)*(m + 5)*(m + 4)*(m + 3)*(m + 2)
            sage: (rising_factorial(a,n)/rising_factorial(b,n)).gosper_sum(n)
            (b + n - 1)*gamma(a + n)*gamma(b)/((a - b + 1)*gamma(a)*gamma(b + n))
            sage: factorial(n).gosper_term(n)
            Traceback (most recent call last):
            ...
            ValueError: expression not Gosper-summable
        """
        cdef Expression s, a, b
        cdef GEx x
        cdef int i = 1
        if len(args) > 1:
            n, l1, l2 = args
            s = self.coerce_in(n)
            a = self.coerce_in(l1)
            b = self.coerce_in(l2)
            sig_on()
            try:
                x = g_gosper_sum_definite(self._gobj, s._gobj,
                        a._gobj, b._gobj, &i)
            finally:
                sig_off()
            if i == 0:
                raise ValueError("expression not Gosper-summable")
            return new_Expression_from_GEx(self._parent, x)
        else:
            s = self.coerce_in(args[0])
            sig_on()
            try:
                x = g_gosper_sum_indefinite(self._gobj, s._gobj, &i)
            finally:
                sig_off()
            if i == 0:
                raise ValueError("expression not Gosper-summable")
            return new_Expression_from_GEx(self._parent, x)

    def gosper_term(self, n):
        """
        Return Gosper's hypergeometric term for ``self``.

        Suppose ``f``=``self`` is a hypergeometric term such that:

        .. math::

            s_n = \sum_{k=0}^{n-1} f_k

        and `f_k` doesn't depend on `n`. Return a hypergeometric
        term `g_n` such that `g_{n+1} - g_n = f_n`.

        EXAMPLES::

            sage: _ = var('n')
            sage: SR(1).gosper_term(n)
            n
            sage: n.gosper_term(n)
            1/2*(n^2 - n)/n
            sage: (n*factorial(n)).gosper_term(n)
            1/n
            sage: factorial(n).gosper_term(n)
            Traceback (most recent call last):
            ...
            ValueError: expression not Gosper-summable
        """
        cdef Expression s
        cdef int i = 1
        s = self.coerce_in(n)
        sig_on()
        try:
            x = g_gosper_term(self._gobj, s._gobj)
        except ValueError:
            raise ValueError("expression not Gosper-summable")
        finally:
            sig_off()
        return new_Expression_from_GEx(self._parent, x)

    def WZ_certificate(self, n, k):
        r"""
        Return the Wilf-Zeilberger certificate for this hypergeometric
        summand in ``n``, ``k``.

        To prove the identity `\sum_k F(n,k)=\textrm{const}` it suffices
        to show that `F(n+1,k)-F(n,k)=G(n,k+1)-G(n,k),` with `G=RF` and
        `R` the WZ certificate.

        EXAMPLES:

        To show that `\sum_k \binom{n}{k} = 2^n` do::

            sage: _ = var('k n')
            sage: F(n,k) = binomial(n,k) / 2^n
            sage: c = F(n,k).WZ_certificate(n,k); c
            1/2*k/(k - n - 1)
            sage: G(n,k) = c * F(n,k); G
            (n, k) |--> 1/2*k*binomial(n, k)/(2^n*(k - n - 1))
            sage: (F(n+1,k) - F(n,k) - G(n,k+1) + G(n,k)).simplify_full()
            0
        """
        cdef Expression s, f
        cdef int i = 1
        s = self.coerce_in(k)
        f = self.subs(n == n+1) - self
        sig_on()
        try:
            x = g_gosper_term(f._gobj, s._gobj)
        finally:
            sig_off()
        g = new_Expression_from_GEx(self._parent, x)
        return (f*g / self).to_gamma().gamma_normalize().simplify_full().factor()

    def lcm(self, b):
        """
        Return the lcm of self and b.

        The lcm is computed from the gcd of self and b implicitly from the
        relation self * b = gcd(self, b) * lcm(self, b).

        .. NOTE::

            In agreement with the convention in use for integers, if
            self * b == 0, then gcd(self, b) == max(self, b) and
            lcm(self, b) == 0.

        .. NOTE::

            Since the polynomial lcm is computed from the gcd, and the
            polynomial gcd is unique up to a constant factor (which can
            be negative), the polynomial lcm is unique up to a factor of -1.

        EXAMPLES::

            sage: var('x,y')
            (x, y)
            sage: SR(10).lcm(SR(15))
            30
            sage: (x^3 - 1).lcm(x-1)
            x^3 - 1
            sage: (x^3 - 1).lcm(x^2+x+1)
            x^3 - 1
            sage: (x^3 - sage.symbolic.constants.pi).lcm(x-sage.symbolic.constants.pi)
            (pi - x^3)*(pi - x)
            sage: lcm(x^3 - y^3, x-y) / (x^3 - y^3) in [1,-1]
            True
            sage: lcm(x^100-y^100, x^10-y^10) / (x^100 - y^100) in [1,-1]
            True
            sage: a = expand( (x^2+17*x+3/7*y)*(x^5 - 17*y + 2/3) )
            sage: b = expand((x^13+17*x+3/7*y)*(x^5 - 17*y + 2/3) )
            sage: gcd(a,b) * lcm(a,b) / (a * b) in [1,-1]
            True

        The result is not automatically simplified::

            sage: ex = lcm(sin(x)^2 - 1, sin(x)^2 + sin(x)); ex
            (sin(x)^2 + sin(x))*(sin(x)^2 - 1)/(sin(x) + 1)
            sage: ex.simplify_full()
            sin(x)^3 - sin(x)

        TESTS:

        Verify that x * y = gcd(x,y) * lcm(x,y)::

            sage: x, y = var('x,y')
            sage: LRs = [(SR(10), SR(15)), (x^3-1, x-1), (x^3-y^3, x-y), (x^3-1, x^2+x+1), (SR(0), x-y)]
            sage: all((L.gcd(R) * L.lcm(R)) == L*R for L, R in LRs)
            True

        Make sure that the convention for what to do with the 0 is being respected::

            sage: gcd(x, SR(0)), lcm(x, SR(0))
            (x, 0)
            sage: gcd(SR(0), SR(0)), lcm(SR(0), SR(0))
            (0, 0)

        """
        sb = self * b
        try:
            return 0 if sb.is_trivial_zero() else sb / self.gcd(b)
        except ValueError:
            # make the error message refer to lcm, not gcd
            raise ValueError("lcm: arguments must be polynomials over the rationals")

    def resultant(self, other, var):
        """
        Compute the resultant of this polynomial expression and the first
        argument with respect to the variable given as the second
        argument.

        EXAMPLES::

            sage: _ = var('a b n k u x y')
            sage: x.resultant(y, x)
            y
            sage: (x+y).resultant(x-y, x)
            -2*y
            sage: r = (x^4*y^2+x^2*y-y).resultant(x*y-y*a-x*b+a*b+u,x)
            sage: r.coefficient(a^4)
            b^4*y^2 - 4*b^3*y^3 + 6*b^2*y^4 - 4*b*y^5 + y^6
            sage: x.resultant(sin(x), x)
            Traceback (most recent call last):
            ...
            RuntimeError: resultant(): arguments must be polynomials
        """
        cdef Expression o = self.coerce_in(other)
        cdef Expression v = self.coerce_in(var)
        cdef GEx x
        sig_on()
        try:
            x = g_resultant(self._gobj, o._gobj, v._gobj)
        finally:
            sig_off()
        return new_Expression_from_GEx(self._parent, x)

    def collect(Expression self, s):
        """
        Collect the coefficients of ``s`` into a group.

        INPUT:

        - ``s`` -- the symbol whose coefficients will be collected.

        OUTPUT:

        A new expression, equivalent to the original one, with the
        coefficients of ``s`` grouped.

        .. NOTE::

            The expression is not expanded or factored before the
            grouping takes place. For best results, call :meth:`expand`
            on the expression before :meth:`collect`.

        EXAMPLES:

        In the first term of `f`, `x` has a coefficient of `4y`. In
        the second term, `x` has a coefficient of `z`. Therefore, if
        we collect those coefficients, `x` will have a coefficient of
        `4y+z`::

            sage: x,y,z = var('x,y,z')
            sage: f = 4*x*y + x*z + 20*y^2 + 21*y*z + 4*z^2 + x^2*y^2*z^2
            sage: f.collect(x)
            x^2*y^2*z^2 + x*(4*y + z) + 20*y^2 + 21*y*z + 4*z^2

        Here we do the same thing for `y` and `z`; however, note that
        we do not factor the `y^{2}` and `z^{2}` terms before
        collecting coefficients::

            sage: f.collect(y)
            (x^2*z^2 + 20)*y^2 + (4*x + 21*z)*y + x*z + 4*z^2
            sage: f.collect(z)
            (x^2*y^2 + 4)*z^2 + 4*x*y + 20*y^2 + (x + 21*y)*z

        The terms are collected, whether the expression
        is expanded or not::

            sage: f = (x + y)*(x - z)
            sage: f.collect(x)
            x^2 + x*(y - z) - y*z
            sage: f.expand().collect(x)
            x^2 + x*(y - z) - y*z

        TESTS:

        The output should be equivalent to the input::

            sage: polynomials = QQ['x']
            sage: f = SR(polynomials.random_element())
            sage: g = f.collect(x)
            sage: bool(f == g)
            True

        If ``s`` is not present in the given expression, the
        expression should not be modified. The variable `z` will not
        be present in `f` below since `f` is a random polynomial of
        maximum degree 10 in `x` and `y`::

            sage: z = var('z')
            sage: polynomials = QQ['x,y']
            sage: f = SR(polynomials.random_element(10))
            sage: g = f.collect(z)
            sage: bool(str(f) == str(g))
            True

        Check if :trac:`9046` is fixed::

            sage: var('a b x y z')
            (a, b, x, y, z)
            sage: p = -a*x^3 - a*x*y^2 + 2*b*x^2*y + 2*y^3 + x^2*z + y^2*z + x^2 + y^2 + a*x
            sage: p.collect(x)
            -a*x^3 + (2*b*y + z + 1)*x^2 + 2*y^3 + y^2*z - (a*y^2 - a)*x + y^2
        """
        cdef Expression s0 = self.coerce_in(s)
        cdef GEx x
        sig_on()
        try:
            x = self._gobj.collect(s0._gobj, False)
        finally:
            sig_off()
        return new_Expression_from_GEx(self._parent, x)

    def horner(self, x):
        """
        Rewrite this expression as a polynomial in Horner form in ``x``.

        EXAMPLES::

            sage: add((i+1)*x^i for i in range(5)).horner(x)
            (((5*x + 4)*x + 3)*x + 2)*x + 1

            sage: x, y, z = SR.var('x,y,z')
            sage: (x^5 + y*cos(x) + z^3 + (x + y)^2 + y^x).horner(x)
            z^3 + ((x^3 + 1)*x + 2*y)*x + y^2 + y*cos(x) + y^x

            sage: expr = sin(5*x).expand_trig(); expr
            5*cos(x)^4*sin(x) - 10*cos(x)^2*sin(x)^3 + sin(x)^5
            sage: expr.horner(sin(x))
            (5*cos(x)^4 - (10*cos(x)^2 - sin(x)^2)*sin(x)^2)*sin(x)
            sage: expr.horner(cos(x))
            sin(x)^5 + 5*(cos(x)^2*sin(x) - 2*sin(x)^3)*cos(x)^2

        TESTS::

            sage: SR(0).horner(x), SR(1).horner(x), x.horner(x)
            (0, 1, x)
            sage: (x^(1/3)).horner(x)
            Traceback (most recent call last):
            ...
            ValueError: Cannot return dense coefficient list with noninteger exponents.
        """
        coef = self.coefficients(x, sparse=False)
        res = coef[-1]
        for c in reversed(coef[:-1]):
            res = res*x + c
        return res

    def _evaluate_polynomial(self, pol):
        """
        Evaluate a univariate polynomial on this expression.

        EXAMPLES::

            sage: pol = QQ['s'](range(5))
            sage: pol(sin(x))
            4*sin(x)^4 + 3*sin(x)^3 + 2*sin(x)^2 + sin(x)

        TESTS::

            sage: SR(0.1)._evaluate_polynomial(pol)
            0.123400000000000

            sage: Pol.<x> = SR[]
            sage: pol = x^2 - 1
            sage: pol(1)
            0
            sage: pol(1).parent()
            Symbolic Ring
        """
        cdef Expression zero
        if not isinstance(pol[0], Expression): # avoid infinite recursion
            try:
                x = self.pyobject()
                y = pol(x) # may fail if x is a symbolic constant
            except TypeError:
                pass
            else:
                return new_Expression_from_pyobject(self._parent, y)
        zero = self._parent.zero()
        return zero.add(*(pol[i]*self**i for i in xrange(pol.degree() + 1)))

    def collect_common_factors(self):
        """
        This function does not perform a full factorization but only
        looks for factors which are already explicitly present.

        Polynomials can often be brought into a more compact form by
        collecting common factors from the terms of sums. This is
        accomplished by this function.

        EXAMPLES::

            sage: var('x')
            x
            sage: (x/(x^2 + x)).collect_common_factors()
            1/(x + 1)

            sage: var('a,b,c,x,y')
            (a, b, c, x, y)
            sage: (a*x+a*y).collect_common_factors()
            a*(x + y)
            sage: (a*x^2+2*a*x*y+a*y^2).collect_common_factors()
            (x^2 + 2*x*y + y^2)*a
            sage: (a*(b*(a+c)*x+b*((a+c)*x+(a+c)*y)*y)).collect_common_factors()
            ((x + y)*y + x)*(a + c)*a*b
        """
        cdef GEx x
        sig_on()
        try:
            x = g_collect_common_factors(self._gobj)
        finally:
            sig_off()
        return new_Expression_from_GEx(self._parent, x)

    def __abs__(self):
        """
        Return the absolute value of this expression.

        EXAMPLES::

            sage: var('x, y')
            (x, y)

        The absolute value of a symbolic expression::

            sage: abs(x^2+y^2)
            abs(x^2 + y^2)

        The absolute value of a number in the symbolic ring::

            sage: abs(SR(-5))
            5
            sage: type(abs(SR(-5)))
            <type 'sage.symbolic.expression.Expression'>

        Because this overrides a Python builtin function, we do not
        currently support a ``hold`` parameter to prevent automatic
        evaluation::

            sage: abs(SR(-5),hold=True)
            Traceback (most recent call last):
            ...
            TypeError: abs() takes no keyword arguments

        But this is possible using the method :meth:`abs`::

            sage: SR(-5).abs(hold=True)
            abs(-5)

        TESTS:

        Check if :trac:`11155` is fixed::

            sage: abs(pi+i)
            abs(pi + I)
        """
        cdef GEx r
        sig_on()
        try:
            r = g_abs(self._gobj)
        finally:
            sig_off()
        return new_Expression_from_GEx(self._parent, r)

    def abs(self, hold=False):
        """
        Return the absolute value of this expression.

        EXAMPLES::

            sage: var('x, y')
            (x, y)
            sage: (x+y).abs()
            abs(x + y)

        Using the ``hold`` parameter it is possible to prevent automatic
        evaluation::

            sage: SR(-5).abs(hold=True)
            abs(-5)

        To then evaluate again, we use :meth:`unhold`::

            sage: a = SR(-5).abs(hold=True); a.unhold()
            5

        TESTS:

        From :trac:`7557`::

            sage: var('y', domain='real')
            y
            sage: abs(exp(1.1*y*I)).simplify()
            1
            sage: var('y', domain='complex') # reset the domain for other tests
            y
        """
        return new_Expression_from_GEx(self._parent,
                g_hold_wrapper(g_abs, self._gobj, hold))

    def step(self, hold=False):
        """
        Return the value of the unit step function, which is 0 for
        negative x, 1 for 0, and 1 for positive x.

        .. SEEALSO::

            :class:`sage.functions.generalized.FunctionUnitStep`

        EXAMPLES::

            sage: x = var('x')
            sage: SR(1.5).step()
            1
            sage: SR(0).step()
            1
            sage: SR(-1/2).step()
            0
            sage: SR(float(-1)).step()
            0

        Using the ``hold`` parameter it is possible to prevent automatic
        evaluation::

            sage: SR(2).step()
            1
            sage: SR(2).step(hold=True)
            unit_step(2)

        """
        return new_Expression_from_GEx(self._parent,
                g_hold_wrapper(g_step, self._gobj, hold))

    def csgn(self, hold=False):
        """
        Return the sign of self, which is -1 if self < 0, 0 if self ==
        0, and 1 if self > 0, or unevaluated when self is a nonconstant
        symbolic expression.

        If self is not real, return the complex half-plane (left or right)
        in which the number lies.  If self is pure imaginary, return the sign
        of the imaginary part of self.

        EXAMPLES::

            sage: x = var('x')
            sage: SR(-2).csgn()
            -1
            sage: SR(0.0).csgn()
            0
            sage: SR(10).csgn()
            1
            sage: x.csgn()
            csgn(x)
            sage: SR(CDF.0).csgn()
            1
            sage: SR(I).csgn()
            1
            sage: SR(-I).csgn()
            -1
            sage: SR(1+I).csgn()
            1
            sage: SR(1-I).csgn()
            1
            sage: SR(-1+I).csgn()
            -1
            sage: SR(-1-I).csgn()
            -1

        Using the ``hold`` parameter it is possible to prevent automatic
        evaluation::

            sage: SR(I).csgn(hold=True)
            csgn(I)

        """
        return new_Expression_from_GEx(self._parent,
                g_hold_wrapper(g_csgn, self._gobj, hold))

    def conjugate(self, hold=False):
        """
        Return the complex conjugate of this symbolic expression.

        EXAMPLES::

            sage: a = 1 + 2*I
            sage: a.conjugate()
            -2*I + 1
            sage: a = sqrt(2) + 3^(1/3)*I; a
            sqrt(2) + I*3^(1/3)
            sage: a.conjugate()
            sqrt(2) - I*3^(1/3)

            sage: SR(CDF.0).conjugate()
            -1.0*I
            sage: x.conjugate()
            conjugate(x)
            sage: SR(RDF(1.5)).conjugate()
            1.5
            sage: SR(float(1.5)).conjugate()
            1.5
            sage: SR(I).conjugate()
            -I
            sage: ( 1+I  + (2-3*I)*x).conjugate()
            (3*I + 2)*conjugate(x) - I + 1

        Using the ``hold`` parameter it is possible to prevent automatic
        evaluation::

            sage: SR(I).conjugate(hold=True)
            conjugate(I)

        This also works in functional notation::

            sage: conjugate(I)
            -I
            sage: conjugate(I,hold=True)
            conjugate(I)

        To then evaluate again, we use :meth:`unhold`::

            sage: a = SR(I).conjugate(hold=True); a.unhold()
            -I

        """
        return new_Expression_from_GEx(self._parent,
                g_hold_wrapper(g_conjugate, self._gobj, hold))

    def norm(self):
        r"""
        Return the complex norm of this symbolic expression, i.e.,
        the expression times its complex conjugate. If `c = a + bi` is a
        complex number, then the norm of `c` is defined as the product of
        `c` and its complex conjugate

        .. MATH::

            \text{norm}(c)
            =
            \text{norm}(a + bi)
            =
            c \cdot \overline{c}
            =
            a^2 + b^2.

        The norm of a complex number is different from its absolute value.
        The absolute value of a complex number is defined to be the square
        root of its norm. A typical use of the complex norm is in the
        integral domain `\ZZ[i]` of Gaussian integers, where the norm of
        each Gaussian integer `c = a + bi` is defined as its complex norm.

        .. SEEALSO::

            :func:`sage.misc.functional.norm`

        EXAMPLES::

            sage: a = 1 + 2*I
            sage: a.norm()
            5
            sage: a = sqrt(2) + 3^(1/3)*I; a
            sqrt(2) + I*3^(1/3)
            sage: a.norm()
            3^(2/3) + 2
            sage: CDF(a).norm()
            4.080083823051...
            sage: CDF(a.norm())
            4.080083823051904
        """
        return (self*self.conjugate()).expand()

    def real_part(self, hold=False):
        """
        Return the real part of this symbolic expression.

        EXAMPLES::

            sage: x = var('x')
            sage: x.real_part()
            real_part(x)
            sage: SR(2+3*I).real_part()
            2
            sage: SR(CDF(2,3)).real_part()
            2.0
            sage: SR(CC(2,3)).real_part()
            2.00000000000000

            sage: f = log(x)
            sage: f.real_part()
            log(abs(x))

        Using the ``hold`` parameter it is possible to prevent automatic
        evaluation::

            sage: SR(2).real_part()
            2
            sage: SR(2).real_part(hold=True)
            real_part(2)

        This also works using functional notation::

            sage: real_part(I,hold=True)
            real_part(I)
            sage: real_part(I)
            0

        To then evaluate again, we use :meth:`unhold`::

            sage: a = SR(2).real_part(hold=True); a.unhold()
            2

        TESTS:

        Check that :trac:`12807` is fixed::

            sage: (6*exp(i*pi/3)-6*exp(i*2*pi/3)).real_part()
            6
        """
        return new_Expression_from_GEx(self._parent,
                g_hold_wrapper(g_real_part, self._gobj, hold))

    real = real_part

    def imag_part(self, hold=False):
        r"""
        Return the imaginary part of this symbolic expression.

        EXAMPLES::

            sage: sqrt(-2).imag_part()
            sqrt(2)

        We simplify `\ln(\exp(z))` to `z`.  This should only
        be for `-\pi<{\rm Im}(z)<=\pi`, but Maxima does not
        have a symbolic imaginary part function, so we cannot
        use ``assume`` to assume that first::

            sage: z = var('z')
            sage: f = log(exp(z))
            sage: f
            log(e^z)
            sage: f.simplify()
            z
            sage: forget()

        A more symbolic example::

            sage: var('a, b')
            (a, b)
            sage: f = log(a + b*I)
            sage: f.imag_part()
            arctan2(imag_part(a) + real_part(b), -imag_part(b) + real_part(a))

        Using the ``hold`` parameter it is possible to prevent automatic
        evaluation::

            sage: SR(I).imag_part()
            1
            sage: SR(I).imag_part(hold=True)
            imag_part(I)

        This also works using functional notation::

            sage: imag_part(I, hold=True)
            imag_part(I)
            sage: imag_part(SR(I))
            1

        To then evaluate again, we use :meth:`unhold`::

            sage: a = SR(I).imag_part(hold=True); a.unhold()
            1

        TESTS::

            sage: x = var('x')
            sage: x.imag_part()
            imag_part(x)
            sage: SR(2+3*I).imag_part()
            3
            sage: SR(CC(2,3)).imag_part()
            3.00000000000000
            sage: SR(CDF(2,3)).imag_part()
            3.0
        """
        return new_Expression_from_GEx(self._parent,
                g_hold_wrapper(g_imag_part, self._gobj, hold))

    imag = imag_part

    def sqrt(self, hold=False):
        """
        Return the square root of this expression

        EXAMPLES::

            sage: var('x, y')
            (x, y)
            sage: SR(2).sqrt()
            sqrt(2)
            sage: (x^2+y^2).sqrt()
            sqrt(x^2 + y^2)
            sage: (x^2).sqrt()
            sqrt(x^2)

        Immediate simplifications are applied::

            sage: sqrt(x^2)
            sqrt(x^2)
            sage: x = SR.symbol('x', domain='real')
            sage: sqrt(x^2)
            abs(x)
            sage: forget()
            sage: assume(x<0)
            sage: sqrt(x^2)
            -x
            sage: sqrt(x^4)
            x^2
            sage: forget()
            sage: x = SR.symbol('x', domain='real')
            sage: sqrt(x^4)
            x^2
            sage: sqrt(sin(x)^2)
            abs(sin(x))
            sage: sqrt((x+1)^2)
            abs(x + 1)
            sage: forget()
            sage: assume(x<0)
            sage: sqrt((x-1)^2)
            -x + 1
            sage: forget()

        Using the ``hold`` parameter it is possible to prevent automatic
        evaluation::

            sage: SR(4).sqrt()
            2
            sage: SR(4).sqrt(hold=True)
            sqrt(4)

        To then evaluate again, we use :meth:`unhold`::

            sage: a = SR(4).sqrt(hold=True); a.unhold()
            2

        To use this parameter in functional notation, you must coerce to
        the symbolic ring::

            sage: sqrt(SR(4),hold=True)
            sqrt(4)
            sage: sqrt(4,hold=True)
            Traceback (most recent call last):
            ...
            TypeError: _do_sqrt() got an unexpected keyword argument 'hold'
        """
        return new_Expression_from_GEx(self._parent,
                g_hold2_wrapper(g_power_construct, self._gobj, g_ex1_2, hold))

    def sin(self, hold=False):
        """
        EXAMPLES::

            sage: var('x, y')
            (x, y)
            sage: sin(x^2 + y^2)
            sin(x^2 + y^2)
            sage: sin(sage.symbolic.constants.pi)
            0
            sage: sin(SR(1))
            sin(1)
            sage: sin(SR(RealField(150)(1)))
            0.84147098480789650665250232163029899962256306

        Using the ``hold`` parameter it is possible to prevent automatic
        evaluation::

            sage: SR(0).sin()
            0
            sage: SR(0).sin(hold=True)
            sin(0)

        This also works using functional notation::

            sage: sin(0,hold=True)
            sin(0)
            sage: sin(0)
            0

        To then evaluate again, we use :meth:`unhold`::

            sage: a = SR(0).sin(hold=True); a.unhold()
            0

        TESTS::

            sage: SR(oo).sin()
            Traceback (most recent call last):
            ...
            RuntimeError: sin_eval(): sin(infinity) encountered
            sage: SR(-oo).sin()
            Traceback (most recent call last):
            ...
            RuntimeError: sin_eval(): sin(infinity) encountered
            sage: SR(unsigned_infinity).sin()
            Traceback (most recent call last):
            ...
            RuntimeError: sin_eval(): sin(infinity) encountered
        """
        return new_Expression_from_GEx(self._parent,
                g_hold_wrapper(g_sin, self._gobj, hold))

    def cos(self, hold=False):
        """
        Return the cosine of self.

        EXAMPLES::

            sage: var('x, y')
            (x, y)
            sage: cos(x^2 + y^2)
            cos(x^2 + y^2)
            sage: cos(sage.symbolic.constants.pi)
            -1
            sage: cos(SR(1))
            cos(1)
            sage: cos(SR(RealField(150)(1)))
            0.54030230586813971740093660744297660373231042

        In order to get a numeric approximation use .n()::

            sage: SR(RR(1)).cos().n()
            0.540302305868140
            sage: SR(float(1)).cos().n()
            0.540302305868140

        To prevent automatic evaluation use the ``hold`` argument::

            sage: pi.cos()
            -1
            sage: pi.cos(hold=True)
            cos(pi)

        This also works using functional notation::

            sage: cos(pi,hold=True)
            cos(pi)
            sage: cos(pi)
            -1

        To then evaluate again, we use :meth:`unhold`::

            sage: a = pi.cos(hold=True); a.unhold()
            -1

        TESTS::

            sage: SR(oo).cos()
            Traceback (most recent call last):
            ...
            RuntimeError: cos_eval(): cos(infinity) encountered
            sage: SR(-oo).cos()
            Traceback (most recent call last):
            ...
            RuntimeError: cos_eval(): cos(infinity) encountered
            sage: SR(unsigned_infinity).cos()
            Traceback (most recent call last):
            ...
            RuntimeError: cos_eval(): cos(infinity) encountered
        """
        return new_Expression_from_GEx(self._parent,
                g_hold_wrapper(g_cos, self._gobj, hold))

    def tan(self, hold=False):
        """
        EXAMPLES::

            sage: var('x, y')
            (x, y)
            sage: tan(x^2 + y^2)
            tan(x^2 + y^2)
            sage: tan(sage.symbolic.constants.pi/2)
            Infinity
            sage: tan(SR(1))
            tan(1)
            sage: tan(SR(RealField(150)(1)))
            1.5574077246549022305069748074583601730872508

        To prevent automatic evaluation use the ``hold`` argument::

            sage: (pi/12).tan()
            -sqrt(3) + 2
            sage: (pi/12).tan(hold=True)
            tan(1/12*pi)

        This also works using functional notation::

            sage: tan(pi/12,hold=True)
            tan(1/12*pi)
            sage: tan(pi/12)
            -sqrt(3) + 2

        To then evaluate again, we use :meth:`unhold`::

            sage: a = (pi/12).tan(hold=True); a.unhold()
            -sqrt(3) + 2

        TESTS::

            sage: SR(oo).tan()
            Traceback (most recent call last):
            ...
            RuntimeError: tan_eval(): tan(infinity) encountered
            sage: SR(-oo).tan()
            Traceback (most recent call last):
            ...
            RuntimeError: tan_eval(): tan(infinity) encountered
            sage: SR(unsigned_infinity).tan()
            Traceback (most recent call last):
            ...
            RuntimeError: tan_eval(): tan(infinity) encountered
        """
        return new_Expression_from_GEx(self._parent,
                g_hold_wrapper(g_tan, self._gobj, hold))

    def arcsin(self, hold=False):
        """
        Return the arcsin of x, i.e., the number y between -pi and pi
        such that sin(y) == x.

        EXAMPLES::

            sage: x.arcsin()
            arcsin(x)
            sage: SR(0.5).arcsin()
            1/6*pi
            sage: SR(0.999).arcsin()
            1.52607123962616
            sage: SR(1/3).arcsin()
            arcsin(1/3)
            sage: SR(-1/3).arcsin()
            -arcsin(1/3)

        To prevent automatic evaluation use the ``hold`` argument::

            sage: SR(0).arcsin()
            0
            sage: SR(0).arcsin(hold=True)
            arcsin(0)

        This also works using functional notation::

            sage: arcsin(0,hold=True)
            arcsin(0)
            sage: arcsin(0)
            0

        To then evaluate again, we use :meth:`unhold`::

            sage: a = SR(0).arcsin(hold=True); a.unhold()
            0

        TESTS::

            sage: SR(oo).arcsin()
            Traceback (most recent call last):
            ...
            RuntimeError: arcsin_eval(): arcsin(infinity) encountered
            sage: SR(-oo).arcsin()
            Traceback (most recent call last):
            ...
            RuntimeError: arcsin_eval(): arcsin(infinity) encountered
            sage: SR(unsigned_infinity).arcsin()
            Infinity
        """
        return new_Expression_from_GEx(self._parent,
                g_hold_wrapper(g_asin, self._gobj, hold))

    def arccos(self, hold=False):
        """
        Return the arc cosine of self.

        EXAMPLES::

            sage: x.arccos()
            arccos(x)
            sage: SR(1).arccos()
            0
            sage: SR(1/2).arccos()
            1/3*pi
            sage: SR(0.4).arccos()
            1.15927948072741
            sage: plot(lambda x: SR(x).arccos(), -1,1)
            Graphics object consisting of 1 graphics primitive

        To prevent automatic evaluation use the ``hold`` argument::

            sage: SR(1).arccos(hold=True)
            arccos(1)

        This also works using functional notation::

            sage: arccos(1,hold=True)
            arccos(1)
            sage: arccos(1)
            0

        To then evaluate again, we use :meth:`unhold`::

            sage: a = SR(1).arccos(hold=True); a.unhold()
            0

        TESTS::

            sage: SR(oo).arccos()
            Traceback (most recent call last):
            ...
            RuntimeError: arccos_eval(): arccos(infinity) encountered
            sage: SR(-oo).arccos()
            Traceback (most recent call last):
            ...
            RuntimeError: arccos_eval(): arccos(infinity) encountered
            sage: SR(unsigned_infinity).arccos()
            Infinity
        """
        return new_Expression_from_GEx(self._parent,
                g_hold_wrapper(g_acos, self._gobj, hold))

    def arctan(self, hold=False):
        """
        Return the arc tangent of self.

        EXAMPLES::

            sage: x = var('x')
            sage: x.arctan()
            arctan(x)
            sage: SR(1).arctan()
            1/4*pi
            sage: SR(1/2).arctan()
            arctan(1/2)
            sage: SR(0.5).arctan()
            0.463647609000806
            sage: plot(lambda x: SR(x).arctan(), -20,20)
            Graphics object consisting of 1 graphics primitive

        To prevent automatic evaluation use the ``hold`` argument::

            sage: SR(1).arctan(hold=True)
            arctan(1)

        This also works using functional notation::

            sage: arctan(1,hold=True)
            arctan(1)
            sage: arctan(1)
            1/4*pi

        To then evaluate again, we use :meth:`unhold`::

            sage: a = SR(1).arctan(hold=True); a.unhold()
            1/4*pi

        TESTS::

            sage: SR(oo).arctan()
            1/2*pi
            sage: SR(-oo).arctan()
            -1/2*pi
            sage: SR(unsigned_infinity).arctan()
            Traceback (most recent call last):
            ...
            RuntimeError: arctan_eval(): arctan(unsigned_infinity) encountered
        """
        return new_Expression_from_GEx(self._parent,
                g_hold_wrapper(g_atan, self._gobj, hold))

    def arctan2(self, x, hold=False):
        """
        Return the inverse of the 2-variable tan function on self and x.

        EXAMPLES::

            sage: var('x,y')
            (x, y)
            sage: x.arctan2(y)
            arctan2(x, y)
            sage: SR(1/2).arctan2(1/2)
            1/4*pi
            sage: maxima.eval('atan2(1/2,1/2)')
            '%pi/4'

            sage: SR(-0.7).arctan2(SR(-0.6))
            -2.27942259892257

        To prevent automatic evaluation use the ``hold`` argument::

            sage: SR(1/2).arctan2(1/2, hold=True)
            arctan2(1/2, 1/2)

        This also works using functional notation::

            sage: arctan2(1,2,hold=True)
            arctan2(1, 2)
            sage: arctan2(1,2)
            arctan(1/2)

        To then evaluate again, we use :meth:`unhold`::

            sage: a = SR(1/2).arctan2(1/2, hold=True); a.unhold()
            1/4*pi

        TESTS:

        We compare a bunch of different evaluation points between
        Sage and Maxima::

            sage: float(SR(0.7).arctan2(0.6))
            0.8621700546672264
            sage: maxima('atan2(0.7,0.6)')
            0.862170054667226...
            sage: float(SR(0.7).arctan2(-0.6))
            2.279422598922567
            sage: maxima('atan2(0.7,-0.6)')
            2.279422598922567
            sage: float(SR(-0.7).arctan2(0.6))
            -0.8621700546672264
            sage: maxima('atan2(-0.7,0.6)')
            -0.862170054667226...
            sage: float(SR(-0.7).arctan2(-0.6))
            -2.279422598922567
            sage: maxima('atan2(-0.7,-0.6)')
            -2.279422598922567
            sage: float(SR(0).arctan2(-0.6))
            3.141592653589793
            sage: maxima('atan2(0,-0.6)')
            3.141592653589793
            sage: float(SR(0).arctan2(0.6))
            0.0
            sage: maxima('atan2(0,0.6)')
            0.0
            sage: SR(0).arctan2(0) # see trac ticket #21614
            NaN
            sage: SR(I).arctan2(1)
            arctan2(I, 1)
            sage: SR(CDF(0,1)).arctan2(1)
            Traceback (most recent call last):
            ...
            ValueError: power::eval(): division by zero
            sage: SR(1).arctan2(CDF(0,1))
            Traceback (most recent call last):
            ...
            ValueError: power::eval(): division by zero

            sage: arctan2(0,oo)
            0
            sage: SR(oo).arctan2(oo)
            1/4*pi
            sage: SR(oo).arctan2(0)
            1/2*pi
            sage: SR(-oo).arctan2(0)
            -1/2*pi
            sage: SR(-oo).arctan2(-2)
            pi
            sage: SR(unsigned_infinity).arctan2(2)
            Traceback (most recent call last):
            ...
            RuntimeError: arctan2_eval(): arctan2(x, unsigned_infinity) encountered
            sage: SR(2).arctan2(oo)
            1/2*pi
            sage: SR(2).arctan2(-oo)
            -1/2*pi
            sage: SR(2).arctan2(SR(unsigned_infinity))
            Traceback (most recent call last):
            ...
            RuntimeError: arctan2_eval(): arctan2(unsigned_infinity, x) encountered
        """
        cdef Expression nexp = self.coerce_in(x)
        return new_Expression_from_GEx(self._parent,
                g_hold2_wrapper(g_atan2, self._gobj, nexp._gobj, hold))

    def sinh(self, hold=False):
        r"""
        Return sinh of self.

        We have $\sinh(x) = (e^{x} - e^{-x})/2$.

        EXAMPLES::

            sage: x.sinh()
            sinh(x)
            sage: SR(1).sinh()
            sinh(1)
            sage: SR(0).sinh()
            0
            sage: SR(1.0).sinh()
            1.17520119364380
            sage: maxima('sinh(1.0)')
            1.17520119364380...

            sinh(1.0000000000000000000000000)
            sage: SR(1).sinh().n(90)
            1.1752011936438014568823819
            sage: SR(RIF(1)).sinh()
            1.175201193643802?

        To prevent automatic evaluation use the ``hold`` argument::

            sage: arccosh(x).sinh()
            sqrt(x + 1)*sqrt(x - 1)
            sage: arccosh(x).sinh(hold=True)
            sinh(arccosh(x))

        This also works using functional notation::

            sage: sinh(arccosh(x),hold=True)
            sinh(arccosh(x))
            sage: sinh(arccosh(x))
            sqrt(x + 1)*sqrt(x - 1)

        To then evaluate again, we use :meth:`unhold`::

            sage: a = arccosh(x).sinh(hold=True); a.simplify()
            sqrt(x + 1)*sqrt(x - 1)

        TESTS::

            sage: SR(oo).sinh()
            +Infinity
            sage: SR(-oo).sinh()
            -Infinity
            sage: SR(unsigned_infinity).sinh()
            Traceback (most recent call last):
            ...
            RuntimeError: sinh_eval(): sinh(unsigned_infinity) encountered
        """
        return new_Expression_from_GEx(self._parent,
                g_hold_wrapper(g_sinh, self._gobj, hold))

    def cosh(self, hold=False):
        r"""
        Return cosh of self.

        We have $\cosh(x) = (e^{x} + e^{-x})/2$.

        EXAMPLES::

            sage: x.cosh()
            cosh(x)
            sage: SR(1).cosh()
            cosh(1)
            sage: SR(0).cosh()
            1
            sage: SR(1.0).cosh()
            1.54308063481524
            sage: maxima('cosh(1.0)')
            1.54308063481524...
            sage: SR(1.00000000000000000000000000).cosh()
            1.5430806348152437784779056
            sage: SR(RIF(1)).cosh()
            1.543080634815244?

        To prevent automatic evaluation use the ``hold`` argument::

            sage: arcsinh(x).cosh()
            sqrt(x^2 + 1)
            sage: arcsinh(x).cosh(hold=True)
            cosh(arcsinh(x))

        This also works using functional notation::

            sage: cosh(arcsinh(x),hold=True)
            cosh(arcsinh(x))
            sage: cosh(arcsinh(x))
            sqrt(x^2 + 1)

        To then evaluate again, we use :meth:`unhold`::

            sage: a = arcsinh(x).cosh(hold=True); a.unhold()
            sqrt(x^2 + 1)

        TESTS::

            sage: SR(oo).cosh()
            +Infinity
            sage: SR(-oo).cosh()
            +Infinity
            sage: SR(unsigned_infinity).cosh()
            Traceback (most recent call last):
            ...
            RuntimeError: cosh_eval(): cosh(unsigned_infinity) encountered
        """
        return new_Expression_from_GEx(self._parent,
                g_hold_wrapper(g_cosh, self._gobj, hold))

    def tanh(self, hold=False):
        r"""
        Return tanh of self.

        We have $\tanh(x) = \sinh(x) / \cosh(x)$.

        EXAMPLES::

            sage: x.tanh()
            tanh(x)
            sage: SR(1).tanh()
            tanh(1)
            sage: SR(0).tanh()
            0
            sage: SR(1.0).tanh()
            0.761594155955765
            sage: maxima('tanh(1.0)')
            0.7615941559557649
            sage: plot(lambda x: SR(x).tanh(), -1, 1)
            Graphics object consisting of 1 graphics primitive

        To prevent automatic evaluation use the ``hold`` argument::

            sage: arcsinh(x).tanh()
            x/sqrt(x^2 + 1)
            sage: arcsinh(x).tanh(hold=True)
            tanh(arcsinh(x))

        This also works using functional notation::

            sage: tanh(arcsinh(x),hold=True)
            tanh(arcsinh(x))
            sage: tanh(arcsinh(x))
            x/sqrt(x^2 + 1)

        To then evaluate again, we use :meth:`unhold`::

            sage: a = arcsinh(x).tanh(hold=True); a.unhold()
            x/sqrt(x^2 + 1)

        TESTS::

            sage: SR(oo).tanh()
            1
            sage: SR(-oo).tanh()
            -1
            sage: SR(unsigned_infinity).tanh()
            Traceback (most recent call last):
            ...
            RuntimeError: tanh_eval(): tanh(unsigned_infinity) encountered
        """
        return new_Expression_from_GEx(self._parent,
                g_hold_wrapper(g_tanh, self._gobj, hold))

    def arcsinh(self, hold=False):
        """
        Return the inverse hyperbolic sine of self.

        EXAMPLES::

            sage: x.arcsinh()
            arcsinh(x)
            sage: SR(0).arcsinh()
            0
            sage: SR(1).arcsinh()
            arcsinh(1)
            sage: SR(1.0).arcsinh()
            0.881373587019543
            sage: maxima('asinh(2.0)')
            1.4436354751788...

        Sage automatically applies certain identities::

            sage: SR(3/2).arcsinh().cosh()
            1/2*sqrt(13)

        To prevent automatic evaluation use the ``hold`` argument::

            sage: SR(-2).arcsinh()
            -arcsinh(2)
            sage: SR(-2).arcsinh(hold=True)
            arcsinh(-2)

        This also works using functional notation::

            sage: arcsinh(-2,hold=True)
            arcsinh(-2)
            sage: arcsinh(-2)
            -arcsinh(2)

        To then evaluate again, we use :meth:`unhold`::

            sage: a = SR(-2).arcsinh(hold=True); a.unhold()
            -arcsinh(2)

        TESTS::

            sage: SR(oo).arcsinh()
            +Infinity
            sage: SR(-oo).arcsinh()
            -Infinity
            sage: SR(unsigned_infinity).arcsinh()
            Infinity
        """
        return new_Expression_from_GEx(self._parent,
                g_hold_wrapper(g_asinh, self._gobj, hold))

    def arccosh(self, hold=False):
        """
        Return the inverse hyperbolic cosine of self.

        EXAMPLES::

            sage: x.arccosh()
            arccosh(x)
            sage: SR(0).arccosh()
            1/2*I*pi
            sage: SR(1/2).arccosh()
            arccosh(1/2)
            sage: SR(CDF(1/2)).arccosh() #  rel tol 1e-15
            1.0471975511965976*I
            sage: maxima('acosh(0.5)')
            1.04719755119659...*%i

        To prevent automatic evaluation use the ``hold`` argument::

            sage: SR(-1).arccosh()
            I*pi
            sage: SR(-1).arccosh(hold=True)
            arccosh(-1)

        This also works using functional notation::

            sage: arccosh(-1,hold=True)
            arccosh(-1)
            sage: arccosh(-1)
            I*pi

        To then evaluate again, we use :meth:`unhold`::

            sage: a = SR(-1).arccosh(hold=True); a.unhold()
            I*pi

        TESTS::

            sage: SR(oo).arccosh()
            +Infinity
            sage: SR(-oo).arccosh()
            +Infinity
            sage: SR(unsigned_infinity).arccosh()
            +Infinity
        """
        return new_Expression_from_GEx(self._parent,
                g_hold_wrapper(g_acosh, self._gobj, hold))

    def arctanh(self, hold=False):
        """
        Return the inverse hyperbolic tangent of self.

        EXAMPLES::

            sage: x.arctanh()
            arctanh(x)
            sage: SR(0).arctanh()
            0
            sage: SR(1/2).arctanh()
            1/2*log(3)
            sage: SR(0.5).arctanh()
            0.549306144334055
            sage: SR(0.5).arctanh().tanh()
            0.500000000000000
            sage: maxima('atanh(0.5)')  # abs tol 2e-16
            0.5493061443340548

        To prevent automatic evaluation use the ``hold`` argument::

            sage: SR(-1/2).arctanh()
            -1/2*log(3)
            sage: SR(-1/2).arctanh(hold=True)
            arctanh(-1/2)

        This also works using functional notation::

            sage: arctanh(-1/2,hold=True)
            arctanh(-1/2)
            sage: arctanh(-1/2)
            -1/2*log(3)

        To then evaluate again, we use :meth:`unhold`::

            sage: a = SR(-1/2).arctanh(hold=True); a.unhold()
            -1/2*log(3)

        TESTS::

            sage: SR(1).arctanh()
            +Infinity
            sage: SR(-1).arctanh()
            -Infinity

            sage: SR(oo).arctanh()
            -1/2*I*pi
            sage: SR(-oo).arctanh()
            1/2*I*pi
            sage: SR(unsigned_infinity).arctanh()
            Traceback (most recent call last):
            ...
            RuntimeError: arctanh_eval(): arctanh(unsigned_infinity) encountered
        """
        return new_Expression_from_GEx(self._parent,
                g_hold_wrapper(g_atanh, self._gobj, hold))

    def exp(self, hold=False):
        """
        Return exponential function of self, i.e., e to the
        power of self.

        EXAMPLES::

            sage: x.exp()
            e^x
            sage: SR(0).exp()
            1
            sage: SR(1/2).exp()
            e^(1/2)
            sage: SR(0.5).exp()
            1.64872127070013
            sage: math.exp(0.5)
            1.6487212707001282

            sage: SR(0.5).exp().log()
            0.500000000000000
            sage: (pi*I).exp()
            -1

        To prevent automatic evaluation use the ``hold`` argument::

            sage: (pi*I).exp(hold=True)
            e^(I*pi)

        This also works using functional notation::

            sage: exp(I*pi,hold=True)
            e^(I*pi)
            sage: exp(I*pi)
            -1

        To then evaluate again, we use :meth:`unhold`::

            sage: a = (pi*I).exp(hold=True); a.unhold()
            -1

        TESTS:

        Test if :trac:`6377` is fixed::

            sage: SR(oo).exp()
            +Infinity
            sage: SR(-oo).exp()
            0
            sage: SR(unsigned_infinity).exp()
            Traceback (most recent call last):
            ...
            RuntimeError: exp_eval(): exp^(unsigned_infinity) encountered
        """
        return new_Expression_from_GEx(self._parent,
                g_hold_wrapper(g_exp, self._gobj, hold))

    def log(self, b=None, hold=False):
        """
        Return the logarithm of self.

        EXAMPLES::

            sage: x, y = var('x, y')
            sage: x.log()
            log(x)
            sage: (x^y + y^x).log()
            log(x^y + y^x)
            sage: SR(0).log()
            -Infinity
            sage: SR(-1).log()
            I*pi
            sage: SR(1).log()
            0
            sage: SR(1/2).log()
            log(1/2)
            sage: SR(0.5).log()
            -0.693147180559945
            sage: SR(0.5).log().exp()
            0.500000000000000
            sage: math.log(0.5)
            -0.6931471805599453
            sage: plot(lambda x: SR(x).log(), 0.1,10)
            Graphics object consisting of 1 graphics primitive

        To prevent automatic evaluation use the ``hold`` argument::

            sage: I.log()
            1/2*I*pi
            sage: I.log(hold=True)
            log(I)

        To then evaluate again, we use :meth:`unhold`::

            sage: a = I.log(hold=True); a.unhold()
            1/2*I*pi

        The ``hold`` parameter also works in functional notation::

            sage: log(-1,hold=True)
            log(-1)
            sage: log(-1)
            I*pi

        TESTS::

            sage: SR(oo).log()
            +Infinity
            sage: SR(-oo).log()
            +Infinity
            sage: SR(unsigned_infinity).log()
            +Infinity
        """
        res = new_Expression_from_GEx(self._parent,
                g_hold_wrapper(g_log, self._gobj, hold))
        if b is None:
            return res
        else:
            return res/self.coerce_in(b).log(hold=hold)

    def zeta(self, hold=False):
        """
        EXAMPLES::

            sage: x, y = var('x, y')
            sage: (x/y).zeta()
            zeta(x/y)
            sage: SR(2).zeta()
            1/6*pi^2
            sage: SR(3).zeta()
            zeta(3)
            sage: SR(CDF(0,1)).zeta()  # abs tol 1e-16
            0.003300223685324103 - 0.4181554491413217*I
            sage: CDF(0,1).zeta()  # abs tol 1e-16
            0.003300223685324103 - 0.4181554491413217*I
            sage: plot(lambda x: SR(x).zeta(), -10,10).show(ymin=-3,ymax=3)

        To prevent automatic evaluation use the ``hold`` argument::

            sage: SR(2).zeta(hold=True)
            zeta(2)

        This also works using functional notation::

            sage: zeta(2,hold=True)
            zeta(2)
            sage: zeta(2)
            1/6*pi^2

        To then evaluate again, we use :meth:`unhold`::

            sage: a = SR(2).zeta(hold=True); a.unhold()
            1/6*pi^2

        TESTS::

            sage: t = SR(1).zeta(); t
            Infinity
        """
        cdef GEx x = g_hold_wrapper(g_zeta, self._gobj, hold)
        return new_Expression_from_GEx(self._parent, x)

    def factorial(self, hold=False):
        """
        Return the factorial of self.

        OUTPUT:

        A symbolic expression.

        EXAMPLES::

            sage: var('x, y')
            (x, y)
            sage: SR(5).factorial()
            120
            sage: x.factorial()
            factorial(x)
            sage: (x^2+y^3).factorial()
            factorial(y^3 + x^2)

        To prevent automatic evaluation use the ``hold`` argument::

            sage: SR(5).factorial(hold=True)
            factorial(5)

        This also works using functional notation::

            sage: factorial(5,hold=True)
            factorial(5)
            sage: factorial(5)
            120

        To then evaluate again, we use :meth:`unhold`::

            sage: a = SR(5).factorial(hold=True); a.unhold()
            120
        """
        cdef GEx x
        sig_on()
        try:
            x = g_hold_wrapper(g_factorial, self._gobj, hold)
        finally:
            sig_off()
        return new_Expression_from_GEx(self._parent, x)

    def binomial(self, k, hold=False):
        """
        Return binomial coefficient "self choose k".

        OUTPUT:

        A symbolic expression.

        EXAMPLES::

            sage: var('x, y')
            (x, y)
            sage: SR(5).binomial(SR(3))
            10
            sage: x.binomial(SR(3))
            1/6*(x - 1)*(x - 2)*x
            sage: x.binomial(y)
            binomial(x, y)

        To prevent automatic evaluation use the ``hold`` argument::

            sage: x.binomial(3, hold=True)
            binomial(x, 3)
            sage: SR(5).binomial(3, hold=True)
            binomial(5, 3)

        To then evaluate again, we use :meth:`unhold`::

            sage: a = SR(5).binomial(3, hold=True); a.unhold()
            10

        The ``hold`` parameter is also supported in functional notation::

            sage: binomial(5,3, hold=True)
            binomial(5, 3)

        TESTS:

        Check if we handle zero correctly (:trac:`8561`)::

            sage: x.binomial(0)
            1
            sage: SR(0).binomial(0)
            1
        """
        cdef Expression nexp = self.coerce_in(k)
        cdef GEx x
        sig_on()
        try:
            x = g_hold2_wrapper(g_binomial, self._gobj, nexp._gobj, hold)
        finally:
            sig_off()
        return new_Expression_from_GEx(self._parent, x)

    def Order(self, hold=False):
        """
        Return the order of the expression, as in big oh notation.

        OUTPUT:

        A symbolic expression.

        EXAMPLES::

            sage: n = var('n')
            sage: t = (17*n^3).Order(); t
            Order(n^3)
            sage: t.derivative(n)
            Order(n^2)

        To prevent automatic evaluation use the ``hold`` argument::

            sage: (17*n^3).Order(hold=True)
            Order(17*n^3)
        """
        return new_Expression_from_GEx(self._parent,
                g_hold_wrapper(g_Order, self._gobj, hold))

    def gamma(self, *, hold=False):
        """
        Return the Gamma function evaluated at self.

        EXAMPLES::

            sage: x = var('x')
            sage: x.gamma()
            gamma(x)
            sage: SR(2).gamma()
            1
            sage: SR(10).gamma()
            362880
            sage: SR(10.0r).gamma()  # For ARM: rel tol 2e-15
            362880.0
            sage: SR(CDF(1,1)).gamma()
            0.49801566811835607 - 0.15494982830181067*I

        ::

            sage: gp('gamma(1+I)')
            0.4980156681183560427136911175 - 0.1549498283018106851249551305*I # 32-bit
            0.49801566811835604271369111746219809195 - 0.15494982830181068512495513048388660520*I # 64-bit

        We plot the familiar plot of this log-convex function::

            sage: plot(gamma(x), -6,4).show(ymin=-3,ymax=3)

        To prevent automatic evaluation use the ``hold`` argument::

            sage: SR(1/2).gamma()
            sqrt(pi)
            sage: SR(1/2).gamma(hold=True)
            gamma(1/2)

        This also works using functional notation::

            sage: gamma(1/2,hold=True)
            gamma(1/2)
            sage: gamma(1/2)
            sqrt(pi)

        To then evaluate again, we use :meth:`unhold`::

            sage: a = SR(1/2).gamma(hold=True); a.unhold()
            sqrt(pi)

        TESTS:

        Check that no confusion with the incomplete gamma function is
        possible::

            sage: x, y = SR.var('x,y')
            sage: x.gamma(y)
            Traceback (most recent call last):
            ...
            TypeError: gamma() takes exactly 0 positional arguments (1 given)
        """
        cdef GEx x
        sig_on()
        try:
            x = g_hold_wrapper(g_gamma, self._gobj, hold)
        finally:
            sig_off()
        return new_Expression_from_GEx(self._parent, x)

    def log_gamma(self, hold=False):
        """
        Return the log gamma function evaluated at self.
        This is the logarithm of gamma of self, where
        gamma is a complex function such that `gamma(n)`
        equals `factorial(n-1)`.

        EXAMPLES::

            sage: x = var('x')
            sage: x.log_gamma()
            log_gamma(x)
            sage: SR(2).log_gamma()
            0
            sage: SR(5).log_gamma()
            log(24)
            sage: a = SR(5).log_gamma(); a.n()
            3.17805383034795
            sage: SR(5-1).factorial().log()
            log(24)
            sage: from sage.misc.verbose import set_verbose
            sage: set_verbose(-1); plot(lambda x: SR(x).log_gamma(), -7,8, plot_points=1000).show()
            sage: math.exp(0.5)
            1.6487212707001282
            sage: plot(lambda x: (SR(x).exp() - SR(-x).exp())/2 - SR(x).sinh(), -1, 1)
            Graphics object consisting of 1 graphics primitive

        To prevent automatic evaluation use the ``hold`` argument::

            sage: SR(5).log_gamma(hold=True)
            log_gamma(5)

        To evaluate again, currently we must use numerical evaluation
        via :meth:`n`::

            sage: a = SR(5).log_gamma(hold=True); a.n()
            3.17805383034795
        """
        cdef GEx x
        sig_on()
        try:
            x = g_hold_wrapper(g_lgamma, self._gobj, hold)
        finally:
            sig_off()
        return new_Expression_from_GEx(self._parent, x)

    def default_variable(self):
        """
        Return the default variable, which is by definition the first
        variable in self, or `x` is there are no variables in self.
        The result is cached.

        EXAMPLES::

            sage: sqrt(2).default_variable()
            x
            sage: x, theta, a = var('x, theta, a')
            sage: f = x^2 + theta^3 - a^x
            sage: f.default_variable()
            a

        Note that this is the first *variable*, not the first *argument*::

            sage: f(theta, a, x) = a + theta^3
            sage: f.default_variable()
            a
            sage: f.variables()
            (a, theta)
            sage: f.arguments()
            (theta, a, x)
        """
        v = self.variables()
        if len(v) == 0:
            return self.parent().var('x')
        else:
            return v[0]

    def combine(self, bint deep=False):
        r"""
        Return a simplified version of this symbolic expression
        by combining all toplevel terms with the same denominator into
        a single term.

        Please use the keyword ``deep=True`` to apply the process
        recursively.

        EXAMPLES::

            sage: var('x, y, a, b, c')
            (x, y, a, b, c)
            sage: f = x*(x-1)/(x^2 - 7) + y^2/(x^2-7) + 1/(x+1) + b/a + c/a; f
            (x - 1)*x/(x^2 - 7) + y^2/(x^2 - 7) + b/a + c/a + 1/(x + 1)
            sage: f.combine()
            ((x - 1)*x + y^2)/(x^2 - 7) + (b + c)/a + 1/(x + 1)
            sage: (1/x + 1/x^2 + (x+1)/x).combine()
            (x + 2)/x + 1/x^2
            sage: ex = 1/x + ((x + 1)/x - 1/x)/x^2 + (x+1)/x; ex
            (x + 1)/x + 1/x + ((x + 1)/x - 1/x)/x^2
            sage: ex.combine()
            (x + 2)/x + ((x + 1)/x - 1/x)/x^2
            sage: ex.combine(deep=True)
            (x + 2)/x + 1/x^2
            sage: (1+sin((x + 1)/x - 1/x)).combine(deep=True)
            sin(1) + 1
        """
        cdef GEx r
        sig_on()
        try:
            r = self._gobj.combine_fractions(deep)
        finally:
            sig_off()
        return new_Expression_from_GEx(self._parent, r)

    def normalize(self):
        """
        Return this expression normalized as a fraction

        .. SEEALSO::

            :meth:`numerator`, :meth:`denominator`,
            :meth:`numerator_denominator`, :meth:`combine`

        EXAMPLES::

            sage: var('x, y, a, b, c')
            (x, y, a, b, c)
            sage: g = x + y/(x + 2)
            sage: g.normalize()
            (x^2 + 2*x + y)/(x + 2)

            sage: f = x*(x-1)/(x^2 - 7) + y^2/(x^2-7) + 1/(x+1) + b/a + c/a
            sage: f.normalize()
            (a*x^3 + b*x^3 + c*x^3 + a*x*y^2 + a*x^2 + b*x^2 + c*x^2 +
                    a*y^2 - a*x - 7*b*x - 7*c*x - 7*a - 7*b - 7*c)/((x^2 -
                        7)*a*(x + 1))

        TESTS:

        Check that :trac:`19775` is fixed::

            sage: a,b,c,d,e,y = var('a,b,c,d,e,y')
            sage: ((x - 2*y)^4/(x^2 - 4*y^2)^2).normalize()
            (x - 2*y)^2/(x + 2*y)^2
            sage: f = ((x - 2*y)^4/(x^2 - 4*y^2)^2 + 1)*(y + a)*(2*y + x) / (4*y^2 + x^2)
            sage: f.normalize()
            2*(a + y)/(x + 2*y)
            sage: (c/a - b*c^2/(a^2*(b*c/a-d)) + c*d/(a*(b*c/a-d))).normalize()
            0
            sage: (e + c/a - b*c^2/(a^2*(b*c/a-d)) + c*d/(a*(b*c/a-d))).normalize()
            e

        Check that :trac:`23861` is fixed::

            sage: (x^(2*pi) + x^(-2*pi) - 2).normalize()
            (x^(4*pi) - 2*x^(2*pi) + 1)/x^(2*pi)
            sage: (e^2 + e^(-2) - 2).normalize()
            (e^4 - 2*e^2 + 1)/e^2
            sage: (e^(2*pi) - e^(-2*pi)).normalize()
            (e^(4*pi) - 1)/e^(2*pi)

        ALGORITHM: Uses GiNaC.

        """
        cdef GEx r
        sig_on()
        try:
            r = self._gobj.normal(0, False, True)
        finally:
            sig_off()
        return new_Expression_from_GEx(self._parent, r)

    def numerator(self, bint normalize = True):
        """
        Return the numerator of this symbolic expression

        INPUT:

        - ``normalize`` -- (default: ``True``) a boolean.

        If ``normalize`` is ``True``, the expression is first normalized to
        have it as a fraction before getting the numerator.

        If ``normalize`` is ``False``, the expression is kept and if it is not
        a quotient, then this will return the expression itself.

        .. SEEALSO::

            :meth:`normalize`, :meth:`denominator`,
            :meth:`numerator_denominator`, :meth:`combine`

        EXAMPLES::

            sage: a, x, y = var('a,x,y')
            sage: f = x*(x-a)/((x^2 - y)*(x-a)); f
            x/(x^2 - y)
            sage: f.numerator()
            x
            sage: f.denominator()
            x^2 - y
            sage: f.numerator(normalize=False)
            x
            sage: f.denominator(normalize=False)
            x^2 - y

            sage: y = var('y')
            sage: g = x + y/(x + 2); g
            x + y/(x + 2)
            sage: g.numerator()
            x^2 + 2*x + y
            sage: g.denominator()
            x + 2
            sage: g.numerator(normalize=False)
            x + y/(x + 2)
            sage: g.denominator(normalize=False)
            1

        TESTS::

            sage: ((x+y)^2/(x-y)^3*x^3).numerator(normalize=False)
            (x + y)^2*x^3
            sage: ((x+y)^2*x^3).numerator(normalize=False)
            (x + y)^2*x^3
            sage: (y/x^3).numerator(normalize=False)
            y
            sage: t = y/x^3/(x+y)^(1/2); t
            y/(sqrt(x + y)*x^3)
            sage: t.numerator(normalize=False)
            y
            sage: (1/x^3).numerator(normalize=False)
            1
            sage: (x^3).numerator(normalize=False)
            x^3
            sage: (y*x^sin(x)).numerator(normalize=False)
            Traceback (most recent call last):
            ...
            TypeError: self is not a rational expression
        """
        cdef GExVector vec
        cdef GEx oper, power, ex
        if normalize:
            sig_on()
            try:
                ex = self._gobj.numer()
            finally:
                sig_off()
            return new_Expression_from_GEx(self._parent, ex)
        elif is_a_mul(self._gobj):
            for i from 0 <= i < self._gobj.nops():
                oper = self._gobj.op(i)
                if not is_a_power(oper):
                    vec.push_back(oper)
                else:
                    power = oper.op(1)
                    if not is_a_numeric(power):
                        raise TypeError("self is not a rational expression")
                    elif ex_to_numeric(power).is_positive():
                        vec.push_back(oper)
            return new_Expression_from_GEx(self._parent,
                                           g_mul_construct(vec, True))
        elif is_a_power(self._gobj):
            power = self._gobj.op(1)
            if is_a_numeric(power) and ex_to_numeric(power).is_negative():
                return self._parent.one()
        return self

    def denominator(self, bint normalize=True):
        """
        Return the denominator of this symbolic expression

        INPUT:

        - ``normalize`` -- (default: ``True``) a boolean.

        If ``normalize`` is ``True``, the expression is first normalized to
        have it as a fraction before getting the denominator.

        If ``normalize`` is ``False``, the expression is kept and if it is not
        a quotient, then this will just return 1.

        .. SEEALSO::

            :meth:`normalize`, :meth:`numerator`,
            :meth:`numerator_denominator`, :meth:`combine`

        EXAMPLES::

            sage: x, y, z, theta = var('x, y, z, theta')
            sage: f = (sqrt(x) + sqrt(y) + sqrt(z))/(x^10 - y^10 - sqrt(theta))
            sage: f.numerator()
            sqrt(x) + sqrt(y) + sqrt(z)
            sage: f.denominator()
            x^10 - y^10 - sqrt(theta)

            sage: f.numerator(normalize=False)
            (sqrt(x) + sqrt(y) + sqrt(z))
            sage: f.denominator(normalize=False)
            x^10 - y^10 - sqrt(theta)

            sage: y = var('y')
            sage: g = x + y/(x + 2); g
            x + y/(x + 2)
            sage: g.numerator(normalize=False)
            x + y/(x + 2)
            sage: g.denominator(normalize=False)
            1

        TESTS::

            sage: ((x+y)^2/(x-y)^3*x^3).denominator(normalize=False)
            (x - y)^3
            sage: ((x+y)^2*x^3).denominator(normalize=False)
            1
            sage: (y/x^3).denominator(normalize=False)
            x^3
            sage: t = y/x^3/(x+y)^(1/2); t
            y/(sqrt(x + y)*x^3)
            sage: t.denominator(normalize=False)
            sqrt(x + y)*x^3
            sage: (1/x^3).denominator(normalize=False)
            x^3
            sage: (x^3).denominator(normalize=False)
            1
            sage: (y*x^sin(x)).denominator(normalize=False)
            Traceback (most recent call last):
            ...
            TypeError: self is not a rational expression
        """
        cdef GExVector vec
        cdef GEx oper, ex, power
        if normalize:
            sig_on()
            try:
                ex = self._gobj.denom()
            finally:
                sig_off()
            return new_Expression_from_GEx(self._parent, ex)
        elif is_a_mul(self._gobj):
            for i from 0 <= i < self._gobj.nops():
                oper = self._gobj.op(i)
                if is_a_power(oper):
                    ex = oper.op(0)
                    power = oper.op(1)
                    if not is_a_numeric(power):
                        raise TypeError("self is not a rational expression")
                    elif ex_to_numeric(power).is_negative():
                        vec.push_back(g_pow(ex, g_abs(power)))
            return new_Expression_from_GEx(self._parent,
                                           g_mul_construct(vec, False))
        elif is_a_power(self._gobj):
            power = self._gobj.op(1)
            if is_a_numeric(power) and ex_to_numeric(power).is_negative():
                return new_Expression_from_GEx(self._parent,
                        g_pow(self._gobj.op(0), g_abs(power)))

        return self._parent.one()

    def numerator_denominator(self, bint normalize=True):
        """
        Return the numerator and the denominator of this symbolic expression

        INPUT:

        - ``normalize`` -- (default: ``True``) a boolean.

        If ``normalize`` is ``True``, the expression is first normalized to
        have it as a fraction before getting the numerator and denominator.

        If ``normalize`` is ``False``, the expression is kept and if it is not
        a quotient, then this will return the expression itself together with
        1.

        .. SEEALSO::

            :meth:`normalize`, :meth:`numerator`, :meth:`denominator`,
            :meth:`combine`

        EXAMPLES::

            sage: x, y, a = var("x y a")
            sage: ((x+y)^2/(x-y)^3*x^3).numerator_denominator()
            ((x + y)^2*x^3, (x - y)^3)

            sage: ((x+y)^2/(x-y)^3*x^3).numerator_denominator(False)
            ((x + y)^2*x^3, (x - y)^3)

            sage: g = x + y/(x + 2)
            sage: g.numerator_denominator()
            (x^2 + 2*x + y, x + 2)
            sage: g.numerator_denominator(normalize=False)
            (x + y/(x + 2), 1)

            sage: g = x^2*(x + 2)
            sage: g.numerator_denominator()
            ((x + 2)*x^2, 1)
            sage: g.numerator_denominator(normalize=False)
            ((x + 2)*x^2, 1)

        TESTS::

            sage: ((x+y)^2/(x-y)^3*x^3).numerator_denominator(normalize=False)
            ((x + y)^2*x^3, (x - y)^3)
            sage: ((x+y)^2*x^3).numerator_denominator(normalize=False)
            ((x + y)^2*x^3, 1)
            sage: (y/x^3).numerator_denominator(normalize=False)
            (y, x^3)
            sage: t = y/x^3/(x+y)^(1/2); t
            y/(sqrt(x + y)*x^3)
            sage: t.numerator_denominator(normalize=False)
            (y, sqrt(x + y)*x^3)
            sage: (1/x^3).numerator_denominator(normalize=False)
            (1, x^3)
            sage: (x^3).numerator_denominator(normalize=False)
            (x^3, 1)
            sage: (y*x^sin(x)).numerator_denominator(normalize=False)
            Traceback (most recent call last):
            ...
            TypeError: self is not a rational expression
        """
        cdef GExVector vecnumer, vecdenom
        cdef GEx oper, ex, power
        cdef GNumeric power_num
        if normalize:
            sig_on()
            try:
                ex = self._gobj.numer_denom()
            finally:
                sig_off()
            return (new_Expression_from_GEx(self._parent, ex.op(0)),
                    new_Expression_from_GEx(self._parent, ex.op(1)))
        elif is_a_mul(self._gobj):
            for i from 0 <= i < self._gobj.nops():
                oper = self._gobj.op(i)
                if is_a_power(oper):   # oper = ex^power
                    ex = oper.op(0)
                    power = oper.op(1)
                    if not is_a_numeric(power):
                        raise TypeError("self is not a rational expression")
                    elif is_a_numeric(power):
                        power_num = ex_to_numeric(power)
                        if power_num.is_positive():
                            vecnumer.push_back(oper)
                        else:
                            vecdenom.push_back(g_pow(ex, g_abs(power)))
                else:
                    vecnumer.push_back(oper)
            return (new_Expression_from_GEx(self._parent,
                                            g_mul_construct(vecnumer, False)),
                    new_Expression_from_GEx(self._parent,
                                            g_mul_construct(vecdenom, False)))
        elif is_a_power(self._gobj):
            power = self._gobj.op(1)
            if is_a_numeric(power) and ex_to_numeric(power).is_positive():
                return (self, self._parent.one())
            else:
                return (self._parent.one(),
                        new_Expression_from_GEx(self._parent,
                               g_pow(self._gobj.op(0), g_abs(power))))
        else:
            return (self, self._parent.one())

    def partial_fraction(self, var=None):
        r"""
        Return the partial fraction expansion of ``self`` with
        respect to the given variable.

        INPUT:

        -  ``var`` -- variable name or string (default: first variable)

        OUTPUT:

        A symbolic expression

        .. SEEALSO:: :meth:`partial_fraction_decomposition`

        EXAMPLES::

            sage: f = x^2/(x+1)^3
            sage: f.partial_fraction()
            1/(x + 1) - 2/(x + 1)^2 + 1/(x + 1)^3

        Notice that the first variable in the expression is used by
        default::

            sage: y = var('y')
            sage: f = y^2/(y+1)^3
            sage: f.partial_fraction()
            1/(y + 1) - 2/(y + 1)^2 + 1/(y + 1)^3

            sage: f = y^2/(y+1)^3 + x/(x-1)^3
            sage: f.partial_fraction()
            y^2/(y^3 + 3*y^2 + 3*y + 1) + 1/(x - 1)^2 + 1/(x - 1)^3

        You can explicitly specify which variable is used::

            sage: f.partial_fraction(y)
            x/(x^3 - 3*x^2 + 3*x - 1) + 1/(y + 1) - 2/(y + 1)^2 + 1/(y + 1)^3
        """
        if var is None:
            var = self.default_variable()
        return self.parent()(self._maxima_().partfrac(var))

    def partial_fraction_decomposition(self, var=None):
        r"""
        Return the partial fraction decomposition of ``self`` with
        respect to the given variable.

        INPUT:

        -  ``var`` -- variable name or string (default: first variable)

        OUTPUT:

        A list of symbolic expressions

        .. SEEALSO:: :meth:`partial_fraction`

        EXAMPLES::

            sage: f = x^2/(x+1)^3
            sage: f.partial_fraction_decomposition()
            [1/(x + 1), -2/(x + 1)^2, (x + 1)^(-3)]
            sage: (4+f).partial_fraction_decomposition()
            [1/(x + 1), -2/(x + 1)^2, (x + 1)^(-3), 4]

        Notice that the first variable in the expression is used by
        default::

            sage: y = var('y')
            sage: f = y^2/(y+1)^3
            sage: f.partial_fraction_decomposition()
            [1/(y + 1), -2/(y + 1)^2, (y + 1)^(-3)]

            sage: f = y^2/(y+1)^3 + x/(x-1)^3
            sage: f.partial_fraction_decomposition()
            [y^2/(y^3 + 3*y^2 + 3*y + 1), (x - 1)^(-2), (x - 1)^(-3)]

        You can explicitly specify which variable is used::

            sage: f.partial_fraction_decomposition(y)
            [1/(y + 1), -2/(y + 1)^2, (y + 1)^(-3), x/(x^3 - 3*x^2 + 3*x - 1)]
        """
        if var is None:
            var = self.default_variable()
        return [self.parent()(ex)
                for ex in self._maxima_().partfrac(var).args()]

    def maxima_methods(self):
        """
        Provide easy access to maxima methods, converting the result to a
        Sage expression automatically.

        EXAMPLES::

            sage: t = log(sqrt(2) - 1) + log(sqrt(2) + 1); t
            log(sqrt(2) + 1) + log(sqrt(2) - 1)
            sage: res = t.maxima_methods().logcontract(); res
            log((sqrt(2) + 1)*(sqrt(2) - 1))
            sage: type(res)
            <type 'sage.symbolic.expression.Expression'>
        """
        from sage.symbolic.maxima_wrapper import MaximaWrapper
        return MaximaWrapper(self)

    def rectform(self):
        r"""
        Convert this symbolic expression to rectangular form; that
        is, the form `a + bi` where `a` and `b` are real numbers and
        `i` is the imaginary unit.

        .. NOTE::

           The name \"rectangular\" comes from the fact that, in the
           complex plane, `a` and `bi` are perpendicular.

        INPUT:

        - ``self`` -- the expression to convert.

        OUTPUT:

        A new expression, equivalent to the original, but expressed in
        the form `a + bi`.

        ALGORITHM:

        We call Maxima's ``rectform()`` and return the result unmodified.

        EXAMPLES:

        The exponential form of `\sin(x)`::

            sage: f = (e^(I*x) - e^(-I*x)) / (2*I)
            sage: f.rectform()
            sin(x)

        And `\cos(x)`::

            sage: f = (e^(I*x) + e^(-I*x)) / 2
            sage: f.rectform()
            cos(x)

        In some cases, this will simplify the given expression. For
        example, here, `e^{ik\pi}`, `\sin(k\pi)=0` should cancel
        leaving only `\cos(k\pi)` which can then be simplified::

            sage: k = var('k')
            sage: assume(k, 'integer')
            sage: f = e^(I*pi*k)
            sage: f.rectform()
            (-1)^k

        However, in general, the resulting expression may be more
        complicated than the original::

            sage: f = e^(I*x)
            sage: f.rectform()
            cos(x) + I*sin(x)

        TESTS:

        If the expression is already in rectangular form, it should be
        left alone::

            sage: a,b = var('a,b')
            sage: assume((a, 'real'), (b, 'real'))
            sage: f = a + b*I
            sage: f.rectform()
            a + I*b
            sage: forget()

        We can check with specific real numbers::

            sage: a = RR.random_element()
            sage: b = RR.random_element()
            sage: f = SR(a + b*I)
            sage: abs(f.rectform() - (a + b*I))  # abs tol 1e-16
            0.0

        If we decompose a complex number into its real and imaginary
        parts, they should correspond to the real and imaginary terms
        of the rectangular form::

            sage: z = CC.random_element()
            sage: a = z.real_part()
            sage: b = z.imag_part()
            sage: abs(SR(z).rectform() - (a + b*I))  # abs tol 1e-16
            0.0
        """
        return self.maxima_methods().rectform()

    def unhold(self, exclude=None):
        """
        Evaluates any held operations (with the ``hold`` keyword) in the
        expression

        INPUT:

        - ``self`` -- an expression with held operations
        - ``exclude`` -- (default: None) a list of operators to exclude from
          evaluation. Excluding arithmetic operators does not yet work (see
          :trac:`10169`).

        OUTPUT:

        A new expression with held operations, except those in ``exclude``,
        evaluated

        EXAMPLES::

            sage: a = exp(I * pi, hold=True)
            sage: a
            e^(I*pi)
            sage: a.unhold()
            -1
            sage: b = x.add(x, hold=True)
            sage: b
            x + x
            sage: b.unhold()
            2*x
            sage: (a + b).unhold()
            2*x - 1
            sage: c = (x.mul(x, hold=True)).add(x.mul(x, hold=True), hold=True)
            sage: c
            x*x + x*x
            sage: c.unhold()
            2*x^2
            sage: sin(tan(0, hold=True), hold=True).unhold()
            0
            sage: sin(tan(0, hold=True), hold=True).unhold(exclude=[sin])
            sin(0)
            sage: (e^sgn(0, hold=True)).unhold()
            1
            sage: (e^sgn(0, hold=True)).unhold(exclude=[exp])
            e^0
            sage: log(3).unhold()
            log(3)
        """
        if self.operator():
            from sage.symbolic.expression_conversions import HoldRemover
            h = HoldRemover(self, exclude)
            return h()
        else:
            return self

    def simplify(self):
        """
        Return a simplified version of this symbolic expression.

        .. NOTE::

           Currently, this just sends the expression to Maxima
           and converts it back to Sage.

        .. SEEALSO::

           :meth:`simplify_full`, :meth:`simplify_trig`,
           :meth:`simplify_rational`, :meth:`simplify_rectform`
           :meth:`simplify_factorial`, :meth:`simplify_log`,
           :meth:`simplify_real`, :meth:`simplify_hypergeometric`,
           :meth:`canonicalize_radical`

        EXAMPLES::

            sage: a = var('a'); f = x*sin(2)/(x^a); f
            x*sin(2)/x^a
            sage: f.simplify()
            x^(-a + 1)*sin(2)

        TESTS:

        Check that :trac:`14637` is fixed::

            sage: assume(x > 0, x < pi/2)
            sage: acos(cos(x)).simplify()
            x
            sage: forget()
        """
        return self._parent(self._maxima_())

    def simplify_full(self):
        """
        Apply :meth:`simplify_factorial`, :meth:`simplify_rectform`,
        :meth:`simplify_trig`, :meth:`simplify_rational`, and
        then :meth:`expand_sum` to self (in that order).

        ALIAS: ``simplify_full`` and ``full_simplify`` are the same.

        EXAMPLES::

            sage: f = sin(x)^2 + cos(x)^2
            sage: f.simplify_full()
            1

        ::

            sage: f = sin(x/(x^2 + x))
            sage: f.simplify_full()
            sin(1/(x + 1))

        ::

            sage: var('n,k')
            (n, k)
            sage: f = binomial(n,k)*factorial(k)*factorial(n-k)
            sage: f.simplify_full()
            factorial(n)

        TESTS:

        There are two square roots of `(x + 1)^2`, so this should
        not be simplified to `x + 1`, see :trac:`12737`::

            sage: f = sqrt((x + 1)^2)
            sage: f.simplify_full()
            sqrt(x^2 + 2*x + 1)

        The imaginary part of an expression should not change under
        simplification; :trac:`11934`::

            sage: f = sqrt(-8*(4*sqrt(2) - 7)*x^4 + 16*(3*sqrt(2) - 5)*x^3)
            sage: original = f.imag_part()
            sage: simplified = f.full_simplify().imag_part()
            sage: original - simplified
            0

        The invalid simplification from :trac:`12322` should not occur
        after :trac:`12737`::

            sage: t = var('t')
            sage: assume(t, 'complex')
            sage: assumptions()
            [t is complex]
            sage: f = (1/2)*log(2*t) + (1/2)*log(1/t)
            sage: f.simplify_full()
            1/2*log(2*t) - 1/2*log(t)
            sage: forget()

        Complex logs are not contracted, :trac:`17556`::

            sage: x,y = SR.var('x,y')
            sage: assume(y, 'complex')
            sage: f = log(x*y) - (log(x) + log(y))
            sage: f.simplify_full()
            log(x*y) - log(x) - log(y)
            sage: forget()

        The simplifications from :meth:`simplify_rectform` are
        performed, :trac:`17556`::

            sage: f = ( e^(I*x) - e^(-I*x) ) / ( I*e^(I*x) + I*e^(-I*x) )
            sage: f.simplify_full()
            sin(x)/cos(x)

        """
        x = self
        x = x.simplify_factorial()
        x = x.simplify_rectform()
        x = x.simplify_trig()
        x = x.simplify_rational()
        x = x.expand_sum()
        return x

    full_simplify = simplify_full


    def simplify_hypergeometric(self, algorithm='maxima'):
        """
        Simplify an expression containing hypergeometric or confluent
        hypergeometric functions.

        INPUT:

        - ``algorithm`` -- (default: ``'maxima'``) the algorithm to use for
          for simplification. Implemented are ``'maxima'``, which uses Maxima's
          ``hgfred`` function, and ``'sage'``, which uses an algorithm
          implemented in the hypergeometric module

        ALIAS: :meth:`hypergeometric_simplify` and
        :meth:`simplify_hypergeometric` are the same

        EXAMPLES::

            sage: hypergeometric((5, 4), (4, 1, 2, 3),
            ....:                x).simplify_hypergeometric()
            1/144*x^2*hypergeometric((), (3, 4), x) +...
            1/3*x*hypergeometric((), (2, 3), x) + hypergeometric((), (1, 2), x)
            sage: (2*hypergeometric((), (), x)).simplify_hypergeometric()
            2*e^x
            sage: (nest(lambda y: hypergeometric([y], [1], x), 3, 1)  # not tested, unstable
            ....:  .simplify_hypergeometric())
            laguerre(-laguerre(-e^x, x), x)
            sage: (nest(lambda y: hypergeometric([y], [1], x), 3, 1)  # not tested, unstable
            ....:  .simplify_hypergeometric(algorithm='sage'))
            hypergeometric((hypergeometric((e^x,), (1,), x),), (1,), x)
            sage: hypergeometric_M(1, 3, x).simplify_hypergeometric()
            -2*((x + 1)*e^(-x) - 1)*e^x/x^2
            sage: (2 * hypergeometric_U(1, 3, x)).simplify_hypergeometric()
            2*(x + 1)/x^2

        """
        from sage.functions.hypergeometric import (hypergeometric,
                                                   hypergeometric_M,
                                                   hypergeometric_U,
                                                   closed_form)
        from sage.calculus.calculus import maxima
        try:
            op = self.operator()
        except RuntimeError:
            return self
        ops = self.operands()

        if op == hypergeometric_M or op == hypergeometric_U:
            return self.generalized().simplify_hypergeometric(algorithm)

        if algorithm not in ('maxima', 'sage'):
            raise NotImplementedError(
                    "unknown algorithm: '{}'".format(algorithm))

        simplify = lambda o: o.simplify_hypergeometric(algorithm)

        if op == hypergeometric:
            a = [simplify(o) for o in ops[0].operands()]
            b = [simplify(o) for o in ops[1].operands()]
            t = simplify(ops[2])

            if algorithm == 'maxima':
                R = self.parent()
                return R(maxima.hgfred(a, b, t))
            elif algorithm == 'sage':
                return closed_form(hypergeometric(a, b, t))

        if not op:
            return self

        return op(*(simplify(o) for o in ops))

    hypergeometric_simplify = simplify_hypergeometric


    def simplify_rectform(self, complexity_measure = string_length):
        r"""
        Attempt to simplify this expression by expressing it in the
        form `a + bi` where both `a` and `b` are real. This
        transformation is generally not a simplification, so we use
        the given ``complexity_measure`` to discard
        non-simplifications.

        INPUT:

        - ``self`` -- the expression to simplify.

        - ``complexity_measure`` -- (default:
          ``sage.symbolic.complexity_measures.string_length``) a
          function taking a symbolic expression as an argument and
          returning a measure of that expressions complexity. If
          ``None`` is supplied, the simplification will be performed
          regardless of the result.

        OUTPUT:

        If the transformation produces a simpler expression (according
        to ``complexity_measure``) then that simpler expression is
        returned. Otherwise, the original expression is returned.

        ALGORITHM:

        We first call :meth:`rectform()` on the given
        expression. Then, the supplied complexity measure is used to
        determine whether or not the result is simpler than the
        original expression.

        EXAMPLES:

        The exponential form of `\tan(x)`::

            sage: f = ( e^(I*x) - e^(-I*x) ) / ( I*e^(I*x) + I*e^(-I*x) )
            sage: f.simplify_rectform()
            sin(x)/cos(x)

        This should not be expanded with Euler's formula since the
        resulting expression is longer when considered as a string,
        and the default ``complexity_measure`` uses string length to
        determine which expression is simpler::

            sage: f = e^(I*x)
            sage: f.simplify_rectform()
            e^(I*x)

        However, if we pass ``None`` as our complexity measure, it
        is::

            sage: f = e^(I*x)
            sage: f.simplify_rectform(complexity_measure = None)
            cos(x) + I*sin(x)

        TESTS:

        When given ``None``, we should always call :meth:`rectform()`
        and return the result::

            sage: polynomials = QQ['x']
            sage: f = SR(polynomials.random_element())
            sage: g = f.simplify_rectform(complexity_measure = None)
            sage: bool(g == f.rectform())
            True

        """
        simplified_expr = self.rectform()

        if complexity_measure is None:
            return simplified_expr

        if complexity_measure(simplified_expr) < complexity_measure(self):
            return simplified_expr
        else:
            return self

    def simplify_real(self):
        r"""
        Simplify the given expression over the real numbers. This allows
        the simplification of `\sqrt{x^{2}}` into `\left|x\right|` and
        the contraction of `\log(x) + \log(y)` into `\log(xy)`.

        INPUT:

        - ``self`` -- the expression to convert.

        OUTPUT:

        A new expression, equivalent to the original one under the
        assumption that the variables involved are real.

        EXAMPLES::

            sage: f = sqrt(x^2)
            sage: f.simplify_real()
            abs(x)

        ::

            sage: y = SR.var('y')
            sage: f = log(x) + 2*log(y)
            sage: f.simplify_real()
            log(x*y^2)

        TESTS:

        We set the Maxima ``domain`` variable to 'real' before we call
        out to Maxima. When we return, however, we should set the
        ``domain`` back to what it was, rather than assuming that it
        was 'complex'::

            sage: from sage.calculus.calculus import maxima
            sage: maxima('domain: real;')
            real
            sage: x.simplify_real()
            x
            sage: maxima('domain;')
            real
            sage: maxima('domain: complex;')
            complex

        We forget the assumptions that our variables are real after
        simplification; make sure we don't forget an assumption that
        existed before we were called::

            sage: assume(x, 'real')
            sage: x.simplify_real()
            x
            sage: assumptions()
            [x is real]
            sage: forget()

        We also want to be sure that we don't forget assumptions on
        other variables::

            sage: x,y,z = SR.var('x,y,z')
            sage: assume(y, 'integer')
            sage: assume(z, 'antisymmetric')
            sage: x.simplify_real()
            x
            sage: assumptions()
            [y is integer, z is antisymmetric]
            sage: forget()

        No new assumptions should exist after the call::

            sage: assumptions()
            []
            sage: x.simplify_real()
            x
            sage: assumptions()
            []

        """
        from sage.symbolic.assumptions import assume, assumptions, forget
        from sage.calculus.calculus import maxima
        original_domain = maxima.eval('domain')
        original_assumptions = assumptions()

        maxima.eval('domain: real$')

        # We might as well go all the way and tell Maxima to assume
        # that all variables are real. Since we're setting the
        # simplification domain (and it's indiscriminate), you'd
        # better not call this unless your variables really are real
        # anyway.
        for v in self.variables():
            assume(v, 'real')

        # This will round trip through Maxima, essentially performing
        # self.simplify() in the process.
        result = self.simplify_log()

        # Set the domain back to what it was before we were called.
        maxima.eval('domain: %s$' % original_domain)

        # Forget all assumptions, and restore the ones that existed
        # when we were called. This is much simpler than the bookkeeping
        # necessary otherwise.
        forget()
        for assumption in original_assumptions:
            assume(assumption);

        return result


    def simplify_trig(self,expand=True):
        r"""
        Optionally expand and then employ identities such as
        `\sin(x)^2 + \cos(x)^2 = 1`, `\cosh(x)^2 - \sinh(x)^2 = 1`,
        `\sin(x)\csc(x) = 1`, or `\tanh(x)=\sinh(x)/\cosh(x)`
        to simplify expressions containing tan, sec, etc., to sin,
        cos, sinh, cosh.

        INPUT:

        - ``self`` - symbolic expression

        - ``expand`` - (default:True) if True, expands trigonometric
          and hyperbolic functions of sums of angles and of multiple
          angles occurring in ``self`` first. For best results,
          ``self`` should be expanded. See also :meth:`expand_trig` to
          get more controls on this expansion.

        ALIAS: :meth:`trig_simplify` and :meth:`simplify_trig` are the same

        EXAMPLES::

            sage: f = sin(x)^2 + cos(x)^2; f
            cos(x)^2 + sin(x)^2
            sage: f.simplify()
            cos(x)^2 + sin(x)^2
            sage: f.simplify_trig()
            1
            sage: h = sin(x)*csc(x)
            sage: h.simplify_trig()
            1
            sage: k = tanh(x)*cosh(2*x)
            sage: k.simplify_trig()
            (2*sinh(x)^3 + sinh(x))/cosh(x)

        In some cases we do not want to expand::

            sage: f=tan(3*x)
            sage: f.simplify_trig()
            -(4*cos(x)^2 - 1)*sin(x)/(4*cos(x)*sin(x)^2 - cos(x))
            sage: f.simplify_trig(False)
            sin(3*x)/cos(3*x)

        """
        # much better to expand first, since it often doesn't work
        # right otherwise!
        if expand:
            return self.parent()(self._maxima_().trigexpand().trigsimp())
        else:
            return self.parent()(self._maxima_().trigsimp())

    trig_simplify = simplify_trig

    def simplify_rational(self,algorithm='full', map=False):
        r"""
        Simplify rational expressions.

        INPUT:

        - ``self`` - symbolic expression

        - ``algorithm`` - (default: 'full') string which switches the
          algorithm for simplifications. Possible values are

          - 'simple' (simplify rational functions into quotient of two
            polynomials),

          - 'full' (apply repeatedly, if necessary)

          - 'noexpand' (convert to common denominator and add)

        - ``map`` - (default: ``False``) if ``True``, the result is an
          expression whose leading operator is the same as that of the
          expression ``self`` but whose subparts are the results of
          applying simplification rules to the corresponding subparts
          of the expressions.

        ALIAS: :meth:`rational_simplify` and :meth:`simplify_rational`
        are the same

        DETAILS: We call Maxima functions ratsimp, fullratsimp and
        xthru. If each part of the expression has to be simplified
        separately, we use Maxima function map.

        EXAMPLES::

            sage: f = sin(x/(x^2 + x))
            sage: f
            sin(x/(x^2 + x))
            sage: f.simplify_rational()
            sin(1/(x + 1))

        ::

            sage: f = ((x - 1)^(3/2) - (x + 1)*sqrt(x - 1))/sqrt((x - 1)*(x + 1)); f
            -((x + 1)*sqrt(x - 1) - (x - 1)^(3/2))/sqrt((x + 1)*(x - 1))
            sage: f.simplify_rational()
            -2*sqrt(x - 1)/sqrt(x^2 - 1)

        With ``map=True`` each term in a sum is simplified separately
        and thus the results are shorter for functions which are
        combination of rational and nonrational functions. In the
        following example, we use this option if we want not to
        combine logarithm and the rational function into one
        fraction::

            sage: f=(x^2-1)/(x+1)-ln(x)/(x+2)
            sage: f.simplify_rational()
            (x^2 + x - log(x) - 2)/(x + 2)
            sage: f.simplify_rational(map=True)
            x - log(x)/(x + 2) - 1

        Here is an example from the Maxima documentation of where
        ``algorithm='simple'`` produces an (possibly useful) intermediate
        step::

            sage: y = var('y')
            sage: g = (x^(y/2) + 1)^2*(x^(y/2) - 1)^2/(x^y - 1)
            sage: g.simplify_rational(algorithm='simple')
            (x^(2*y) - 2*x^y + 1)/(x^y - 1)
            sage: g.simplify_rational()
            x^y - 1

        With option ``algorithm='noexpand'`` we only convert to common
        denominators and add. No expansion of products is performed::

            sage: f=1/(x+1)+x/(x+2)^2
            sage: f.simplify_rational()
            (2*x^2 + 5*x + 4)/(x^3 + 5*x^2 + 8*x + 4)
            sage: f.simplify_rational(algorithm='noexpand')
            ((x + 2)^2 + (x + 1)*x)/((x + 2)^2*(x + 1))
        """
        self_m = self._maxima_()
        if algorithm == 'full':
            maxima_method = 'fullratsimp'
        elif algorithm == 'simple':
            maxima_method = 'ratsimp'
        elif algorithm == 'noexpand':
            maxima_method = 'xthru'
        else:
            raise NotImplementedError("unknown algorithm, see the help for available algorithms")
        P = self_m.parent()
        self_str = self_m.str()
        if map:
            cmd = "if atom(%s) then %s(%s) else map(%s,%s)"%(self_str,maxima_method,self_str,maxima_method,self_str)
        else:
            cmd = "%s(%s)"%(maxima_method,self_m.str())
        res = P(cmd)
        return self.parent()(res)

    rational_simplify = simplify_rational

    def simplify_factorial(self):
        """
        Simplify by combining expressions with factorials, and by
        expanding binomials into factorials.

        ALIAS: factorial_simplify and simplify_factorial are the same

        EXAMPLES:

        Some examples are relatively clear::

            sage: var('n,k')
            (n, k)
            sage: f = factorial(n+1)/factorial(n); f
            factorial(n + 1)/factorial(n)
            sage: f.simplify_factorial()
            n + 1

        ::

            sage: f = factorial(n)*(n+1); f
            (n + 1)*factorial(n)
            sage: simplify(f)
            (n + 1)*factorial(n)
            sage: f.simplify_factorial()
            factorial(n + 1)

        ::

            sage: f = binomial(n, k)*factorial(k)*factorial(n-k); f
            binomial(n, k)*factorial(k)*factorial(-k + n)
            sage: f.simplify_factorial()
            factorial(n)

        A more complicated example, which needs further processing::

            sage: f = factorial(x)/factorial(x-2)/2 + factorial(x+1)/factorial(x)/2; f
            1/2*factorial(x + 1)/factorial(x) + 1/2*factorial(x)/factorial(x - 2)
            sage: g = f.simplify_factorial(); g
            1/2*(x - 1)*x + 1/2*x + 1/2
            sage: g.simplify_rational()
            1/2*x^2 + 1/2


        TESTS:

        Check that the problem with applying ``full_simplify()`` to gamma
        functions (:trac:`9240`) has been fixed::

            sage: gamma(1/3)
            gamma(1/3)
            sage: gamma(1/3).full_simplify()
            gamma(1/3)
            sage: gamma(4/3)
            gamma(4/3)
            sage: gamma(4/3).full_simplify()
            1/3*gamma(1/3)

        """
        return self.parent()(self._maxima_().makefact().factcomb().minfactorial())

    factorial_simplify = simplify_factorial

    def to_gamma(self):
        """
        Convert factorial, binomial, and Pochhammer symbol
        expressions to their gamma function equivalents.

        EXAMPLES::

            sage: m,n = var('m n', domain='integer')
            sage: factorial(n).to_gamma()
            gamma(n + 1)
            sage: binomial(m,n).to_gamma()
            gamma(m + 1)/(gamma(m - n + 1)*gamma(n + 1))
        """
        cdef GEx x
        sig_on()
        try:
            x = to_gamma(self._gobj)
        finally:
            sig_off()
        return new_Expression_from_GEx(self._parent, x)

    def gamma_normalize(self):
        """
        Return the expression with any gamma functions that have
        a common base converted to that base.

        Additionally the expression is normalized so any fractions
        can be simplified through cancellation.

        EXAMPLES::

            sage: m,n = var('m n', domain='integer')
            sage: (gamma(n+2)/gamma(n)).gamma_normalize()
            (n + 1)*n
            sage: (gamma(n+2)*gamma(n)).gamma_normalize()
            (n + 1)*n*gamma(n)^2
            sage: (gamma(n+2)*gamma(m-1)/gamma(n)/gamma(m+1)).gamma_normalize()
            (n + 1)*n/((m - 1)*m)

        Check that :trac:`22826` is fixed::

            sage: _ = var('n')
            sage: (n-1).gcd(n+1)
            1
            sage: ex = (n-1)^2*gamma(2*n+5)/gamma(n+3) + gamma(2*n+3)/gamma(n+1)
            sage: ex.gamma_normalize()
            (4*n^3 - 2*n^2 - 7*n + 7)*gamma(2*n + 3)/((n + 1)*gamma(n + 1))
        """
        cdef GEx x
        sig_on()
        try:
            x = gamma_normalize(self._gobj)
        finally:
            sig_off()
        return new_Expression_from_GEx(self._parent, x)

    def expand_sum(self):
        r"""
        For every symbolic sum in the given expression, try to expand it,
        symbolically or numerically.

        While symbolic sum expressions with constant limits are evaluated
        immediately on the command line, unevaluated sums of this kind can
        result from, e.g., substitution of limit variables.

        INPUT:

        - ``self`` - symbolic expression

        EXAMPLES::

            sage: (k,n) = var('k,n')
            sage: ex = sum(abs(-k*k+n),k,1,n)(n=8); ex
            sum(abs(-k^2 + 8), k, 1, 8)
            sage: ex.expand_sum()
            162
            sage: f(x,k) = sum((2/n)*(sin(n*x)*(-1)^(n+1)), n, 1, k)
            sage: f(x,2)
            -2*sum((-1)^n*sin(n*x)/n, n, 1, 2)
            sage: f(x,2).expand_sum()
            -sin(2*x) + 2*sin(x)

        We can use this to do floating-point approximation as well::

            sage: (k,n) = var('k,n')
            sage: f(n)=sum(sqrt(abs(-k*k+n)),k,1,n)
            sage: f(n=8)
            sum(sqrt(abs(-k^2 + 8)), k, 1, 8)
            sage: f(8).expand_sum()
            sqrt(41) + sqrt(17) + 2*sqrt(14) + 3*sqrt(7) + 2*sqrt(2) + 3
            sage: f(8).expand_sum().n()
            31.7752256945384

        See :trac:`9424` for making the following no longer raise
        an error::

            sage: f(8).n()
            31.7752256945384
        """
        return self.parent()(self._maxima_().simplify_sum())

    def canonicalize_radical(self):
        r"""
        Choose a canonical branch of the given expression. The square
        root, cube root, natural log, etc. functions are multi-valued. The
        ``canonicalize_radical()`` method will choose *one* of these values
        based on a heuristic.

        For example, ``sqrt(x^2)`` has two values: ``x``, and
        ``-x``. The ``canonicalize_radical()`` function will choose
        *one* of them, consistently, based on the behavior of the
        expression as ``x`` tends to positive infinity. The solution
        chosen is the one which exhibits this same behavior. Since
        ``sqrt(x^2)`` approaches positive infinity as ``x`` does, the
        solution chosen is ``x`` (which also tends to positive
        infinity).

        .. WARNING::

            As shown in the examples below, a canonical form is not always
            returned, i.e., two mathematically identical expressions might
            be converted to different expressions.

            Assumptions are not taken into account during the
            transformation. This may result in a branch choice
            inconsistent with your assumptions.

        ALGORITHM:

        This uses the Maxima ``radcan()`` command. From the Maxima
        documentation:

        .. pull-quote::

            Simplifies an expression, which can contain logs,
            exponentials, and radicals, by converting it into a form
            which is canonical over a large class of expressions and a
            given ordering of variables; that is, all functionally
            equivalent forms are mapped into a unique form. For a
            somewhat larger class of expressions, radcan produces a
            regular form. Two equivalent expressions in this class do
            not necessarily have the same appearance, but their
            difference can be simplified by radcan to zero.

            For some expressions radcan is quite time consuming. This
            is the cost of exploring certain relationships among the
            components of the expression for simplifications based on
            factoring and partial fraction expansions of exponents.

        EXAMPLES:

        ``canonicalize_radical()`` can perform some of the same
        manipulations as :meth:`log_expand`::

            sage: y = SR.symbol('y')
            sage: f = log(x*y)
            sage: f.log_expand()
            log(x) + log(y)
            sage: f.canonicalize_radical()
            log(x) + log(y)

        And also handles some exponential functions::

            sage: f = (e^x-1)/(1+e^(x/2))
            sage: f.canonicalize_radical()
            e^(1/2*x) - 1

        It can also be used to change the base of a logarithm when the
        arguments to ``log()`` are positive real numbers::

            sage: f = log(8)/log(2)
            sage: f.canonicalize_radical()
            3

        ::

            sage: a = SR.symbol('a')
            sage: f = (log(x+x^2)-log(x))^a/log(1+x)^(a/2)
            sage: f.canonicalize_radical()
            log(x + 1)^(1/2*a)

        The simplest example of counter-intuitive behavior is what
        happens when we take the square root of a square::

            sage: sqrt(x^2).canonicalize_radical()
            x

        If you don't want this kind of "simplification," don't use
        ``canonicalize_radical()``.

        This behavior can also be triggered when the expression under
        the radical is not given explicitly as a square::

            sage: sqrt(x^2 - 2*x + 1).canonicalize_radical()
            x - 1

        Another place where this can become confusing is with
        logarithms of complex numbers. Suppose ``x`` is complex with
        ``x == r*e^(I*t)`` (``r`` real). Then ``log(x)`` is
        ``log(r) + I*(t + 2*k*pi)`` for some integer ``k``.

        Calling ``canonicalize_radical()`` will choose a branch,
        eliminating the solutions for all choices of ``k`` but
        one. Simplified by hand, the expression below is
        ``(1/2)*log(2) + I*pi*k`` for integer ``k``. However,
        ``canonicalize_radical()`` will take each log expression, and
        choose one particular solution, dropping the other. When the
        results are subtracted, we're left with no imaginary part::

            sage: f = (1/2)*log(2*x) + (1/2)*log(1/x)
            sage: f.canonicalize_radical()
            1/2*log(2)

        Naturally the result is wrong for some choices of ``x``::

            sage: f(x = -1)
            I*pi + 1/2*log(2)

        The example below shows two expressions e1 and e2 which are
        "simplified" to different expressions, while their difference
        is "simplified" to zero; thus ``canonicalize_radical()`` does
        not return a canonical form::

            sage: e1 = 1/(sqrt(5)+sqrt(2))
            sage: e2 = (sqrt(5)-sqrt(2))/3
            sage: e1.canonicalize_radical()
            1/(sqrt(5) + sqrt(2))
            sage: e2.canonicalize_radical()
            1/3*sqrt(5) - 1/3*sqrt(2)
            sage: (e1-e2).canonicalize_radical()
            0

        The issue reported in :trac:`3520` is a case where
        ``canonicalize_radical()`` causes a numerical integral to be
        calculated incorrectly::

            sage: f1 = sqrt(25 - x) * sqrt( 1 + 1/(4*(25-x)) )
            sage: f2 = f1.canonicalize_radical()
            sage: numerical_integral(f1.real(), 0, 1)[0] # abs tol 1e-10
            4.974852579915647
            sage: numerical_integral(f2.real(), 0, 1)[0] # abs tol 1e-10
            -4.974852579915647

        TESTS:

        This tests that :trac:`11668` has been fixed (by :trac:`12780`)::

            sage: a,b = var('a b', domain='real')
            sage: A = abs((a+I*b))^2
            sage: imag(A)
            0
            sage: A.canonicalize_radical() # not implemented
            a^2 + b^2
            sage: imag(A.canonicalize_radical())
            0
        """
        from sage.calculus.calculus import maxima
        return self.parent()(self._maxima_().radcan())

    def simplify_log(self, algorithm=None):
        r"""
        Simplify a (real) symbolic expression that contains logarithms.

        The given expression is scanned recursively, transforming
        subexpressions of the form `a \log(b) + c \log(d)` into
        `\log(b^{a} d^{c})` before simplifying within the ``log()``.

        The user can specify conditions that `a` and `c` must satisfy
        before this transformation will be performed using the optional
        parameter ``algorithm``.

        .. WARNING::

            This is only safe to call if every variable in the given
            expression is assumed to be real. The simplification it performs
            is in general not valid over the complex numbers. For example::

                sage: x,y = SR.var('x,y')
                sage: f = log(x*y) - (log(x) + log(y))
                sage: f(x=-1, y=i)
                -2*I*pi
                sage: f.simplify_log()
                0

        INPUT:

        - ``self`` - expression to be simplified

        - ``algorithm`` - (default: None) optional, governs the condition
          on `a` and `c` which must be satisfied to contract expression
          `a \log(b) + c \log(d)`. Values are

          - ``None`` (use Maxima default, integers),

          - ``'one'`` (1 and -1),

          - ``'ratios'`` (rational numbers),

          - ``'constants'`` (constants),

          - ``'all'`` (all expressions).

        ALGORITHM:

        This uses the Maxima ``logcontract()`` command.

        ALIAS:

        :meth:`log_simplify` and :meth:`simplify_log` are the same.

        EXAMPLES::

            sage: x,y,t=var('x y t')

        Only two first terms are contracted in the following example;
        the logarithm with coefficient `\frac{1}{2}` is not contracted::

            sage: f = log(x)+2*log(y)+1/2*log(t)
            sage: f.simplify_log()
            log(x*y^2) + 1/2*log(t)

        To contract all terms in the previous example, we use the
        ``'ratios'`` ``algorithm``::

            sage: f.simplify_log(algorithm='ratios')
            log(sqrt(t)*x*y^2)

        To contract terms with no coefficient (more precisely, with
        coefficients `1` and `-1`), we use the ``'one'``
        ``algorithm``::

            sage: f = log(x)+2*log(y)-log(t)
            sage: f.simplify_log('one')
            2*log(y) + log(x/t)

        ::

            sage: f = log(x)+log(y)-1/3*log((x+1))
            sage: f.simplify_log()
            log(x*y) - 1/3*log(x + 1)

            sage: f.simplify_log('ratios')
            log(x*y/(x + 1)^(1/3))

        `\pi` is an irrational number; to contract logarithms in the
        following example we have to set ``algorithm`` to ``'constants'``
        or ``'all'``::

            sage: f = log(x)+log(y)-pi*log((x+1))
            sage: f.simplify_log('constants')
            log(x*y/(x + 1)^pi)

        ``x*log(9)`` is contracted only if ``algorithm`` is ``'all'``::

            sage: (x*log(9)).simplify_log()
            2*x*log(3)
            sage: (x*log(9)).simplify_log('all')
            log(3^(2*x))

        TESTS:

        Ensure that the option ``algorithm`` from one call has no
        influence upon future calls (a Maxima flag was set, and we have
        to ensure that its value has been restored)::

            sage: f = log(x)+2*log(y)+1/2*log(t)
            sage: f.simplify_log('one')
            1/2*log(t) + log(x) + 2*log(y)

            sage: f.simplify_log('ratios')
            log(sqrt(t)*x*y^2)

            sage: f.simplify_log()
            log(x*y^2) + 1/2*log(t)

        This shows that the issue at :trac:`7334` is fixed. Maxima
        intentionally keeps the expression inside the log factored::

            sage: log_expr = (log(sqrt(2)-1)+log(sqrt(2)+1))
            sage: log_expr.simplify_log('all')
            log((sqrt(2) + 1)*(sqrt(2) - 1))
            sage: _.simplify_rational()
            0

        We should use the current simplification domain rather than
        set it to 'real' explicitly (:trac:`12780`)::

            sage: f = sqrt(x^2)
            sage: f.simplify_log()
            sqrt(x^2)
            sage: from sage.calculus.calculus import maxima
            sage: maxima('domain: real;')
            real
            sage: f.simplify_log()
            abs(x)
            sage: maxima('domain: complex;')
            complex

        AUTHORS:

        - Robert Marik (11-2009)
        """
        from sage.calculus.calculus import maxima
        maxima.eval('savelogexpand:logexpand$ logexpand:false$')
        if algorithm is not None:
            maxima.eval('logconcoeffp:\'logconfun$')
        if algorithm == 'ratios':
            maxima.eval('logconfun(m):= featurep(m,integer) or ratnump(m)$')
        elif algorithm == 'one':
            maxima.eval('logconfun(m):= is(m=1) or is(m=-1)$')
        elif algorithm == 'constants':
            maxima.eval('logconfun(m):= constantp(m)$')
        elif algorithm == 'all':
            maxima.eval('logconfun(m):= true$')
        elif algorithm is not None:
            raise NotImplementedError("unknown algorithm, see the help for available algorithms")
        res = self.parent()(self._maxima_().logcontract())
        if algorithm is not None:
            maxima.eval('logconcoeffp:false$')
        maxima.eval('logexpand:savelogexpand$')
        return res

    log_simplify = simplify_log

    def expand_log(self,algorithm='products'):
        r"""
        Simplify symbolic expression, which can contain logs.

        Expands logarithms of powers, logarithms of products and
        logarithms of quotients.  The option ``algorithm`` specifies
        which expression types should be expanded.

        INPUT:

        - ``self`` - expression to be simplified

        - ``algorithm`` - (default: 'products') optional, governs which
          expression is expanded. Possible values are

          - 'nothing' (no expansion),

          - 'powers' (log(a^r) is expanded),

          - 'products' (like 'powers' and also log(a*b) are expanded),

          - 'all' (all possible expansion).

          See also examples below.

        DETAILS: This uses the Maxima simplifier and sets
        ``logexpand`` option for this simplifier. From the Maxima
        documentation: "Logexpand:true causes log(a^b) to become
        b*log(a). If it is set to all, log(a*b) will also simplify to
        log(a)+log(b). If it is set to super, then log(a/b) will also
        simplify to log(a)-log(b) for rational numbers a/b,
        a#1. (log(1/b), for integer b, always simplifies.) If it is
        set to false, all of these simplifications will be turned
        off. "

        ALIAS: :meth:`log_expand` and :meth:`expand_log` are the same

        EXAMPLES:

        By default powers and products (and quotients) are expanded,
        but not quotients of integers::

            sage: (log(3/4*x^pi)).log_expand()
            pi*log(x) + log(3/4)

        To expand also log(3/4) use ``algorithm='all'``::

            sage: (log(3/4*x^pi)).log_expand('all')
            pi*log(x) + log(3) - 2*log(2)

        To expand only the power use ``algorithm='powers'``.::

            sage: (log(x^6)).log_expand('powers')
            6*log(x)

        The expression ``log((3*x)^6)`` is not expanded with
        ``algorithm='powers'``, since it is converted into product
        first::

            sage: (log((3*x)^6)).log_expand('powers')
            log(729*x^6)

        This shows that the option ``algorithm`` from the previous call
        has no influence to future calls (we changed some default
        Maxima flag, and have to ensure that this flag has been
        restored)::

            sage: (log(3/4*x^pi)).log_expand()
            pi*log(x) + log(3/4)

            sage: (log(3/4*x^pi)).log_expand('all')
            pi*log(x) + log(3) - 2*log(2)

            sage: (log(3/4*x^pi)).log_expand()
            pi*log(x) + log(3/4)

        TESTS:

        Most of these log expansions only make sense over the
        reals. So, we should set the Maxima ``domain`` variable to
        'real' before we call out to Maxima. When we return, however, we
        should set the ``domain`` back to what it was, rather than
        assuming that it was 'complex'. See :trac:`12780`::

            sage: from sage.calculus.calculus import maxima
            sage: maxima('domain: real;')
            real
            sage: x.expand_log()
            x
            sage: maxima('domain;')
            real
            sage: maxima('domain: complex;')
            complex

        AUTHORS:

        - Robert Marik (11-2009)
        """
        from sage.calculus.calculus import maxima
        original_domain = maxima.eval('domain')
        maxima.eval('domain: real$ savelogexpand:logexpand$')
        if algorithm == 'nothing':
            maxima_method='false'
        elif algorithm == 'powers':
            maxima_method='true'
        elif algorithm == 'products':
            maxima_method='all'
        elif algorithm == 'all':
            maxima_method='super'
        else:
            raise NotImplementedError("unknown algorithm, see the help for available algorithms")
        maxima.eval('logexpand:%s'%maxima_method)
        res = self._maxima_()
        res = res.sage()
        # Set the domain back to what it was before expand_log() was called.
        maxima.eval('domain: %s$ logexpand:savelogexpand$' % original_domain)
        return res

    log_expand = expand_log

    def distribute(self, recursive=True):
        """
        Distribute some indexed operators over similar operators in
        order to allow further groupings or simplifications.

        Implemented cases (so far):

        - Symbolic sum of a sum ==> sum of symbolic sums

        - Integral (definite or not) of a sum ==> sum of integrals.

        - Symbolic product of a product ==> product of symbolic products.

        INPUT:

        - ``recursive`` -- (default : True) the distribution proceeds
          along the subtrees of the expression.

        TESTS:

            sage: var("j,k,p,q", domain="integer")
            (j, k, p, q)
            sage: X,Y,Z,f,g=function("X,Y,Z,f,g")
            sage: var("x,a,b")
            (x, a, b)
            sage: sum(X(j)+Y(j),j,1,p)
            sum(X(j) + Y(j), j, 1, p)
            sage: sum(X(j)+Y(j),j,1,p).distribute()
            sum(X(j), j, 1, p) + sum(Y(j), j, 1, p)
            sage: integrate(f(x)+g(x),x)
            integrate(f(x) + g(x), x)
            sage: integrate(f(x)+g(x),x).distribute()
            integrate(f(x), x) + integrate(g(x), x)
            sage: integrate(f(x)+g(x),x,a,b)
            integrate(f(x) + g(x), x, a, b)
            sage: integrate(f(x)+g(x),x,a,b).distribute()
            integrate(f(x), x, a, b) + integrate(g(x), x, a, b)
            sage: sum(X(j)+sum(Y(k)+Z(k),k,1,q),j,1,p)
            sum(X(j) + sum(Y(k) + Z(k), k, 1, q), j, 1, p)
            sage: sum(X(j)+sum(Y(k)+Z(k),k,1,q),j,1,p).distribute()
            sum(sum(Y(k), k, 1, q) + sum(Z(k), k, 1, q), j, 1, p) + sum(X(j), j, 1, p)
            sage: sum(X(j)+sum(Y(k)+Z(k),k,1,q),j,1,p).distribute(recursive=False)
            sum(X(j), j, 1, p) + sum(sum(Y(k) + Z(k), k, 1, q), j, 1, p)
            sage: maxima("product(X(j)*Y(j),j,1,p)").sage()
            product(X(j)*Y(j), j, 1, p)
            sage: maxima("product(X(j)*Y(j),j,1,p)").sage().distribute()
            product(X(j), j, 1, p)*product(Y(j), j, 1, p)


        AUTHORS:

        - Emmanuel Charpentier, Ralf Stephan (05-2017)
        """
        from sage.functions.other import symbolic_sum as opsum, \
            symbolic_product as opprod
        from sage.symbolic.integration.integral \
            import indefinite_integral as opii, definite_integral as opdi
        from sage.symbolic.operators import add_vararg as opadd, \
            mul_vararg as opmul
        from sage.misc.misc_c import prod

        def treat_term(op, term, args):
            l = sage.all.copy(args)
            l.insert(0, term)
            return op(*l)

        if self.parent() is not sage.all.SR:
            return self

        op = self.operator()
        if op is None:
            return self

        if op in {opsum, opdi, opii}:
            sa = self.operands()[0].expand()
            op1 = sa.operator()
            if op1 is opadd:
                la = self.operands()[1:]
                aa = sa.operands()
                if recursive:
                    return sum(treat_term(op, t.distribute(), la) for t in aa)
                return sum(treat_term(op, t, la) for t in aa)
            return self
        if op is opprod:
            sa = self.operands()[0].expand()
            op1 = sa.operator()
            if op1 is opmul:
                la = self.operands()[1:]
                aa = sa.operands()
                if recursive:
                    return prod(treat_term(op, t.distribute(), la) for t in aa)
                return prod(treat_term(op, t, la) for t in aa)
            return self

        if recursive:
            done = [t.distribute() for t in self.operands()]
            return op(*done)
        return self

    def factor(self, dontfactor=[]):
        """
        Factor the expression, containing any number of variables or functions, into
        factors irreducible over the integers.

        INPUT:


        -  ``self`` - a symbolic expression

        -  ``dontfactor`` - list (default: []), a list of
           variables with respect to which factoring is not to occur.
           Factoring also will not take place with respect to any variables
           which are less important (using the variable ordering assumed for
           CRE form) than those on the 'dontfactor' list.


        EXAMPLES::

            sage: x,y,z = var('x, y, z')
            sage: (x^3-y^3).factor()
            (x^2 + x*y + y^2)*(x - y)
            sage: factor(-8*y - 4*x + z^2*(2*y + x))
            (x + 2*y)*(z + 2)*(z - 2)
            sage: f = -1 - 2*x - x^2 + y^2 + 2*x*y^2 + x^2*y^2
            sage: F = factor(f/(36*(1 + 2*y + y^2)), dontfactor=[x]); F
            1/36*(x^2 + 2*x + 1)*(y - 1)/(y + 1)

        If you are factoring a polynomial with rational coefficients (and
        dontfactor is empty) the factorization is done using Singular
        instead of Maxima, so the following is very fast instead of
        dreadfully slow::

            sage: var('x,y')
            (x, y)
            sage: (x^99 + y^99).factor()
            (x^60 + x^57*y^3 - x^51*y^9 - x^48*y^12 + x^42*y^18 + x^39*y^21 -
            x^33*y^27 - x^30*y^30 - x^27*y^33 + x^21*y^39 + x^18*y^42 -
            x^12*y^48 - x^9*y^51 + x^3*y^57 + y^60)*(x^20 + x^19*y -
            x^17*y^3 - x^16*y^4 + x^14*y^6 + x^13*y^7 - x^11*y^9 -
            x^10*y^10 - x^9*y^11 + x^7*y^13 + x^6*y^14 - x^4*y^16 -
            x^3*y^17 + x*y^19 + y^20)*(x^10 - x^9*y + x^8*y^2 - x^7*y^3 +
            x^6*y^4 - x^5*y^5 + x^4*y^6 - x^3*y^7 + x^2*y^8 - x*y^9 +
            y^10)*(x^6 - x^3*y^3 + y^6)*(x^2 - x*y + y^2)*(x + y)

        TESTS:

        Check that :trac:`21529` is fixed::

            sage: f(x) = function('f')(x)
            sage: (f(x).diff(x)^2-1).factor()
            (diff(f(x), x) + 1)*(diff(f(x), x) - 1)

        Check that :trac:`27304` is fixed::

            sage: factor(2*exp(x) + exp(-x))
            (2*e^(2*x) + 1)*e^(-x)
            sage: factor(x*exp(-x) + exp(-x))
            (x + 1)*e^(-x)
            sage: factor(x + sqrt(x))
            x + sqrt(x)
            sage: factor((x + sqrt(x))/(x - sqrt(x)))
            (x + sqrt(x))/(x - sqrt(x))
        """
        from sage.calculus.calculus import symbolic_expression_from_maxima_string
        cdef GEx x
        cdef bint b
        if dontfactor or not self.is_rational_expression():
            m = self._maxima_()
            name = m.name()
            varstr = ','.join('_SAGE_VAR_' + str(v) for v in dontfactor)
            cmd = 'block([dontfactor:[%s]],factor(%s))' % (varstr, name)
            return symbolic_expression_from_maxima_string(cmd)
        sig_on()
        try:
            b = g_factor(self._gobj, x)
        finally:
            sig_off()
        if b:
            return new_Expression_from_GEx(self._parent, x)
        else:
            return self

    def factor_list(self, dontfactor=[]):
        """
        Return a list of the factors of self, as computed by the
        factor command.

        INPUT:

        -  ``self`` - a symbolic expression

        -  ``dontfactor`` - see docs for :meth:`factor`

        .. NOTE::

           If you already have a factored expression and just want to
           get at the individual factors, use the ``_factor_list`` method
           instead.

        EXAMPLES::

            sage: var('x, y, z')
            (x, y, z)
            sage: f = x^3-y^3
            sage: f.factor()
            (x^2 + x*y + y^2)*(x - y)

        Notice that the -1 factor is separated out::

            sage: f.factor_list()
            [(x^2 + x*y + y^2, 1), (x - y, 1)]

        We factor a fairly straightforward expression::

            sage: factor(-8*y - 4*x + z^2*(2*y + x)).factor_list()
            [(x + 2*y, 1), (z + 2, 1), (z - 2, 1)]

        A more complicated example::

            sage: var('x, u, v')
            (x, u, v)
            sage: f = expand((2*u*v^2-v^2-4*u^3)^2 * (-u)^3 * (x-sin(x))^3)
            sage: f.factor()
            -(4*u^3 - 2*u*v^2 + v^2)^2*u^3*(x - sin(x))^3
            sage: g = f.factor_list(); g
            [(4*u^3 - 2*u*v^2 + v^2, 2), (u, 3), (x - sin(x), 3), (-1, 1)]

        This function also works for quotients::

            sage: f = -1 - 2*x - x^2 + y^2 + 2*x*y^2 + x^2*y^2
            sage: g = f/(36*(1 + 2*y + y^2)); g
            1/36*(x^2*y^2 + 2*x*y^2 - x^2 + y^2 - 2*x - 1)/(y^2 + 2*y + 1)
            sage: g.factor(dontfactor=[x])
            1/36*(x^2 + 2*x + 1)*(y - 1)/(y + 1)
            sage: g.factor_list(dontfactor=[x])
            [(x^2 + 2*x + 1, 1), (y + 1, -1), (y - 1, 1), (1/36, 1)]

        This example also illustrates that the exponents do not have to be
        integers::

            sage: f = x^(2*sin(x)) * (x-1)^(sqrt(2)*x); f
            (x - 1)^(sqrt(2)*x)*x^(2*sin(x))
            sage: f.factor_list()
            [(x - 1, sqrt(2)*x), (x, 2*sin(x))]
        """
        return self.factor(dontfactor=dontfactor)._factor_list()

    def _factor_list(self):
        r"""
        Turn an expression already in factored form into a list of (prime,
        power) pairs.

        This is used, e.g., internally by the :meth:`factor_list`
        command.

        EXAMPLES::

            sage: g = factor(x^3 - 1); g
            (x^2 + x + 1)*(x - 1)
            sage: v = g._factor_list(); v
            [(x^2 + x + 1, 1), (x - 1, 1)]
            sage: type(v)
            <... 'list'>
        """
        op = self.operator()
        if op is mul_vararg:
            return sum([f._factor_list() for f in self.operands()], [])
        elif op is operator.pow:
            return [tuple(self.operands())]
        else:
            return [(self, 1)]

    ###################################################################
    # Units
    ###################################################################
    def convert(self, target=None):
        """
        Call the convert function in the units package. For symbolic
        variables that are not units, this function just returns the
        variable.

        INPUT:

        - ``self`` -- the symbolic expression converting from
        - ``target`` -- (default None) the symbolic expression
          converting to

        OUTPUT:

        A symbolic expression.

        EXAMPLES::

            sage: units.length.foot.convert()
            381/1250*meter
            sage: units.mass.kilogram.convert(units.mass.pound)
            100000000/45359237*pound

        We do not get anything new by converting an ordinary symbolic variable::

            sage: a = var('a')
            sage: a - a.convert()
            0

        Raises ValueError if self and target are not convertible::

            sage: units.mass.kilogram.convert(units.length.foot)
            Traceback (most recent call last):
            ...
            ValueError: Incompatible units
            sage: (units.length.meter^2).convert(units.length.foot)
            Traceback (most recent call last):
            ...
            ValueError: Incompatible units

        Recognizes derived unit relationships to base units and other
        derived units::

            sage: (units.length.foot/units.time.second^2).convert(units.acceleration.galileo)
            762/25*galileo
            sage: (units.mass.kilogram*units.length.meter/units.time.second^2).convert(units.force.newton)
            newton
            sage: (units.length.foot^3).convert(units.area.acre*units.length.inch)
            1/3630*(acre*inch)
            sage: (units.charge.coulomb).convert(units.current.ampere*units.time.second)
            (ampere*second)
            sage: (units.pressure.pascal*units.si_prefixes.kilo).convert(units.pressure.pounds_per_square_inch)
            1290320000000/8896443230521*pounds_per_square_inch

        For decimal answers multiply by 1.0::

            sage: (units.pressure.pascal*units.si_prefixes.kilo).convert(units.pressure.pounds_per_square_inch)*1.0
            0.145037737730209*pounds_per_square_inch

        Converting temperatures works as well::

            sage: s = 68*units.temperature.fahrenheit
            sage: s.convert(units.temperature.celsius)
            20*celsius
            sage: s.convert()
            293.150000000000*kelvin

        Trying to multiply temperatures by another unit then converting
        raises a ValueError::

            sage: wrong = 50*units.temperature.celsius*units.length.foot
            sage: wrong.convert()
            Traceback (most recent call last):
            ...
            ValueError: Cannot convert
        """
        from . import units
        return units.convert(self, target)

    ###################################################################
    # solve
    ###################################################################
    def roots(self, x=None, explicit_solutions=True, multiplicities=True, ring=None):
        r"""
        Return roots of ``self`` that can be found exactly,
        possibly with multiplicities.  Not all roots are guaranteed to
        be found.

        .. warning::

           This is *not* a numerical solver - use ``find_root`` to
           solve for self == 0 numerically on an interval.

        INPUT:

        - ``x`` - variable to view the function in terms of
          (use default variable if not given)

        - ``explicit_solutions`` - bool (default True); require that
          roots be explicit rather than implicit

        - ``multiplicities`` - bool (default True); when True, return
          multiplicities

        - ``ring`` - a ring (default None): if not None, convert
          self to a polynomial over ring and find roots over ring

        OUTPUT:

        A list of pairs ``(root, multiplicity)`` or list of roots.

        If there are infinitely many roots, e.g., a function like
        `\sin(x)`, only one is returned.

        EXAMPLES::

            sage: var('x, a')
            (x, a)

        A simple example::

            sage: ((x^2-1)^2).roots()
            [(-1, 2), (1, 2)]
            sage: ((x^2-1)^2).roots(multiplicities=False)
            [-1, 1]

        A complicated example::

            sage: f = expand((x^2 - 1)^3*(x^2 + 1)*(x-a)); f
            -a*x^8 + x^9 + 2*a*x^6 - 2*x^7 - 2*a*x^2 + 2*x^3 + a - x

        The default variable is `a`, since it is the first in
        alphabetical order::

            sage: f.roots()
            [(x, 1)]

        As a polynomial in `a`, `x` is indeed a root::

            sage: f.poly(a)
            x^9 - 2*x^7 + 2*x^3 - (x^8 - 2*x^6 + 2*x^2 - 1)*a - x
            sage: f(a=x)
            0

        The roots in terms of `x` are what we expect::

            sage: f.roots(x)
            [(a, 1), (-I, 1), (I, 1), (1, 3), (-1, 3)]

        Only one root of `\sin(x) = 0` is given::

            sage: f = sin(x)
            sage: f.roots(x)
            [(0, 1)]

        .. NOTE::

            It is possible to solve a greater variety of equations
            using ``solve()`` and the keyword ``to_poly_solve``,
            but only at the price of possibly encountering
            approximate solutions.  See documentation for f.solve
            for more details.

        We derive the roots of a general quadratic polynomial::

            sage: var('a,b,c,x')
            (a, b, c, x)
            sage: (a*x^2 + b*x + c).roots(x)
            [(-1/2*(b + sqrt(b^2 - 4*a*c))/a, 1), (-1/2*(b - sqrt(b^2 - 4*a*c))/a, 1)]

        By default, all the roots are required to be explicit rather than
        implicit. To get implicit roots, pass ``explicit_solutions=False``
        to ``.roots()`` ::

            sage: var('x')
            x
            sage: f = x^(1/9) + (2^(8/9) - 2^(1/9))*(x - 1) - x^(8/9)
            sage: f.roots()
            Traceback (most recent call last):
            ...
            RuntimeError: no explicit roots found
            sage: f.roots(explicit_solutions=False)
            [((2^(8/9) + x^(8/9) - 2^(1/9) - x^(1/9))/(2^(8/9) - 2^(1/9)), 1)]

        Another example, but involving a degree 5 poly whose roots do not
        get computed explicitly::

            sage: f = x^5 + x^3 + 17*x + 1
            sage: f.roots()
            Traceback (most recent call last):
            ...
            RuntimeError: no explicit roots found
            sage: f.roots(explicit_solutions=False)
            [(x^5 + x^3 + 17*x + 1, 1)]
            sage: f.roots(explicit_solutions=False, multiplicities=False)
            [x^5 + x^3 + 17*x + 1]

        Now let us find some roots over different rings::

            sage: f.roots(ring=CC)
            [(-0.0588115223184..., 1), (-1.331099917875... - 1.52241655183732*I, 1), (-1.331099917875... + 1.52241655183732*I, 1), (1.36050567903502 - 1.51880872209965*I, 1), (1.36050567903502 + 1.51880872209965*I, 1)]
            sage: (2.5*f).roots(ring=RR)
            [(-0.058811522318449..., 1)]
            sage: f.roots(ring=CC, multiplicities=False)
            [-0.05881152231844..., -1.331099917875... - 1.52241655183732*I, -1.331099917875... + 1.52241655183732*I, 1.36050567903502 - 1.51880872209965*I, 1.36050567903502 + 1.51880872209965*I]
            sage: f.roots(ring=QQ)
            []
            sage: f.roots(ring=QQbar, multiplicities=False)
            [-0.05881152231844944?, -1.331099917875796? - 1.522416551837318?*I, -1.331099917875796? + 1.522416551837318?*I, 1.360505679035020? - 1.518808722099650?*I, 1.360505679035020? + 1.518808722099650?*I]

        Root finding over finite fields::

            sage: f.roots(ring=GF(7^2, 'a'))
            [(3, 1), (4*a + 6, 2), (3*a + 3, 2)]

        TESTS::

            sage: (sqrt(3) * f).roots(ring=QQ)
            Traceback (most recent call last):
            ...
            TypeError: unable to convert sqrt(3) to a rational

        Check if :trac:`9538` is fixed::

            sage: var('f6,f5,f4,x')
            (f6, f5, f4, x)
            sage: e=15*f6*x^2 + 5*f5*x + f4
            sage: res = e.roots(x); res
            [(-1/30*(5*f5 + sqrt(25*f5^2 - 60*f4*f6))/f6, 1), (-1/30*(5*f5 - sqrt(25*f5^2 - 60*f4*f6))/f6, 1)]
            sage: e.subs(x=res[0][0]).is_zero()
            True
        """
        if x is None:
            x = self.default_variable()
        if ring is not None:
            p = self.polynomial(ring)
            return p.roots(ring=ring, multiplicities=multiplicities)

        S, mul = self.solve(x, multiplicities=True, explicit_solutions=explicit_solutions)
        if len(mul) == 0 and explicit_solutions:
            raise RuntimeError("no explicit roots found")
        else:
            rt_muls = [(S[i].rhs(), mul[i]) for i in range(len(mul))]
        if multiplicities:
            return rt_muls
        else:
            return [ rt for rt, mul in rt_muls ]

    def solve(self, x, multiplicities=False, solution_dict=False, explicit_solutions=False, to_poly_solve=False, algorithm=None, domain=None):
        r"""
        Analytically solve the equation ``self == 0`` or a univariate
        inequality for the variable `x`.

        .. warning::

           This is not a numerical solver - use ``find_root`` to solve
           for self == 0 numerically on an interval.

        INPUT:

        -  ``x`` - variable(s) to solve for

        -  ``multiplicities`` - bool (default: False); if True,
           return corresponding multiplicities.  This keyword is
           incompatible with ``to_poly_solve=True`` and does not make
           any sense when solving an inequality.

        -  ``solution_dict`` - bool (default: False); if True or non-zero,
           return a list of dictionaries containing solutions. Not used
           when solving an inequality.

        -  ``explicit_solutions`` - bool (default: False); require that
           all roots be explicit rather than implicit. Not used
           when solving an inequality.

        -  ``to_poly_solve`` - bool (default: False) or string; use
           Maxima's ``to_poly_solver`` package to search for more possible
           solutions, but possibly encounter approximate solutions.
           This keyword is incompatible with ``multiplicities=True``
           and is not used when solving an inequality. Setting ``to_poly_solve``
           to ``'force'`` omits Maxima's solve command (useful when
           some solutions of trigonometric equations are lost).

        EXAMPLES::

            sage: z = var('z')
            sage: (z^5 - 1).solve(z)
            [z == 1/4*sqrt(5) + 1/4*I*sqrt(2*sqrt(5) + 10) - 1/4, z == -1/4*sqrt(5) + 1/4*I*sqrt(-2*sqrt(5) + 10) - 1/4, z == -1/4*sqrt(5) - 1/4*I*sqrt(-2*sqrt(5) + 10) - 1/4, z == 1/4*sqrt(5) - 1/4*I*sqrt(2*sqrt(5) + 10) - 1/4, z == 1]

            sage: solve((z^3-1)^3, z, multiplicities=True)
            ([z == 1/2*I*sqrt(3) - 1/2, z == -1/2*I*sqrt(3) - 1/2, z == 1], [3, 3, 3])

        TESTS:

        Check that :trac:`20755` is indeed fixed::

            sage: w = x^4 - (1+3*i)*x^3 - (2-4*i)*x^2 + (6-2*i)*x - 4 - 4*i
            sage: w.solve(x,multiplicities=True)
            ([x == -1/2*sqrt(2*I) + 3/2*I - 1/2, x == 1/2*sqrt(2*I) + 3/2*I - 1/2, x == (-I + 1), x == (I + 1)],
             [1, 1, 1, 1])

        See :func:`sage.symbolic.relation.solve` or the output of ``solve?``
        for extensive documentation.
        """
        from sage.symbolic.relation import solve
        return solve(self, x, multiplicities=multiplicities,
                              solution_dict=solution_dict,
                              explicit_solutions=explicit_solutions,
                              to_poly_solve=to_poly_solve,
                              algorithm=algorithm,
                              domain=domain)

    def solve_diophantine(self, x=None, solution_dict=False):
        """
        Solve a polynomial equation in the integers (a so called Diophantine).

        If the argument is just a polynomial expression, equate to zero.
        If ``solution_dict=True`` return a list of dictionaries instead of
        a list of tuples.

        EXAMPLES::

            sage: x,y = var('x,y')
            sage: solve_diophantine(3*x == 4)
            []
            sage: solve_diophantine(x^2 - 9)
            [-3, 3]
            sage: sorted(solve_diophantine(x^2 + y^2 == 25))
            [(-5, 0), (-4, -3), (-4, 3), (-3, -4), (-3, 4), (0, -5)...

        The function is used when ``solve()`` is called with all variables
        assumed integer::

            sage: assume(x, 'integer')
            sage: assume(y, 'integer')
            sage: sorted(solve(x*y == 1, (x,y)))
            [(-1, -1), (1, 1)]

        You can also pick specific variables, and get the solution as
        a dictionary::

            sage: solve_diophantine(x*y == 10, x)
            [-10, -5, -2, -1, 1, 2, 5, 10]
            sage: sorted(solve_diophantine(x*y - y == 10, (x,y)))
            [(-9, -1), (-4, -2), (-1, -5), (0, -10), (2, 10), (3, 5), (6, 2), (11, 1)]
            sage: res = solve_diophantine(x*y - y == 10, solution_dict=True)
            sage: sol = [{y: -5, x: -1}, {y: -10, x: 0}, {y: -1, x: -9}, {y: -2, x: -4}, {y: 10, x: 2}, {y: 1, x: 11}, {y: 2, x: 6}, {y: 5, x: 3}]
            sage: all(solution in res for solution in sol) and bool(len(res) == len(sol))
            True

        If the solution is parametrized the parameter(s) are not defined,
        but you can substitute them with specific integer values::

            sage: x,y,z = var('x,y,z')
            sage: sol=solve_diophantine(x^2-y==0); sol
            (t, t^2)
            sage: [(sol[0].subs(t=t),sol[1].subs(t=t)) for t in range(-3,4)]
            [(-3, 9), (-2, 4), (-1, 1), (0, 0), (1, 1), (2, 4), (3, 9)]
            sage: sol = solve_diophantine(x^2 + y^2 == z^2); sol
            (2*p*q, p^2 - q^2, p^2 + q^2)
            sage: [(sol[0].subs(p=p,q=q),sol[1].subs(p=p,q=q),sol[2].subs(p=p,q=q)) for p in range(1,4) for q in range(1,4)]
            [(2, 0, 2), (4, -3, 5), (6, -8, 10), (4, 3, 5), (8, 0, 8), (12, -5, 13), (6, 8, 10), (12, 5, 13), (18, 0, 18)]

        Solve Brahmagupta-Pell equations::

            sage: sol = sorted(solve_diophantine(x^2 - 2*y^2 == 1), key=str)
            sage: sol
            [(-sqrt(2)*(2*sqrt(2) + 3)^t + sqrt(2)*(-2*sqrt(2) + 3)^t - 3/2*(2*sqrt(2) + 3)^t - 3/2*(-2*sqrt(2) + 3)^t,...
            sage: [(sol[1][0].subs(t=t).simplify_full(),sol[1][1].subs(t=t).simplify_full()) for t in range(-1,5)]
            [(1, 0), (3, -2), (17, -12), (99, -70), (577, -408), (3363, -2378)]

        TESTS::

            sage: solve_diophantine(x^2 - y, x, y)
            Traceback (most recent call last):
            ...
            AttributeError: please use a tuple or list for several variables.

        .. SEEALSO::

            http://docs.sympy.org/latest/modules/solvers/diophantine.html
        """
        from sage.symbolic.ring import SR
        from sympy.solvers.diophantine import diophantine

        if not isinstance(solution_dict, bool):
            raise AttributeError("please use a tuple or list for several variables.")
        if is_a_relational(self._gobj) and self.operator() is operator.eq:
            ex = self.lhs() - self.rhs()
        else:
            ex = self
        sympy_ex = ex._sympy_()
        solutions = diophantine(sympy_ex)
        if isinstance(solutions, (set)):
            solutions = list(solutions)

        if len(solutions) == 0:
            return []
        if not isinstance(solutions[0], tuple):
            solutions = [SR(sol) for sol in solutions]
        else:
            solutions = [tuple(SR(s) for s in sol) for sol in solutions]
        if x is None:
            wanted_vars = ex.variables()
            var_idx = list(xrange(len(ex.variables())))
        else:
            if isinstance(x, (list, tuple)):
                wanted_vars = x
            else:
                wanted_vars = [x]
            var_idx = [ex.variables().index(v) for v in wanted_vars]

        if solution_dict is False:
            if len(wanted_vars) == 1:
                ret = sorted([sol[var_idx[0]] for sol in solutions])
            else:
                ret = [tuple([sol[i] for i in var_idx]) for sol in solutions]
        else:
            ret = [dict([[ex.variables()[i],sol[i]] for i in var_idx]) for sol in solutions]

        if len(ret) == 1:
            ret = ret[0]
        return ret

    def find_root(self, a, b, var=None, xtol=10e-13, rtol=2.0**-50, maxiter=100, full_output=False):
        """
        Numerically find a root of self on the closed interval [a,b] (or
        [b,a]) if possible, where self is a function in the one variable.
        Note: this function only works in fixed (machine) precision, it is not
        possible to get arbitrary precision approximations with it.

        INPUT:

        -  ``a, b`` - endpoints of the interval

        -  ``var`` - optional variable

        -  ``xtol, rtol`` - the routine converges when a root
           is known to lie within xtol of the value return. Should be >= 0. The
           routine modifies this to take into account the relative precision
           of doubles.

        -  ``maxiter`` - integer; if convergence is not
           achieved in maxiter iterations, an error is raised. Must be >= 0.

        -  ``full_output`` - bool (default: False), if True,
           also return object that contains information about convergence.


        EXAMPLES:

        Note that in this example both f(-2) and f(3) are positive,
        yet we still find a root in that interval::

            sage: f = x^2 - 1
            sage: f.find_root(-2, 3)
            1.0
            sage: f.find_root(-2, 3, x)
            1.0
            sage: z, result = f.find_root(-2, 3, full_output=True)
            sage: result.converged
            True
            sage: result.flag
            'converged'
            sage: result.function_calls
            11
            sage: result.iterations
            10
            sage: result.root
            1.0

        More examples::

            sage: (sin(x) + exp(x)).find_root(-10, 10)
            -0.588532743981862...
            sage: sin(x).find_root(-1,1)
            0.0

        This example was fixed along with :trac:`4942` -
        there was an error in the example
        pi is a root for tan(x), but an asymptote to 1/tan(x)
        added an example to show handling of both cases::

            sage: (tan(x)).find_root(3,3.5)
            3.1415926535...
            sage: (1/tan(x)).find_root(3, 3.5)
            Traceback (most recent call last):
            ...
            NotImplementedError: Brent's method failed to find a zero for f on the interval

        An example with a square root::

            sage: f = 1 + x + sqrt(x+2); f.find_root(-2,10)
            -1.618033988749895

        Some examples that Ted Kosan came up with::

            sage: t = var('t')
            sage: v = 0.004*(9600*e^(-(1200*t)) - 2400*e^(-(300*t)))
            sage: v.find_root(0, 0.002)
            0.001540327067911417...

        With this expression, we can see there is a
        zero very close to the origin::

            sage: a = .004*(8*e^(-(300*t)) - 8*e^(-(1200*t)))*(720000*e^(-(300*t)) - 11520000*e^(-(1200*t))) +.004*(9600*e^(-(1200*t)) - 2400*e^(-(300*t)))^2
            sage: show(plot(a, 0, .002), xmin=0, xmax=.002)

        It is easy to approximate with ``find_root``::

            sage: a.find_root(0,0.002)
            0.0004110514049349...

        Using solve takes more effort, and even then gives
        only a solution with free (integer) variables::

            sage: a.solve(t)
            []
            sage: b = a.canonicalize_radical(); b
            (46080.0*e^(1800*t) - 576000.0*e^(900*t) + 737280.0)*e^(-2400*t)
            sage: b.solve(t)
            []
            sage: b.solve(t, to_poly_solve=True)
            [t == 1/450*I*pi*z... + 1/900*log(-3/4*sqrt(41) + 25/4),
             t == 1/450*I*pi*z... + 1/900*log(3/4*sqrt(41) + 25/4)]
            sage: n(1/900*log(-3/4*sqrt(41) + 25/4))
            0.000411051404934985

        We illustrate that root finding is only implemented in one
        dimension::

            sage: x, y = var('x,y')
            sage: (x-y).find_root(-2,2)
            Traceback (most recent call last):
            ...
            NotImplementedError: root finding currently only implemented in 1 dimension.

        TESTS:

        Test the special case that failed for the first attempt to fix
        :trac:`3980`::

            sage: t = var('t')
            sage: find_root(1/t - x,0,2)
            Traceback (most recent call last):
            ...
            NotImplementedError: root finding currently only implemented in 1 dimension.
        """
        if is_a_relational(self._gobj) and self.operator() is not operator.eq:
            raise ValueError("Symbolic equation must be an equality.")
        from sage.numerical.optimize import find_root
        if self.number_of_arguments() == 0:
            if self.is_trivial_zero():
                return a
            else:
                raise RuntimeError("no zero in the interval, since constant expression is not 0.")
        elif self.number_of_arguments() == 1:
            f = self._fast_float_(self.default_variable())
            return find_root(f, a=a, b=b, xtol=xtol,
                             rtol=rtol,maxiter=maxiter,
                             full_output=full_output)
        else:
            raise NotImplementedError("root finding currently only implemented in 1 dimension.")

    def find_local_maximum(self, a, b, var=None, tol=1.48e-08, maxfun=500):
        r"""
        Numerically find a local maximum of the expression ``self``
        on the interval [a,b] (or [b,a]) along with the point at which the
        maximum is attained.

        See the documentation for
        :func:`find_local_minimum` for more details.

        EXAMPLES::

            sage: f = x*cos(x)
            sage: f.find_local_maximum(0,5)
            (0.5610963381910451, 0.8603335890...)
            sage: f.find_local_maximum(0,5, tol=0.1, maxfun=10)
            (0.561090323458081..., 0.857926501456...)
        """
        minval, x = (-self).find_local_minimum(a, b, var=var, tol=tol,
                                                     maxfun=maxfun)
        return -minval, x

    def find_local_minimum(self, a, b, var=None, tol=1.48e-08, maxfun=500):
        r"""
        Numerically find a local minimum of the expression ``self``
        on the interval [a,b] (or [b,a]) and the point at which it attains
        that minimum. Note that ``self`` must be a function of
        (at most) one variable.

        INPUT:

        -  ``var`` - variable (default: first variable in
           self)

        -  ``a,b`` - endpoints of interval on which to minimize
           self.

        -  ``tol`` - the convergence tolerance

        -  ``maxfun`` - maximum function evaluations


        OUTPUT:

        A tuple ``(minval, x)``, where

        - ``minval`` -- float. The minimum value that self takes on in
          the interval ``[a,b]``.

        - ``x`` -- float. The point at which self takes on the minimum
          value.

        EXAMPLES::

            sage: f = x*cos(x)
            sage: f.find_local_minimum(1, 5)
            (-3.288371395590..., 3.4256184695...)
            sage: f.find_local_minimum(1, 5, tol=1e-3)
            (-3.288371361890..., 3.4257507903...)
            sage: f.find_local_minimum(1, 5, tol=1e-2, maxfun=10)
            (-3.288370845983..., 3.4250840220...)
            sage: show(f.plot(0, 20))
            sage: f.find_local_minimum(1, 15)
            (-9.477294259479..., 9.5293344109...)

        ALGORITHM:

        Uses :func:`sage.numerical.optimize.find_local_minimum`.

        AUTHORS:

        - William Stein (2007-12-07)
        """
        from sage.numerical.optimize import find_local_minimum

        if var is None:
            var = self.default_variable()
        return find_local_minimum(self._fast_float_(var),
                                        a=a, b=b, tol=tol, maxfun=maxfun )

    ###################
    # Fast Evaluation #
    ###################
    def _fast_float_(self, *vars):
        """
        Return an object which provides fast floating point
        evaluation of this symbolic expression.

        See :mod:`sage.ext.fast_eval` for more information.

        EXAMPLES::

            sage: f = sqrt(x+1)
            sage: ff = f._fast_float_('x')
            sage: ff(1.0)
            1.4142135623730951
            sage: type(_)
            <... 'float'>
        """
        from sage.symbolic.expression_conversions import fast_float
        return fast_float(self, *vars)

    def _fast_callable_(self, etb):
        """
        Given an ExpressionTreeBuilder *etb*, return an Expression representing
        this symbolic expression.

        EXAMPLES::

            sage: from sage.ext.fast_callable import ExpressionTreeBuilder
            sage: etb = ExpressionTreeBuilder(vars=['x','y'])
            sage: x,y = var('x,y')
            sage: f = y+2*x^2
            sage: f._fast_callable_(etb)
            add(mul(ipow(v_0, 2), 2), v_1)
        """
        from sage.symbolic.expression_conversions import fast_callable
        return fast_callable(self, etb)

    def show(self):
        r"""
        Pretty-Print this symbolic expression

        This typeset it nicely and prints it immediately.

        OUTPUT:

        This method does not return anything. Like ``print``, output
        is sent directly to the screen.

        EXAMPLES::

            sage: (x^2 + 1).show()
            x^2 + 1
        """
        from sage.repl.rich_output.pretty_print import pretty_print
        pretty_print(self)

    def plot(self, *args, **kwds):
        """
        Plot a symbolic expression. All arguments are passed onto the standard plot command.

        EXAMPLES:

        This displays a straight line::

            sage: sin(2).plot((x,0,3))
            Graphics object consisting of 1 graphics primitive

        This draws a red oscillatory curve::

            sage: sin(x^2).plot((x,0,2*pi), rgbcolor=(1,0,0))
            Graphics object consisting of 1 graphics primitive

        Another plot using the variable theta::

            sage: var('theta')
            theta
            sage: (cos(theta) - erf(theta)).plot((theta,-2*pi,2*pi))
            Graphics object consisting of 1 graphics primitive

        A very thick green plot with a frame::

            sage: sin(x).plot((x,-4*pi, 4*pi), thickness=20, rgbcolor=(0,0.7,0)).show(frame=True)

        You can embed 2d plots in 3d space as follows::

            sage: plot(sin(x^2), (x,-pi, pi), thickness=2).plot3d(z = 1)  # long time
            Graphics3d Object

        A more complicated family::

            sage: G = sum([plot(sin(n*x), (x,-2*pi, 2*pi)).plot3d(z=n) for n in [0,0.1,..1]])
            sage: G.show(frame_aspect_ratio=[1,1,1/2])  # long time (5s on sage.math, 2012)

        A plot involving the floor function::

            sage: plot(1.0 - x * floor(1/x), (x,0.00001,1.0))
            Graphics object consisting of 1 graphics primitive

        Sage used to allow symbolic functions with "no arguments";
        this no longer works::

            sage: plot(2*sin, -4, 4)
            Traceback (most recent call last):
            ...
            TypeError: unsupported operand parent(s) for *: 'Integer Ring' and '<class 'sage.functions.trig.Function_sin'>'

        You should evaluate the function first::

            sage: plot(2*sin(x), -4, 4)
            Graphics object consisting of 1 graphics primitive

        TESTS::

            sage: f(x) = x*(1 - x)
            sage: plot(f,0,1)
            Graphics object consisting of 1 graphics primitive
        """
        from sage.symbolic.callable import is_CallableSymbolicExpression
        from sage.symbolic.ring import is_SymbolicVariable
        from sage.plot.plot import plot

        # see if the user passed a variable in.
        if 'param' in kwds:
            param = kwds['param']
        else:
            param = None
            for i, arg in enumerate(args):
                if is_SymbolicVariable(arg):
                    param = arg
                    args = args[:i] + args[i+1:]
                    break

        if param is None:
            if is_CallableSymbolicExpression(self):
                A = self.arguments()
                if len(A) == 0:
                    raise ValueError("function has no input arguments")
                else:
                    param = A[0]

                f = self._plot_fast_callable(param)
            else:
                A = self.variables()
                if len(A) == 0:
                    #Here we handle the case where f is something
                    #like ``sin``, which has takes arguments which
                    #aren't explicitly given
                    n = self.number_of_arguments()
                    f = self._plot_fast_callable()
                else:
                    param = A[0]
                    try:
                        f = self._plot_fast_callable(param)
                    except NotImplementedError:
                        return self.function(param)
        else:
            try:
                f = self._plot_fast_callable(param)
            except NotImplementedError:
                return self.function(param)
        return plot(f, *args, **kwds)

    def _plot_fast_callable(self, *vars):
        """
        Internal function used for creating a fast callable version of this
        symbolic expression for plotting.

        EXAMPLES::

            sage: x = var('x', domain='real')
            sage: s = abs((1+I*x)^4); s
            abs(I*x + 1)^4
            sage: f = s._plot_fast_callable(x); f
            <sage.ext.interpreters.wrapper_py.Wrapper_py object at ...>
            sage: f(10)
            10201
            sage: abs((I*10+1)^4)
            10201
            sage: plot(s)
            Graphics object consisting of 1 graphics primitive

        Check that :trac:`19797` is fixed::

            sage: b = f(10.0)
            sage: b
            10201.0000000000
            sage: parent(b)
            Real Field with 53 bits of precision

        Check that :trac:`15030` is fixed::

            sage: abs(log(x))._plot_fast_callable(x)(-0.2)
            3.52985761682672
            sage: f = function('f', evalf_func=lambda self,x,parent: I*x)
            sage: plot(abs(f(x)), 0,5)
            Graphics object consisting of 1 graphics primitive
        """
        from sage.ext.fast_callable import fast_callable
        return fast_callable(self, vars=vars, expect_one_var=True)

    ############
    # Calculus #
    ############
    def sum(self, *args, **kwds):
        r"""
        Return the symbolic sum
        `\sum_{v = a}^b self`

        with respect to the variable `v` with endpoints
        `a` and `b`.

        INPUT:

        -  ``v`` - a variable or variable name

        -  ``a`` - lower endpoint of the sum

        -  ``b`` - upper endpoint of the sum

        - ``algorithm`` - (default: ``'maxima'``)  one of

                - ``'maxima'`` - use Maxima (the default)

                - ``'maple'`` - (optional) use Maple

                - ``'mathematica'`` - (optional) use Mathematica

                - ``'giac'`` - (optional) use Giac

                - ``'sympy'`` - use SymPy

        EXAMPLES::

            sage: k, n = var('k,n')
            sage: k.sum(k, 1, n).factor()
            1/2*(n + 1)*n

        ::

            sage: (1/k^4).sum(k, 1, oo)
            1/90*pi^4

        ::

            sage: (1/k^5).sum(k, 1, oo)
            zeta(5)

        A well known binomial identity::

            sage: assume(n>=0)
            sage: binomial(n,k).sum(k, 0, n)
            2^n

        And some truncations thereof::

            sage: binomial(n,k).sum(k,1,n)
            2^n - 1
            sage: binomial(n,k).sum(k,2,n)
            2^n - n - 1
            sage: binomial(n,k).sum(k,0,n-1)
            2^n - 1
            sage: binomial(n,k).sum(k,1,n-1)
            2^n - 2

        The binomial theorem::

            sage: x, y = var('x, y')
            sage: (binomial(n,k) * x^k * y^(n-k)).sum(k, 0, n)
            (x + y)^n

        ::

            sage: (k * binomial(n, k)).sum(k, 1, n)
            2^(n - 1)*n

        ::

            sage: ((-1)^k*binomial(n,k)).sum(k, 0, n)
            0

        ::

            sage: (2^(-k)/(k*(k+1))).sum(k, 1, oo)
            -log(2) + 1

        Summing a hypergeometric term::

            sage: (binomial(n, k) * factorial(k) / factorial(n+1+k)).sum(k, 0, n)
            1/2*sqrt(pi)/factorial(n + 1/2)

        We check a well known identity::

            sage: bool((k^3).sum(k, 1, n) == k.sum(k, 1, n)^2)
            True

        A geometric sum::

            sage: a, q = var('a, q')
            sage: (a*q^k).sum(k, 0, n)
            (a*q^(n + 1) - a)/(q - 1)

        The geometric series::

            sage: assume(abs(q) < 1)
            sage: (a*q^k).sum(k, 0, oo)
            -a/(q - 1)

        A divergent geometric series.  Do not forget
        to `forget` your assumptions::

            sage: forget()
            sage: assume(q > 1)
            sage: (a*q^k).sum(k, 0, oo)
            Traceback (most recent call last):
            ...
            ValueError: Sum is divergent.

        This summation only Mathematica can perform::

            sage: (1/(1+k^2)).sum(k, -oo, oo, algorithm = 'mathematica')     # optional - mathematica
            pi*coth(pi)

        Use Giac to perform this summation::

            sage: (sum(1/(1+k^2), k, -oo, oo, algorithm = 'giac')).factor()
            pi*(e^(2*pi) + 1)/((e^pi + 1)*(e^pi - 1))

        Use Maple as a backend for summation::

            sage: (binomial(n,k)*x^k).sum(k, 0, n, algorithm = 'maple')      # optional - maple
            (x + 1)^n

        .. NOTE::

           #. Sage can currently only understand a subset of the output of Maxima, Maple and
              Mathematica, so even if the chosen backend can perform the summation the
              result might not be convertible into a usable Sage expression.

        TESTS:

        Check that the sum in :trac:`10682` is done right::

            sage: sum(binomial(n,k)*k^2, k, 2, n)
            1/4*(n^2 + n)*2^n - n

        This sum used to give a wrong result (:trac:`9635`) but
        now gives correct results with all relevant assumptions::

            sage: (n,k,j)=var('n,k,j')
            sage: sum(binomial(n,k)*binomial(k-1,j)*(-1)**(k-1-j),k,j+1,n)
            -(-1)^j*sum((-1)^k*binomial(k - 1, j)*binomial(n, k), k, j + 1, n)
            sage: assume(j>-1)
            sage: sum(binomial(n,k)*binomial(k-1,j)*(-1)**(k-1-j),k,j+1,n)
            1
            sage: forget()
            sage: assume(n>=j)
            sage: sum(binomial(n,k)*binomial(k-1,j)*(-1)**(k-1-j),k,j+1,n)
            -(-1)^j*sum((-1)^k*binomial(k - 1, j)*binomial(n, k), k, j + 1, n)
            sage: forget()
            sage: assume(j==-1)
            sage: sum(binomial(n,k)*binomial(k-1,j)*(-1)**(k-1-j),k,j+1,n)
            1
            sage: forget()
            sage: assume(j<-1)
            sage: sum(binomial(n,k)*binomial(k-1,j)*(-1)**(k-1-j),k,j+1,n)
            -(-1)^j*sum((-1)^k*binomial(k - 1, j)*binomial(n, k), k, j + 1, n)
            sage: forget()

        Check that :trac:`16176` is fixed::

            sage: n = var('n')
            sage: sum(log(1-1/n^2),n,2,oo)
            -log(2)

        Check that :trac:`21801` is fixed::

            sage: n = SR.var('n')
            sage: sum(1/((n+1)*(2*n-1)), n, 0, oo)
            2/3*log(2) - 2/3
            sage: _.n()
            -0.204568546293370
            sage: f(n) = (-1)^(n+1)/(3*n+6*(-1)^n)
            sage: sum(f(2*n)+f(2*n+1), n, 0, oo)
            1/3*log(2) - 1/3
        """
        from sage.calculus.calculus import symbolic_sum
        return symbolic_sum(self, *args, **kwds)

    def prod(self, *args, **kwds):
        r"""

        Return the symbolic product `\prod_{v = a}^b expression` with
        respect to the variable `v` with endpoints `a` and `b`.

        INPUT:

        - ``expression`` - a symbolic expression

        - ``v`` - a variable or variable name

        - ``a`` - lower endpoint of the product

        - ``b`` - upper endpoint of the product

        - ``algorithm`` - (default: ``'maxima'``)  one of

          - ``'maxima'`` - use Maxima (the default)

          - ``'giac'`` - (optional) use Giac

          - ``'sympy'`` - use SymPy

        - ``hold`` - (default: ``False``) if ``True`` don't evaluate

        TESTS:

            sage: i, k, n = var('i,k,n')
            sage: k.prod(k, 1, n)
            factorial(n)
            sage: (x + i*(i+1)/2).prod(i,1,4)
            x^4 + 20*x^3 + 127*x^2 + 288*x + 180
            sage: (i^2).prod(i,1,7)
            25401600
            sage: f=function('f')
            sage: f(i).prod(i,1,7)
            f(7)*f(6)*f(5)*f(4)*f(3)*f(2)*f(1)
            sage: f(i).prod(i,1,n)
            product(f(i), i, 1, n)
            sage: assume(k>0)
            sage: (x^k).integrate(x,0,1).prod(k,1,n)
            1/factorial(n + 1)
            sage: f(i).prod(i,1,n).log().log_expand()
            sum(log(f(i)), i, 1, n)
        """
        from sage.calculus.calculus import symbolic_product
        return symbolic_product(self, *args, **kwds)

    def integral(self, *args, **kwds):
        """
        Compute the integral of self.  Please see
        :func:`sage.symbolic.integration.integral.integrate` for more details.

        EXAMPLES::

            sage: sin(x).integral(x,0,3)
            -cos(3) + 1
            sage: sin(x).integral(x)
            -cos(x)

        TESTS:

        We check that :trac:`12438` is resolved::

            sage: f(x) = x; f
            x |--> x
            sage: integral(f, x)
            x |--> 1/2*x^2
            sage: integral(f, x, 0, 1)
            1/2

            sage: f(x, y) = x + y
            sage: f
            (x, y) |--> x + y
            sage: integral(f, y, 0, 1)
            x |--> x + 1/2
            sage: integral(f, x, 0, 1)
            y |--> y + 1/2
            sage: _(3)
            7/2
            sage: var("z")
            z
            sage: integral(f, z, 0, 2)
            (x, y) |--> 2*x + 2*y
            sage: integral(f, z)
            (x, y) |--> (x + y)*z

        We check that :trac:`13097` is resolved::

            sage: integrate(ln(1+4/5*sin(x)), x, -3.1415, 3.1415)  # tol 10e-6
            -1.40205228301000
        """
        from sage.symbolic.integration.integral import \
            integral, _normalize_integral_input
        from sage.symbolic.callable import \
            CallableSymbolicExpressionRing, is_CallableSymbolicExpressionRing
        R = self._parent
        if is_CallableSymbolicExpressionRing(R):
            f = SR(self)
            f, v, a, b = _normalize_integral_input(f, *args)
            # Definite integral with respect to a positional variable.
            if a is not None and v in R.arguments():
                arguments = list(R.arguments())
                arguments.remove(v)
                if arguments:
                    arguments = tuple(arguments)
                    R = CallableSymbolicExpressionRing(arguments, check=False)
                else:   # all arguments are gone
                    R = SR
            return R(integral(f, v, a, b, **kwds))
        return integral(self, *args, **kwds)

    integrate = integral

    def nintegral(self, *args, **kwds):
        """
        Compute the numerical integral of self.  Please see
        :obj:`sage.calculus.calculus.nintegral` for more details.

        EXAMPLES::

            sage: sin(x).nintegral(x,0,3)
            (1.989992496600..., 2.209335488557...e-14, 21, 0)
        """
        from sage.calculus.calculus import nintegral
        return nintegral(self, *args, **kwds)

    nintegrate = nintegral

    def minpoly(self, *args, **kwds):
        """
        Return the minimal polynomial of this symbolic expression.

        EXAMPLES::

            sage: golden_ratio.minpoly()
            x^2 - x - 1
        """
        try:
            obj = self.pyobject()
            return obj.minpoly()
        except AttributeError:
            pass
        except TypeError:
            pass
        from sage.calculus.calculus import minpoly
        return minpoly(self, *args, **kwds)

    def limit(self, *args, **kwds):
        """
        Return a symbolic limit.  See
        :obj:`sage.calculus.calculus.limit`

        EXAMPLES::

            sage: (sin(x)/x).limit(x=0)
            1
        """
        from sage.calculus.calculus import limit
        return limit(self, *args, **kwds)

    def laplace(self, t, s):
        """
        Return Laplace transform of self.  See
        :obj:`sage.calculus.calculus.laplace`

        EXAMPLES::

            sage: var('x,s,z')
            (x, s, z)
            sage: (z + exp(x)).laplace(x, s)
            z/s + 1/(s - 1)
        """
        from sage.calculus.calculus import laplace
        return laplace(self, t, s)

    def inverse_laplace(self, t, s):
        """
        Return inverse Laplace transform of self.  See
        :obj:`sage.calculus.calculus.inverse_laplace`

        EXAMPLES::

            sage: var('w, m')
            (w, m)
            sage: f = (1/(w^2+10)).inverse_laplace(w, m); f
            1/10*sqrt(10)*sin(sqrt(10)*m)
        """
        from sage.calculus.calculus import inverse_laplace
        return inverse_laplace(self, t, s)

    def add_to_both_sides(self, x):
        """
        Return a relation obtained by adding *x* to both sides of
        this relation.

        EXAMPLES::

            sage: var('x y z')
            (x, y, z)
            sage: eqn = x^2 + y^2 + z^2 <= 1
            sage: eqn.add_to_both_sides(-z^2)
            x^2 + y^2 <= -z^2 + 1
            sage: eqn.add_to_both_sides(I)
            x^2 + y^2 + z^2 + I <= (I + 1)
        """
        if not is_a_relational(self._gobj):
            raise TypeError("this expression must be a relation")
        return self + x

    def subtract_from_both_sides(self, x):
        """
        Return a relation obtained by subtracting *x* from both sides
        of this relation.

        EXAMPLES::

            sage: eqn = x*sin(x)*sqrt(3) + sqrt(2) > cos(sin(x))
            sage: eqn.subtract_from_both_sides(sqrt(2))
            sqrt(3)*x*sin(x) > -sqrt(2) + cos(sin(x))
            sage: eqn.subtract_from_both_sides(cos(sin(x)))
            sqrt(3)*x*sin(x) + sqrt(2) - cos(sin(x)) > 0
        """
        if not is_a_relational(self._gobj):
            raise TypeError("this expression must be a relation")
        return self - x

    def multiply_both_sides(self, x, checksign=None):
        """
        Return a relation obtained by multiplying both sides of this
        relation by *x*.

        .. NOTE::

           The *checksign* keyword argument is currently ignored and
           is included for backward compatibility reasons only.

        EXAMPLES::

            sage: var('x,y'); f = x + 3 < y - 2
            (x, y)
            sage: f.multiply_both_sides(7)
            7*x + 21 < 7*y - 14
            sage: f.multiply_both_sides(-1/2)
            -1/2*x - 3/2 < -1/2*y + 1
            sage: f*(-2/3)
            -2/3*x - 2 < -2/3*y + 4/3
            sage: f*(-pi)
            -pi*(x + 3) < -pi*(y - 2)

        Since the direction of the inequality never changes when doing
        arithmetic with equations, you can multiply or divide the
        equation by a quantity with unknown sign::

            sage: f*(1+I)
            (I + 1)*x + 3*I + 3 < (I + 1)*y - 2*I - 2
            sage: f = sqrt(2) + x == y^3
            sage: f.multiply_both_sides(I)
            I*x + I*sqrt(2) == I*y^3
            sage: f.multiply_both_sides(-1)
            -x - sqrt(2) == -y^3

        Note that the direction of the following inequalities is
        not reversed::

            sage: (x^3 + 1 > 2*sqrt(3)) * (-1)
            -x^3 - 1 > -2*sqrt(3)
            sage: (x^3 + 1 >= 2*sqrt(3)) * (-1)
            -x^3 - 1 >= -2*sqrt(3)
            sage: (x^3 + 1 <= 2*sqrt(3)) * (-1)
            -x^3 - 1 <= -2*sqrt(3)
        """
        if not is_a_relational(self._gobj):
            raise TypeError("this expression must be a relation")
        return self * x

    def divide_both_sides(self, x, checksign=None):
        """
        Return a relation obtained by dividing both sides of this
        relation by *x*.

        .. NOTE::

           The *checksign* keyword argument is currently ignored and
           is included for backward compatibility reasons only.

        EXAMPLES::

            sage: theta = var('theta')
            sage: eqn =   (x^3 + theta < sin(x*theta))
            sage: eqn.divide_both_sides(theta, checksign=False)
            (x^3 + theta)/theta < sin(theta*x)/theta
            sage: eqn.divide_both_sides(theta)
            (x^3 + theta)/theta < sin(theta*x)/theta
            sage: eqn/theta
            (x^3 + theta)/theta < sin(theta*x)/theta
        """
        if not is_a_relational(self._gobj):
            raise TypeError("this expression must be a relation")
        return self / x

    def implicit_derivative(self, Y, X, n=1):
        """
        Return the n'th derivative of Y with respect to X given implicitly by this expression.

        INPUT:

        - ``Y`` - The dependent variable of the implicit expression.

        - ``X`` - The independent variable with respect to which the derivative is taken.


        - ``n`` - (default : 1) the order of the derivative.

        EXAMPLES::

            sage: var('x, y')
            (x, y)
            sage: f = cos(x)*sin(y)
            sage: f.implicit_derivative(y, x)
            sin(x)*sin(y)/(cos(x)*cos(y))
            sage: g = x*y^2
            sage: g.implicit_derivative(y, x, 3)
            -1/4*(y + 2*y/x)/x^2 + 1/4*(2*y^2/x - y^2/x^2)/(x*y) - 3/4*y/x^3

        It is an error to not include an independent variable term
        in the expression::

            sage: (cos(x)*sin(x)).implicit_derivative(y, x)
            Traceback (most recent call last):
            ...
            ValueError: Expression cos(x)*sin(x) contains no y terms


        TESTS:

        Check that the symbols registry is not polluted::

            sage: var('x,y')
            (x, y)
            sage: psr = copy(SR.symbols)
            sage: (x^6*y^5).implicit_derivative(y, x, 3)
            -792/125*y/x^3 + 12/25*(15*x^4*y^5 + 28*x^3*y^5)/(x^6*y^4) - 36/125*(20*x^5*y^4 + 43*x^4*y^4)/(x^7*y^3)
            sage: psr == SR.symbols
            True
        """
        from sage.symbolic.ring import SR
        from sage.symbolic.function_factory import SymbolicFunction

        if not self.has(Y):
            raise ValueError("Expression {} contains no {} terms".format(self, Y))
        with SR.temp_var() as x:
            with SR.temp_var() as yy:
                y = SymbolicFunction('y', 1)(x)
                f = SymbolicFunction('f', 2)(x, yy)
                Fx = f.diff(x)
                Fy = f.diff(yy)
                G = -(Fx/Fy)
                G = G.subs({yy: y})
                di = {y.diff(x): -self.diff(X)/self.diff(Y)}
                R = G
                S = G.diff(x, n - 1)
                for i in range(n + 1):
                    di[y.diff(x, i + 1).subs({x: x})] = R
                    S = S.subs(di)
                    R = G.diff(x, i)
                    for j in range(n + 1 - i):
                        di[f.diff(x, i, yy, j).subs({x: x, yy: y})] = self.diff(X, i, Y, j)
                        S = S.subs(di)
                return S

def solve_diophantine(f,  *args, **kwds):
    """
    Solve a Diophantine equation.

    The argument, if not given as symbolic equation, is set equal to zero.
    It can be given in any form that can be converted to symbolic. Please
    see :meth:`Expression.solve_diophantine()` for a detailed
    synopsis.

    EXAMPLES::

        sage: R.<a,b> = PolynomialRing(ZZ); R
        Multivariate Polynomial Ring in a, b over Integer Ring
        sage: solve_diophantine(a^2-3*b^2+1)
        []
        sage: sorted(solve_diophantine(a^2-3*b^2+2), key=str)
        [(-1/2*sqrt(3)*(sqrt(3) + 2)^t + 1/2*sqrt(3)*(-sqrt(3) + 2)^t - 1/2*(sqrt(3) + 2)^t - 1/2*(-sqrt(3) + 2)^t,
          -1/6*sqrt(3)*(sqrt(3) + 2)^t + 1/6*sqrt(3)*(-sqrt(3) + 2)^t - 1/2*(sqrt(3) + 2)^t - 1/2*(-sqrt(3) + 2)^t),
        (1/2*sqrt(3)*(sqrt(3) + 2)^t - 1/2*sqrt(3)*(-sqrt(3) + 2)^t + 1/2*(sqrt(3) + 2)^t + 1/2*(-sqrt(3) + 2)^t,
          1/6*sqrt(3)*(sqrt(3) + 2)^t - 1/6*sqrt(3)*(-sqrt(3) + 2)^t + 1/2*(sqrt(3) + 2)^t + 1/2*(-sqrt(3) + 2)^t)]
    """
    from sage.symbolic.ring import SR

    if not isinstance(f, Expression):
        f = SR(f)
    return f.solve_diophantine(*args, **kwds)


def _eval_on_operands(f):
    """
    Given a function ``f``, return a new function which takes a symbolic
    expression as first argument and prepends the operands of that
    expression to the arguments of ``f``.

    EXAMPLES::

        sage: def f(ex, x, y):
        ....:     '''
        ....:     Some documentation.
        ....:     '''
        ....:     return x + 2*y
        ....:
        sage: f(None, x, 1)
        x + 2
        sage: from sage.symbolic.expression import _eval_on_operands
        sage: g = _eval_on_operands(f)
        sage: var('a,b')
        (a, b)
        sage: g(a + b)
        a + 2*b
        sage: print(g.__doc__.strip())
        Some documentation.
    """
    @sage_wraps(f)
    def new_f(ex, *args, **kwds):
        new_args = list(ex._unpack_operands())
        new_args.extend(args)
        return f(ex, *new_args, **kwds)
    return new_f


cdef dict dynamic_class_cache = {}
cdef get_dynamic_class_for_function(unsigned serial):
    r"""
    Create a dynamic class corresponding to the function with given
    ``serial`` that includes dynamic methods defined by the function.

    Dynamic methods can be defined in a subclass ``EvaluationMethods`` in
    the function body. These will be available in symbolic expressions
    representing evaluations of the said function on some arguments.

    EXAMPLES::

        sage: from sage.symbolic.function import BuiltinFunction
        sage: class TFunc(BuiltinFunction):
        ....:     def __init__(self):
        ....:         BuiltinFunction.__init__(self, 'tfunc', nargs=1)
        ....:
        ....:     class EvaluationMethods(object):
        ....:         def argp1(self, x):
        ....:             '''
        ....:             Some documentation about a bogus function.
        ....:             '''
        ....:             return x+1
        ....:
        ....:         @property
        ....:         def foo(self):
        ....:             return 5
        ....:
        sage: tfunc = TFunc()
        sage: e = tfunc(x); e
        tfunc(x)
        sage: type(e)
        <class '__main__.Expression_with_dynamic_methods'>
        sage: e.argp1()
        x + 1
        sage: e.foo
        5
        sage: x.argp1()
        Traceback (most recent call last):
        ...
        AttributeError: 'sage.symbolic.expression.Expression' object has no
        attribute 'argp1'
        sage: t = (e + 1).op[0]; t
        tfunc(x)
        sage: t
        tfunc(x)
        sage: type(t)
        <class '__main__.Expression_with_dynamic_methods'>
        sage: t.argp1()
        x + 1
        sage: import sage.interfaces.tab_completion as s
        sage: s.completions('t.argp', globals())
        ['t.argp1']
        sage: t.argp1.__doc__.strip()
        'Some documentation about a bogus function.'

    Now with two arguments::

        sage: class TFunc2(BuiltinFunction):
        ....:     def __init__(self):
        ....:         BuiltinFunction.__init__(self, 'tfunc', nargs=2)
        ....:
        ....:     class EvaluationMethods(object):
        ....:         def argsum(self, x, y):
        ....:             return x + y
        ....:
        sage: tfunc2 = TFunc2()
        sage: e = tfunc2(x, 1)
        sage: e.argsum()
        x + 1
    """
    cls = dynamic_class_cache.get(serial)
    if cls is not None:
        return cls

    func_class = get_sfunction_from_serial(serial)
    try:
        eval_methods = func_class.EvaluationMethods
    except AttributeError:
        cls = Expression
    else:
        cls = dynamic_class('Expression_with_dynamic_methods',
                            (Expression,),
                            eval_methods, prepend_cls_bases=False)
        # Fix methods from eval_methods, wrapping them to extract
        # the operands and pass them as arguments
        for name, meth in eval_methods.__dict__.items():
            if not isfunction(meth):
                continue
            meth = _eval_on_operands(meth)
            setattr(cls, name, meth)

    dynamic_class_cache[serial] = cls
    return cls


cdef Expression new_Expression_from_GEx(parent, GEx juice):
    cdef type cls
    cdef Expression nex
    cdef unsigned serial
    if is_exactly_a_function(juice):
        # if the function defines any dynamic methods these are made
        # available through a dynamic class
        cls = <type>get_dynamic_class_for_function(ex_to_function(juice).get_serial())
    else:
        cls = Expression

    nex = <Expression>cls.__new__(cls)
    nex._gobj = GEx(juice)
    nex._parent = parent
    return nex

cdef Expression new_Expression_from_pyobject(parent, x):
    cdef GEx exp = x
    return new_Expression_from_GEx(parent, exp)

cdef class ExpressionIterator:
    cdef Expression _ex
    cdef int _ind
    cdef int _len
    def __iter__(self):
        """
        Return this iterator object itself.

        EXAMPLES::

            sage: x,y,z = var('x,y,z')
            sage: i = (x+y).iterator()
            sage: iter(i) is i
            True
        """
        return self

    def __next__(self):
        """
        Return the next component of the expression.

        EXAMPLES::

            sage: x,y,z = var('x,y,z')
            sage: i = (x+y).iterator()
            sage: next(i)
            x
        """
        cdef GEx ex
        if self._ind == self._len:
            raise StopIteration
        ex = self._ex._gobj.op(self._ind)
        self._ind+=1
        return new_Expression_from_GEx(self._ex._parent, ex)

cdef inline ExpressionIterator new_ExpIter_from_Expression(Expression ex):
    """
    Construct a new iterator over a symbolic expression.

    EXAMPLES::

        sage: x,y,z = var('x,y,z')
        sage: i = (x+y).iterator() #indirect doctest
    """
    # The const_iterator in GiNaC just keeps an integer index to the current
    # subexpression. We do the same here, to avoid the trouble of having to
    # mess with C++ class constructors/destructors.
    cdef ExpressionIterator m = <ExpressionIterator>ExpressionIterator.__new__(ExpressionIterator)
    m._ex = ex
    m._ind = 0
    m._len  = ex._gobj.nops()
    return m


cdef operators compatible_relation(operators lop, operators rop) except <operators>-1:
    """
    TESTS::

        sage: var('a,b,x,y')
        (a, b, x, y)
        sage: (x < a) + (y <= b)     # indirect doctest
        x + y < a + b
        sage: (x >= 4) * (y > 7)
        x*y > 28
    """
    if lop == rop:
        return lop
    elif lop == not_equal or rop == not_equal:
        raise TypeError("incompatible relations")
    elif lop == equal:
       return rop
    elif rop == equal:
       return lop
    elif lop in [less, less_or_equal] and rop in [less, less_or_equal]:
       return less
    elif lop in [greater, greater_or_equal] and rop in [greater, greater_or_equal]:
       return greater
    else:
        raise TypeError("incompatible relations")

cdef class hold_class:
    """
    Instances of this class can be used with Python `with`.

    EXAMPLES::

        sage: with hold:
        ....:     tan(1/12*pi)
        ....:
        tan(1/12*pi)
        sage: tan(1/12*pi)
        -sqrt(3) + 2
        sage: with hold:
        ....:     2^5
        ....:
        32
        sage: with hold:
        ....:     SR(2)^5
        ....:
        2^5
        sage: with hold:
        ....:     t=tan(1/12*pi)
        ....:
        sage: t
        tan(1/12*pi)
        sage: t.unhold()
        -sqrt(3) + 2
    """
    def __enter__(self):
        """
        EXAMPLES::

            sage: hold.__enter__()
            sage: SR(2)^5
            2^5
            sage: hold.__exit__()
            sage: SR(2)^5
            32
        """
        g_set_state('hold', True)

    def __exit__(self, *args):
        """
        EXAMPLES::

            sage: hold.__enter__()
            sage: SR(2)^5
            2^5
            sage: hold.__exit__()
            sage: SR(2)^5
            32
        """
        g_set_state('hold', False)

    def start(self):
        """
        Start a hold context.

        EXAMPLES::

            sage: hold.start()
            sage: SR(2)^5
            2^5
            sage: hold.stop()
            sage: SR(2)^5
            32
        """
        self.__enter__()

    def stop(self):
        """
        Stop any hold context.

        EXAMPLES::

            sage: hold.start()
            sage: SR(2)^5
            2^5
            sage: hold.stop()
            sage: SR(2)^5
            32
        """
        self.__exit__()

hold = hold_class()<|MERGE_RESOLUTION|>--- conflicted
+++ resolved
@@ -2883,15 +2883,9 @@
             sage: SR(4).is_square()
             True
             sage: SR(5).is_square()
-<<<<<<< HEAD
             True
             sage: pi.is_square()
             True
-=======
-            True
-            sage: pi.is_square()
-            True
->>>>>>> 473cd41f
             sage: x.is_square()
             Traceback (most recent call last):
             ...
